use super::{sampler as sm, Error, LocationMode, Options, PipelineOptions, TranslationInfo};
use crate::{
    arena::{Handle, HandleSet},
    back::{self, Baked},
    proc::index,
    proc::{self, NameKey, TypeResolution},
    valid, FastHashMap, FastHashSet,
};
use std::{
    fmt::{Display, Error as FmtError, Formatter, Write},
    iter,
};

/// Shorthand result used internally by the backend
type BackendResult = Result<(), Error>;

const NAMESPACE: &str = "metal";
// The name of the array member of the Metal struct types we generate to
// represent Naga `Array` types. See the comments in `Writer::write_type_defs`
// for details.
const WRAPPED_ARRAY_FIELD: &str = "inner";
// This is a hack: we need to pass a pointer to an atomic,
// but generally the backend isn't putting "&" in front of every pointer.
// Some more general handling of pointers is needed to be implemented here.
const ATOMIC_REFERENCE: &str = "&";

const RT_NAMESPACE: &str = "metal::raytracing";
const RAY_QUERY_TYPE: &str = "_RayQuery";
const RAY_QUERY_FIELD_INTERSECTOR: &str = "intersector";
const RAY_QUERY_FIELD_INTERSECTION: &str = "intersection";
const RAY_QUERY_FIELD_READY: &str = "ready";
const RAY_QUERY_FUN_MAP_INTERSECTION: &str = "_map_intersection_type";

pub(crate) const MODF_FUNCTION: &str = "naga_modf";
pub(crate) const FREXP_FUNCTION: &str = "naga_frexp";

/// Write the Metal name for a Naga numeric type: scalar, vector, or matrix.
///
/// The `sizes` slice determines whether this function writes a
/// scalar, vector, or matrix type:
///
/// - An empty slice produces a scalar type.
/// - A one-element slice produces a vector type.
/// - A two element slice `[ROWS COLUMNS]` produces a matrix of the given size.
fn put_numeric_type(
    out: &mut impl Write,
    scalar: crate::Scalar,
    sizes: &[crate::VectorSize],
) -> Result<(), FmtError> {
    match (scalar, sizes) {
        (scalar, &[]) => {
            write!(out, "{}", scalar.to_msl_name())
        }
        (scalar, &[rows]) => {
            write!(
                out,
                "{}::{}{}",
                NAMESPACE,
                scalar.to_msl_name(),
                back::vector_size_str(rows)
            )
        }
        (scalar, &[rows, columns]) => {
            write!(
                out,
                "{}::{}{}x{}",
                NAMESPACE,
                scalar.to_msl_name(),
                back::vector_size_str(columns),
                back::vector_size_str(rows)
            )
        }
        (_, _) => Ok(()), // not meaningful
    }
}

const fn scalar_is_int(scalar: crate::Scalar) -> bool {
    use crate::ScalarKind::*;
    match scalar.kind {
        Sint | Uint | AbstractInt | Bool => true,
        Float | AbstractFloat => false,
    }
}

/// Prefix for cached clamped level-of-detail values for `ImageLoad` expressions.
const CLAMPED_LOD_LOAD_PREFIX: &str = "clamped_lod_e";

/// Wrapper for identifier names for clamped level-of-detail values
///
/// Values of this type implement [`std::fmt::Display`], formatting as
/// the name of the variable used to hold the cached clamped
/// level-of-detail value for an `ImageLoad` expression.
struct ClampedLod(Handle<crate::Expression>);

impl Display for ClampedLod {
    fn fmt(&self, f: &mut Formatter<'_>) -> std::fmt::Result {
        self.0.write_prefixed(f, CLAMPED_LOD_LOAD_PREFIX)
    }
}

/// Wrapper for generating `struct _mslBufferSizes` member names for
/// runtime-sized array lengths.
///
/// On Metal, `wgpu_hal` passes the element counts for all runtime-sized arrays
/// as an argument to the entry point. This argument's type in the MSL is
/// `struct _mslBufferSizes`, a Naga-synthesized struct with a `uint` member for
/// each global variable containing a runtime-sized array.
///
/// If `global` is a [`Handle`] for a [`GlobalVariable`] that contains a
/// runtime-sized array, then the value `ArraySize(global)` implements
/// [`std::fmt::Display`], formatting as the name of the struct member carrying
/// the number of elements in that runtime-sized array.
///
/// [`GlobalVariable`]: crate::GlobalVariable
struct ArraySizeMember(Handle<crate::GlobalVariable>);

impl Display for ArraySizeMember {
    fn fmt(&self, f: &mut Formatter<'_>) -> std::fmt::Result {
        self.0.write_prefixed(f, "size")
    }
}

struct TypeContext<'a> {
    handle: Handle<crate::Type>,
    gctx: proc::GlobalCtx<'a>,
    names: &'a FastHashMap<NameKey, String>,
    access: crate::StorageAccess,
    binding: Option<&'a super::ResolvedBinding>,
    first_time: bool,
}

impl<'a> TypeContext<'a> {
    fn scalar(&self) -> Option<crate::Scalar> {
        let ty = &self.gctx.types[self.handle];
        ty.inner.scalar()
    }

    fn vertex_input_dimension(&self) -> u32 {
        let ty = &self.gctx.types[self.handle];
        match ty.inner {
            crate::TypeInner::Scalar(_) => 1,
            crate::TypeInner::Vector { size, .. } => size as u32,
            _ => unreachable!(),
        }
    }
}

impl<'a> Display for TypeContext<'a> {
    fn fmt(&self, out: &mut Formatter<'_>) -> Result<(), FmtError> {
        let ty = &self.gctx.types[self.handle];
        if ty.needs_alias() && !self.first_time {
            let name = &self.names[&NameKey::Type(self.handle)];
            return write!(out, "{name}");
        }

        match ty.inner {
            crate::TypeInner::Scalar(scalar) => put_numeric_type(out, scalar, &[]),
            crate::TypeInner::Atomic(scalar) => {
                write!(out, "{}::atomic_{}", NAMESPACE, scalar.to_msl_name())
            }
            crate::TypeInner::Vector { size, scalar } => put_numeric_type(out, scalar, &[size]),
            crate::TypeInner::Matrix { columns, rows, .. } => {
                put_numeric_type(out, crate::Scalar::F32, &[rows, columns])
            }
            crate::TypeInner::Pointer { base, space } => {
                let sub = Self {
                    handle: base,
                    first_time: false,
                    ..*self
                };
                let space_name = match space.to_msl_name() {
                    Some(name) => name,
                    None => return Ok(()),
                };
                write!(out, "{space_name} {sub}&")
            }
            crate::TypeInner::ValuePointer {
                size,
                scalar,
                space,
            } => {
                match space.to_msl_name() {
                    Some(name) => write!(out, "{name} ")?,
                    None => return Ok(()),
                };
                match size {
                    Some(rows) => put_numeric_type(out, scalar, &[rows])?,
                    None => put_numeric_type(out, scalar, &[])?,
                };

                write!(out, "&")
            }
            crate::TypeInner::Array { base, .. } => {
                let sub = Self {
                    handle: base,
                    first_time: false,
                    ..*self
                };
                // Array lengths go at the end of the type definition,
                // so just print the element type here.
                write!(out, "{sub}")
            }
            crate::TypeInner::Struct { .. } => unreachable!(),
            crate::TypeInner::Image {
                dim,
                arrayed,
                class,
            } => {
                let dim_str = match dim {
                    crate::ImageDimension::D1 => "1d",
                    crate::ImageDimension::D2 => "2d",
                    crate::ImageDimension::D3 => "3d",
                    crate::ImageDimension::Cube => "cube",
                };
                let (texture_str, msaa_str, kind, access) = match class {
                    crate::ImageClass::Sampled { kind, multi } => {
                        let (msaa_str, access) = if multi {
                            ("_ms", "read")
                        } else {
                            ("", "sample")
                        };
                        ("texture", msaa_str, kind, access)
                    }
                    crate::ImageClass::Depth { multi } => {
                        let (msaa_str, access) = if multi {
                            ("_ms", "read")
                        } else {
                            ("", "sample")
                        };
                        ("depth", msaa_str, crate::ScalarKind::Float, access)
                    }
                    crate::ImageClass::Storage { format, .. } => {
                        let access = if self
                            .access
                            .contains(crate::StorageAccess::LOAD | crate::StorageAccess::STORE)
                        {
                            "read_write"
                        } else if self.access.contains(crate::StorageAccess::STORE) {
                            "write"
                        } else if self.access.contains(crate::StorageAccess::LOAD) {
                            "read"
                        } else {
                            log::warn!(
                                "Storage access for {:?} (name '{}'): {:?}",
                                self.handle,
                                ty.name.as_deref().unwrap_or_default(),
                                self.access
                            );
                            unreachable!("module is not valid");
                        };
                        ("texture", "", format.into(), access)
                    }
                };
                let base_name = crate::Scalar { kind, width: 4 }.to_msl_name();
                let array_str = if arrayed { "_array" } else { "" };
                write!(
                    out,
                    "{NAMESPACE}::{texture_str}{dim_str}{msaa_str}{array_str}<{base_name}, {NAMESPACE}::access::{access}>",
                )
            }
            crate::TypeInner::Sampler { comparison: _ } => {
                write!(out, "{NAMESPACE}::sampler")
            }
            crate::TypeInner::AccelerationStructure => {
                write!(out, "{RT_NAMESPACE}::instance_acceleration_structure")
            }
            crate::TypeInner::RayQuery => {
                write!(out, "{RAY_QUERY_TYPE}")
            }
            crate::TypeInner::BindingArray { base, size } => {
                let base_tyname = Self {
                    handle: base,
                    first_time: false,
                    ..*self
                };

                if let Some(&super::ResolvedBinding::Resource(super::BindTarget {
                    binding_array_size: Some(override_size),
                    ..
                })) = self.binding
                {
                    write!(out, "{NAMESPACE}::array<{base_tyname}, {override_size}>")
                } else if let crate::ArraySize::Constant(size) = size {
                    write!(out, "{NAMESPACE}::array<{base_tyname}, {size}>")
                } else {
                    unreachable!("metal requires all arrays be constant sized");
                }
            }
        }
    }
}

struct TypedGlobalVariable<'a> {
    module: &'a crate::Module,
    names: &'a FastHashMap<NameKey, String>,
    handle: Handle<crate::GlobalVariable>,
    usage: valid::GlobalUse,
    binding: Option<&'a super::ResolvedBinding>,
    reference: bool,
}

impl<'a> TypedGlobalVariable<'a> {
    fn try_fmt<W: Write>(&self, out: &mut W) -> BackendResult {
        let var = &self.module.global_variables[self.handle];
        let name = &self.names[&NameKey::GlobalVariable(self.handle)];

        let storage_access = match var.space {
            crate::AddressSpace::Storage { access } => access,
            _ => match self.module.types[var.ty].inner {
                crate::TypeInner::Image {
                    class: crate::ImageClass::Storage { access, .. },
                    ..
                } => access,
                crate::TypeInner::BindingArray { base, .. } => {
                    match self.module.types[base].inner {
                        crate::TypeInner::Image {
                            class: crate::ImageClass::Storage { access, .. },
                            ..
                        } => access,
                        _ => crate::StorageAccess::default(),
                    }
                }
                _ => crate::StorageAccess::default(),
            },
        };
        let ty_name = TypeContext {
            handle: var.ty,
            gctx: self.module.to_ctx(),
            names: self.names,
            access: storage_access,
            binding: self.binding,
            first_time: false,
        };

        let (space, access, reference) = match var.space.to_msl_name() {
            Some(space) if self.reference => {
                let access = if var.space.needs_access_qualifier()
                    && !self.usage.contains(valid::GlobalUse::WRITE)
                {
                    "const"
                } else {
                    ""
                };
                (space, access, "&")
            }
            _ => ("", "", ""),
        };

        Ok(write!(
            out,
            "{}{}{}{}{}{} {}",
            space,
            if space.is_empty() { "" } else { " " },
            ty_name,
            if access.is_empty() { "" } else { " " },
            access,
            reference,
            name,
        )?)
    }
}

pub struct Writer<W> {
    out: W,
    names: FastHashMap<NameKey, String>,
    named_expressions: crate::NamedExpressions,
    /// Set of expressions that need to be baked to avoid unnecessary repetition in output
    need_bake_expressions: back::NeedBakeExpressions,
    namer: proc::Namer,
    #[cfg(test)]
    put_expression_stack_pointers: FastHashSet<*const ()>,
    #[cfg(test)]
    put_block_stack_pointers: FastHashSet<*const ()>,
    /// Set of (struct type, struct field index) denoting which fields require
    /// padding inserted **before** them (i.e. between fields at index - 1 and index)
    struct_member_pads: FastHashSet<(Handle<crate::Type>, u32)>,
}

impl crate::Scalar {
    fn to_msl_name(self) -> &'static str {
        use crate::ScalarKind as Sk;
        match self {
            Self {
                kind: Sk::Float,
                width: _,
            } => "float",
            Self {
                kind: Sk::Sint,
                width: 4,
            } => "int",
            Self {
                kind: Sk::Uint,
                width: 4,
            } => "uint",
            Self {
                kind: Sk::Sint,
                width: 8,
            } => "long",
            Self {
                kind: Sk::Uint,
                width: 8,
            } => "ulong",
            Self {
                kind: Sk::Bool,
                width: _,
            } => "bool",
            Self {
                kind: Sk::AbstractInt | Sk::AbstractFloat,
                width: _,
            } => unreachable!("Found Abstract scalar kind"),
            _ => unreachable!("Unsupported scalar kind: {:?}", self),
        }
    }
}

const fn separate(need_separator: bool) -> &'static str {
    if need_separator {
        ","
    } else {
        ""
    }
}

fn should_pack_struct_member(
    members: &[crate::StructMember],
    span: u32,
    index: usize,
    module: &crate::Module,
) -> Option<crate::Scalar> {
    let member = &members[index];

    let ty_inner = &module.types[member.ty].inner;
    let last_offset = member.offset + ty_inner.size(module.to_ctx());
    let next_offset = match members.get(index + 1) {
        Some(next) => next.offset,
        None => span,
    };
    let is_tight = next_offset == last_offset;

    match *ty_inner {
        crate::TypeInner::Vector {
            size: crate::VectorSize::Tri,
            scalar: scalar @ crate::Scalar { width: 4, .. },
        } if is_tight => Some(scalar),
        _ => None,
    }
}

fn needs_array_length(ty: Handle<crate::Type>, arena: &crate::UniqueArena<crate::Type>) -> bool {
    match arena[ty].inner {
        crate::TypeInner::Struct { ref members, .. } => {
            if let Some(member) = members.last() {
                if let crate::TypeInner::Array {
                    size: crate::ArraySize::Dynamic,
                    ..
                } = arena[member.ty].inner
                {
                    return true;
                }
            }
            false
        }
        crate::TypeInner::Array {
            size: crate::ArraySize::Dynamic,
            ..
        } => true,
        _ => false,
    }
}

impl crate::AddressSpace {
    /// Returns true if global variables in this address space are
    /// passed in function arguments. These arguments need to be
    /// passed through any functions called from the entry point.
    const fn needs_pass_through(&self) -> bool {
        match *self {
            Self::Uniform
            | Self::Storage { .. }
            | Self::Private
            | Self::WorkGroup
            | Self::PushConstant
            | Self::Handle => true,
            Self::Function => false,
        }
    }

    /// Returns true if the address space may need a "const" qualifier.
    const fn needs_access_qualifier(&self) -> bool {
        match *self {
            //Note: we are ignoring the storage access here, and instead
            // rely on the actual use of a global by functions. This means we
            // may end up with "const" even if the binding is read-write,
            // and that should be OK.
            Self::Storage { .. } => true,
            // These should always be read-write.
            Self::Private | Self::WorkGroup => false,
            // These translate to `constant` address space, no need for qualifiers.
            Self::Uniform | Self::PushConstant => false,
            // Not applicable.
            Self::Handle | Self::Function => false,
        }
    }

    const fn to_msl_name(self) -> Option<&'static str> {
        match self {
            Self::Handle => None,
            Self::Uniform | Self::PushConstant => Some("constant"),
            Self::Storage { .. } => Some("device"),
            Self::Private | Self::Function => Some("thread"),
            Self::WorkGroup => Some("threadgroup"),
        }
    }
}

impl crate::Type {
    // Returns `true` if we need to emit an alias for this type.
    const fn needs_alias(&self) -> bool {
        use crate::TypeInner as Ti;

        match self.inner {
            // value types are concise enough, we only alias them if they are named
            Ti::Scalar(_)
            | Ti::Vector { .. }
            | Ti::Matrix { .. }
            | Ti::Atomic(_)
            | Ti::Pointer { .. }
            | Ti::ValuePointer { .. } => self.name.is_some(),
            // composite types are better to be aliased, regardless of the name
            Ti::Struct { .. } | Ti::Array { .. } => true,
            // handle types may be different, depending on the global var access, so we always inline them
            Ti::Image { .. }
            | Ti::Sampler { .. }
            | Ti::AccelerationStructure
            | Ti::RayQuery
            | Ti::BindingArray { .. } => false,
        }
    }
}

enum FunctionOrigin {
    Handle(Handle<crate::Function>),
    EntryPoint(proc::EntryPointIndex),
}

/// A level of detail argument.
///
/// When [`BoundsCheckPolicy::Restrict`] applies to an [`ImageLoad`] access, we
/// save the clamped level of detail in a temporary variable whose name is based
/// on the handle of the `ImageLoad` expression. But for other policies, we just
/// use the expression directly.
///
/// [`BoundsCheckPolicy::Restrict`]: index::BoundsCheckPolicy::Restrict
/// [`ImageLoad`]: crate::Expression::ImageLoad
#[derive(Clone, Copy)]
enum LevelOfDetail {
    Direct(Handle<crate::Expression>),
    Restricted(Handle<crate::Expression>),
}

/// Values needed to select a particular texel for [`ImageLoad`] and [`ImageStore`].
///
/// When this is used in code paths unconcerned with the `Restrict` bounds check
/// policy, the `LevelOfDetail` enum introduces an unneeded match, since `level`
/// will always be either `None` or `Some(Direct(_))`. But this turns out not to
/// be too awkward. If that changes, we can revisit.
///
/// [`ImageLoad`]: crate::Expression::ImageLoad
/// [`ImageStore`]: crate::Statement::ImageStore
struct TexelAddress {
    coordinate: Handle<crate::Expression>,
    array_index: Option<Handle<crate::Expression>>,
    sample: Option<Handle<crate::Expression>>,
    level: Option<LevelOfDetail>,
}

struct ExpressionContext<'a> {
    function: &'a crate::Function,
    origin: FunctionOrigin,
    info: &'a valid::FunctionInfo,
    module: &'a crate::Module,
    mod_info: &'a valid::ModuleInfo,
    pipeline_options: &'a PipelineOptions,
    lang_version: (u8, u8),
    policies: index::BoundsCheckPolicies,

    /// The set of expressions used as indices in `ReadZeroSkipWrite`-policy
    /// accesses. These may need to be cached in temporary variables. See
    /// `index::find_checked_indexes` for details.
    guarded_indices: HandleSet<crate::Expression>,
}

impl<'a> ExpressionContext<'a> {
    fn resolve_type(&self, handle: Handle<crate::Expression>) -> &'a crate::TypeInner {
        self.info[handle].ty.inner_with(&self.module.types)
    }

    /// Return true if calls to `image`'s `read` and `write` methods should supply a level of detail.
    ///
    /// Only mipmapped images need to specify a level of detail. Since 1D
    /// textures cannot have mipmaps, MSL requires that the level argument to
    /// texture1d queries and accesses must be a constexpr 0. It's easiest
    /// just to omit the level entirely for 1D textures.
    fn image_needs_lod(&self, image: Handle<crate::Expression>) -> bool {
        let image_ty = self.resolve_type(image);
        if let crate::TypeInner::Image { dim, class, .. } = *image_ty {
            class.is_mipmapped() && dim != crate::ImageDimension::D1
        } else {
            false
        }
    }

    fn choose_bounds_check_policy(
        &self,
        pointer: Handle<crate::Expression>,
    ) -> index::BoundsCheckPolicy {
        self.policies
            .choose_policy(pointer, &self.module.types, self.info)
    }

    fn access_needs_check(
        &self,
        base: Handle<crate::Expression>,
        index: index::GuardedIndex,
    ) -> Option<index::IndexableLength> {
        index::access_needs_check(base, index, self.module, self.function, self.info)
    }

    fn get_packed_vec_kind(&self, expr_handle: Handle<crate::Expression>) -> Option<crate::Scalar> {
        match self.function.expressions[expr_handle] {
            crate::Expression::AccessIndex { base, index } => {
                let ty = match *self.resolve_type(base) {
                    crate::TypeInner::Pointer { base, .. } => &self.module.types[base].inner,
                    ref ty => ty,
                };
                match *ty {
                    crate::TypeInner::Struct {
                        ref members, span, ..
                    } => should_pack_struct_member(members, span, index as usize, self.module),
                    _ => None,
                }
            }
            _ => None,
        }
    }
}

struct StatementContext<'a> {
    expression: ExpressionContext<'a>,
    result_struct: Option<&'a str>,
}

impl<W: Write> Writer<W> {
    /// Creates a new `Writer` instance.
    pub fn new(out: W) -> Self {
        Writer {
            out,
            names: FastHashMap::default(),
            named_expressions: Default::default(),
            need_bake_expressions: Default::default(),
            namer: proc::Namer::default(),
            #[cfg(test)]
            put_expression_stack_pointers: Default::default(),
            #[cfg(test)]
            put_block_stack_pointers: Default::default(),
            struct_member_pads: FastHashSet::default(),
        }
    }

    /// Finishes writing and returns the output.
    // See https://github.com/rust-lang/rust-clippy/issues/4979.
    #[allow(clippy::missing_const_for_fn)]
    pub fn finish(self) -> W {
        self.out
    }

    fn put_call_parameters(
        &mut self,
        parameters: impl Iterator<Item = Handle<crate::Expression>>,
        context: &ExpressionContext,
    ) -> BackendResult {
        self.put_call_parameters_impl(parameters, context, |writer, context, expr| {
            writer.put_expression(expr, context, true)
        })
    }

    fn put_call_parameters_impl<C, E>(
        &mut self,
        parameters: impl Iterator<Item = Handle<crate::Expression>>,
        ctx: &C,
        put_expression: E,
    ) -> BackendResult
    where
        E: Fn(&mut Self, &C, Handle<crate::Expression>) -> BackendResult,
    {
        write!(self.out, "(")?;
        for (i, handle) in parameters.enumerate() {
            if i != 0 {
                write!(self.out, ", ")?;
            }
            put_expression(self, ctx, handle)?;
        }
        write!(self.out, ")")?;
        Ok(())
    }

    fn put_level_of_detail(
        &mut self,
        level: LevelOfDetail,
        context: &ExpressionContext,
    ) -> BackendResult {
        match level {
            LevelOfDetail::Direct(expr) => self.put_expression(expr, context, true)?,
            LevelOfDetail::Restricted(load) => write!(self.out, "{}", ClampedLod(load))?,
        }
        Ok(())
    }

    fn put_image_query(
        &mut self,
        image: Handle<crate::Expression>,
        query: &str,
        level: Option<LevelOfDetail>,
        context: &ExpressionContext,
    ) -> BackendResult {
        self.put_expression(image, context, false)?;
        write!(self.out, ".get_{query}(")?;
        if let Some(level) = level {
            self.put_level_of_detail(level, context)?;
        }
        write!(self.out, ")")?;
        Ok(())
    }

    fn put_image_size_query(
        &mut self,
        image: Handle<crate::Expression>,
        level: Option<LevelOfDetail>,
        kind: crate::ScalarKind,
        context: &ExpressionContext,
    ) -> BackendResult {
        //Note: MSL only has separate width/height/depth queries,
        // so compose the result of them.
        let dim = match *context.resolve_type(image) {
            crate::TypeInner::Image { dim, .. } => dim,
            ref other => unreachable!("Unexpected type {:?}", other),
        };
        let scalar = crate::Scalar { kind, width: 4 };
        let coordinate_type = scalar.to_msl_name();
        match dim {
            crate::ImageDimension::D1 => {
                // Since 1D textures never have mipmaps, MSL requires that the
                // `level` argument be a constexpr 0. It's simplest for us just
                // to pass `None` and omit the level entirely.
                if kind == crate::ScalarKind::Uint {
                    // No need to construct a vector. No cast needed.
                    self.put_image_query(image, "width", None, context)?;
                } else {
                    // There's no definition for `int` in the `metal` namespace.
                    write!(self.out, "int(")?;
                    self.put_image_query(image, "width", None, context)?;
                    write!(self.out, ")")?;
                }
            }
            crate::ImageDimension::D2 => {
                write!(self.out, "{NAMESPACE}::{coordinate_type}2(")?;
                self.put_image_query(image, "width", level, context)?;
                write!(self.out, ", ")?;
                self.put_image_query(image, "height", level, context)?;
                write!(self.out, ")")?;
            }
            crate::ImageDimension::D3 => {
                write!(self.out, "{NAMESPACE}::{coordinate_type}3(")?;
                self.put_image_query(image, "width", level, context)?;
                write!(self.out, ", ")?;
                self.put_image_query(image, "height", level, context)?;
                write!(self.out, ", ")?;
                self.put_image_query(image, "depth", level, context)?;
                write!(self.out, ")")?;
            }
            crate::ImageDimension::Cube => {
                write!(self.out, "{NAMESPACE}::{coordinate_type}2(")?;
                self.put_image_query(image, "width", level, context)?;
                write!(self.out, ")")?;
            }
        }
        Ok(())
    }

    fn put_cast_to_uint_scalar_or_vector(
        &mut self,
        expr: Handle<crate::Expression>,
        context: &ExpressionContext,
    ) -> BackendResult {
        // coordinates in IR are int, but Metal expects uint
        match *context.resolve_type(expr) {
            crate::TypeInner::Scalar(_) => {
                put_numeric_type(&mut self.out, crate::Scalar::U32, &[])?
            }
            crate::TypeInner::Vector { size, .. } => {
                put_numeric_type(&mut self.out, crate::Scalar::U32, &[size])?
            }
            _ => {
                return Err(Error::GenericValidation(
                    "Invalid type for image coordinate".into(),
                ))
            }
        };

        write!(self.out, "(")?;
        self.put_expression(expr, context, true)?;
        write!(self.out, ")")?;
        Ok(())
    }

    fn put_image_sample_level(
        &mut self,
        image: Handle<crate::Expression>,
        level: crate::SampleLevel,
        context: &ExpressionContext,
    ) -> BackendResult {
        let has_levels = context.image_needs_lod(image);
        match level {
            crate::SampleLevel::Auto => {}
            crate::SampleLevel::Zero => {
                //TODO: do we support Zero on `Sampled` image classes?
            }
            _ if !has_levels => {
                log::warn!("1D image can't be sampled with level {:?}", level);
            }
            crate::SampleLevel::Exact(h) => {
                write!(self.out, ", {NAMESPACE}::level(")?;
                self.put_expression(h, context, true)?;
                write!(self.out, ")")?;
            }
            crate::SampleLevel::Bias(h) => {
                write!(self.out, ", {NAMESPACE}::bias(")?;
                self.put_expression(h, context, true)?;
                write!(self.out, ")")?;
            }
            crate::SampleLevel::Gradient { x, y } => {
                write!(self.out, ", {NAMESPACE}::gradient2d(")?;
                self.put_expression(x, context, true)?;
                write!(self.out, ", ")?;
                self.put_expression(y, context, true)?;
                write!(self.out, ")")?;
            }
        }
        Ok(())
    }

    fn put_image_coordinate_limits(
        &mut self,
        image: Handle<crate::Expression>,
        level: Option<LevelOfDetail>,
        context: &ExpressionContext,
    ) -> BackendResult {
        self.put_image_size_query(image, level, crate::ScalarKind::Uint, context)?;
        write!(self.out, " - 1")?;
        Ok(())
    }

    /// General function for writing restricted image indexes.
    ///
    /// This is used to produce restricted mip levels, array indices, and sample
    /// indices for [`ImageLoad`] and [`ImageStore`] accesses under the
    /// [`Restrict`] bounds check policy.
    ///
    /// This function writes an expression of the form:
    ///
    /// ```ignore
    ///
    ///     metal::min(uint(INDEX), IMAGE.LIMIT_METHOD() - 1)
    ///
    /// ```
    ///
    /// [`ImageLoad`]: crate::Expression::ImageLoad
    /// [`ImageStore`]: crate::Statement::ImageStore
    /// [`Restrict`]: index::BoundsCheckPolicy::Restrict
    fn put_restricted_scalar_image_index(
        &mut self,
        image: Handle<crate::Expression>,
        index: Handle<crate::Expression>,
        limit_method: &str,
        context: &ExpressionContext,
    ) -> BackendResult {
        write!(self.out, "{NAMESPACE}::min(uint(")?;
        self.put_expression(index, context, true)?;
        write!(self.out, "), ")?;
        self.put_expression(image, context, false)?;
        write!(self.out, ".{limit_method}() - 1)")?;
        Ok(())
    }

    fn put_restricted_texel_address(
        &mut self,
        image: Handle<crate::Expression>,
        address: &TexelAddress,
        context: &ExpressionContext,
    ) -> BackendResult {
        // Write the coordinate.
        write!(self.out, "{NAMESPACE}::min(")?;
        self.put_cast_to_uint_scalar_or_vector(address.coordinate, context)?;
        write!(self.out, ", ")?;
        self.put_image_coordinate_limits(image, address.level, context)?;
        write!(self.out, ")")?;

        // Write the array index, if present.
        if let Some(array_index) = address.array_index {
            write!(self.out, ", ")?;
            self.put_restricted_scalar_image_index(image, array_index, "get_array_size", context)?;
        }

        // Write the sample index, if present.
        if let Some(sample) = address.sample {
            write!(self.out, ", ")?;
            self.put_restricted_scalar_image_index(image, sample, "get_num_samples", context)?;
        }

        // The level of detail should be clamped and cached by
        // `put_cache_restricted_level`, so we don't need to clamp it here.
        if let Some(level) = address.level {
            write!(self.out, ", ")?;
            self.put_level_of_detail(level, context)?;
        }

        Ok(())
    }

    /// Write an expression that is true if the given image access is in bounds.
    fn put_image_access_bounds_check(
        &mut self,
        image: Handle<crate::Expression>,
        address: &TexelAddress,
        context: &ExpressionContext,
    ) -> BackendResult {
        let mut conjunction = "";

        // First, check the level of detail. Only if that is in bounds can we
        // use it to find the appropriate bounds for the coordinates.
        let level = if let Some(level) = address.level {
            write!(self.out, "uint(")?;
            self.put_level_of_detail(level, context)?;
            write!(self.out, ") < ")?;
            self.put_expression(image, context, true)?;
            write!(self.out, ".get_num_mip_levels()")?;
            conjunction = " && ";
            Some(level)
        } else {
            None
        };

        // Check sample index, if present.
        if let Some(sample) = address.sample {
            write!(self.out, "uint(")?;
            self.put_expression(sample, context, true)?;
            write!(self.out, ") < ")?;
            self.put_expression(image, context, true)?;
            write!(self.out, ".get_num_samples()")?;
            conjunction = " && ";
        }

        // Check array index, if present.
        if let Some(array_index) = address.array_index {
            write!(self.out, "{conjunction}uint(")?;
            self.put_expression(array_index, context, true)?;
            write!(self.out, ") < ")?;
            self.put_expression(image, context, true)?;
            write!(self.out, ".get_array_size()")?;
            conjunction = " && ";
        }

        // Finally, check if the coordinates are within bounds.
        let coord_is_vector = match *context.resolve_type(address.coordinate) {
            crate::TypeInner::Vector { .. } => true,
            _ => false,
        };
        write!(self.out, "{conjunction}")?;
        if coord_is_vector {
            write!(self.out, "{NAMESPACE}::all(")?;
        }
        self.put_cast_to_uint_scalar_or_vector(address.coordinate, context)?;
        write!(self.out, " < ")?;
        self.put_image_size_query(image, level, crate::ScalarKind::Uint, context)?;
        if coord_is_vector {
            write!(self.out, ")")?;
        }

        Ok(())
    }

    fn put_image_load(
        &mut self,
        load: Handle<crate::Expression>,
        image: Handle<crate::Expression>,
        mut address: TexelAddress,
        context: &ExpressionContext,
    ) -> BackendResult {
        match context.policies.image_load {
            proc::BoundsCheckPolicy::Restrict => {
                // Use the cached restricted level of detail, if any. Omit the
                // level altogether for 1D textures.
                if address.level.is_some() {
                    address.level = if context.image_needs_lod(image) {
                        Some(LevelOfDetail::Restricted(load))
                    } else {
                        None
                    }
                }

                self.put_expression(image, context, false)?;
                write!(self.out, ".read(")?;
                self.put_restricted_texel_address(image, &address, context)?;
                write!(self.out, ")")?;
            }
            proc::BoundsCheckPolicy::ReadZeroSkipWrite => {
                write!(self.out, "(")?;
                self.put_image_access_bounds_check(image, &address, context)?;
                write!(self.out, " ? ")?;
                self.put_unchecked_image_load(image, &address, context)?;
                write!(self.out, ": DefaultConstructible())")?;
            }
            proc::BoundsCheckPolicy::Unchecked => {
                self.put_unchecked_image_load(image, &address, context)?;
            }
        }

        Ok(())
    }

    fn put_unchecked_image_load(
        &mut self,
        image: Handle<crate::Expression>,
        address: &TexelAddress,
        context: &ExpressionContext,
    ) -> BackendResult {
        self.put_expression(image, context, false)?;
        write!(self.out, ".read(")?;
        // coordinates in IR are int, but Metal expects uint
        self.put_cast_to_uint_scalar_or_vector(address.coordinate, context)?;
        if let Some(expr) = address.array_index {
            write!(self.out, ", ")?;
            self.put_expression(expr, context, true)?;
        }
        if let Some(sample) = address.sample {
            write!(self.out, ", ")?;
            self.put_expression(sample, context, true)?;
        }
        if let Some(level) = address.level {
            if context.image_needs_lod(image) {
                write!(self.out, ", ")?;
                self.put_level_of_detail(level, context)?;
            }
        }
        write!(self.out, ")")?;

        Ok(())
    }

    fn put_image_store(
        &mut self,
        level: back::Level,
        image: Handle<crate::Expression>,
        address: &TexelAddress,
        value: Handle<crate::Expression>,
        context: &StatementContext,
    ) -> BackendResult {
        match context.expression.policies.image_store {
            proc::BoundsCheckPolicy::Restrict => {
                // We don't have a restricted level value, because we don't
                // support writes to mipmapped textures.
                debug_assert!(address.level.is_none());

                write!(self.out, "{level}")?;
                self.put_expression(image, &context.expression, false)?;
                write!(self.out, ".write(")?;
                self.put_expression(value, &context.expression, true)?;
                write!(self.out, ", ")?;
                self.put_restricted_texel_address(image, address, &context.expression)?;
                writeln!(self.out, ");")?;
            }
            proc::BoundsCheckPolicy::ReadZeroSkipWrite => {
                write!(self.out, "{level}if (")?;
                self.put_image_access_bounds_check(image, address, &context.expression)?;
                writeln!(self.out, ") {{")?;
                self.put_unchecked_image_store(level.next(), image, address, value, context)?;
                writeln!(self.out, "{level}}}")?;
            }
            proc::BoundsCheckPolicy::Unchecked => {
                self.put_unchecked_image_store(level, image, address, value, context)?;
            }
        }

        Ok(())
    }

    fn put_unchecked_image_store(
        &mut self,
        level: back::Level,
        image: Handle<crate::Expression>,
        address: &TexelAddress,
        value: Handle<crate::Expression>,
        context: &StatementContext,
    ) -> BackendResult {
        write!(self.out, "{level}")?;
        self.put_expression(image, &context.expression, false)?;
        write!(self.out, ".write(")?;
        self.put_expression(value, &context.expression, true)?;
        write!(self.out, ", ")?;
        // coordinates in IR are int, but Metal expects uint
        self.put_cast_to_uint_scalar_or_vector(address.coordinate, &context.expression)?;
        if let Some(expr) = address.array_index {
            write!(self.out, ", ")?;
            self.put_expression(expr, &context.expression, true)?;
        }
        writeln!(self.out, ");")?;

        Ok(())
    }

    /// Write the maximum valid index of the dynamically sized array at the end of `handle`.
    ///
    /// The 'maximum valid index' is simply one less than the array's length.
    ///
    /// This emits an expression of the form `a / b`, so the caller must
    /// parenthesize its output if it will be applying operators of higher
    /// precedence.
    ///
    /// `handle` must be the handle of a global variable whose final member is a
    /// dynamically sized array.
    fn put_dynamic_array_max_index(
        &mut self,
        handle: Handle<crate::GlobalVariable>,
        context: &ExpressionContext,
    ) -> BackendResult {
        let global = &context.module.global_variables[handle];
        let (offset, array_ty) = match context.module.types[global.ty].inner {
            crate::TypeInner::Struct { ref members, .. } => match members.last() {
                Some(&crate::StructMember { offset, ty, .. }) => (offset, ty),
                None => return Err(Error::GenericValidation("Struct has no members".into())),
            },
            crate::TypeInner::Array {
                size: crate::ArraySize::Dynamic,
                ..
            } => (0, global.ty),
            ref ty => {
                return Err(Error::GenericValidation(format!(
                    "Expected type with dynamic array, got {ty:?}"
                )))
            }
        };

        let (size, stride) = match context.module.types[array_ty].inner {
            crate::TypeInner::Array { base, stride, .. } => (
                context.module.types[base]
                    .inner
                    .size(context.module.to_ctx()),
                stride,
            ),
            ref ty => {
                return Err(Error::GenericValidation(format!(
                    "Expected array type, got {ty:?}"
                )))
            }
        };

        // When the stride length is larger than the size, the final element's stride of
        // bytes would have padding following the value. But the buffer size in
        // `buffer_sizes.sizeN` may not include this padding - it only needs to be large
        // enough to hold the actual values' bytes.
        //
        // So subtract off the size to get a byte size that falls at the start or within
        // the final element. Then divide by the stride size, to get one less than the
        // length, and then add one. This works even if the buffer size does include the
        // stride padding, since division rounds towards zero (MSL 2.4 §6.1). It will fail
        // if there are zero elements in the array, but the WebGPU `validating shader binding`
        // rules, together with draw-time validation when `minBindingSize` is zero,
        // prevent that.
        write!(
            self.out,
            "(_buffer_sizes.{member} - {offset} - {size}) / {stride}",
            member = ArraySizeMember(handle),
            offset = offset,
            size = size,
            stride = stride,
        )?;
        Ok(())
    }

    fn put_atomic_operation(
        &mut self,
        pointer: Handle<crate::Expression>,
        key: &str,
        value: Handle<crate::Expression>,
        context: &ExpressionContext,
    ) -> BackendResult {
        // If the pointer we're passing to the atomic operation needs to be conditional
        // for `ReadZeroSkipWrite`, the condition needs to *surround* the atomic op, and
        // the pointer operand should be unchecked.
        let policy = context.choose_bounds_check_policy(pointer);
        let checked = policy == index::BoundsCheckPolicy::ReadZeroSkipWrite
            && self.put_bounds_checks(pointer, context, back::Level(0), "")?;

        // If requested and successfully put bounds checks, continue the ternary expression.
        if checked {
            write!(self.out, " ? ")?;
        }

        write!(
            self.out,
            "{NAMESPACE}::atomic_{key}_explicit({ATOMIC_REFERENCE}"
        )?;
        self.put_access_chain(pointer, policy, context)?;
        write!(self.out, ", ")?;
        self.put_expression(value, context, true)?;
        write!(self.out, ", {NAMESPACE}::memory_order_relaxed)")?;

        // Finish the ternary expression.
        if checked {
            write!(self.out, " : DefaultConstructible()")?;
        }

        Ok(())
    }

    /// Emit code for the arithmetic expression of the dot product.
    ///
    fn put_dot_product(
        &mut self,
        arg: Handle<crate::Expression>,
        arg1: Handle<crate::Expression>,
        size: usize,
        context: &ExpressionContext,
    ) -> BackendResult {
        // Write parentheses around the dot product expression to prevent operators
        // with different precedences from applying earlier.
        write!(self.out, "(")?;

        // Cycle trough all the components of the vector
        for index in 0..size {
            let component = back::COMPONENTS[index];
            // Write the addition to the previous product
            // This will print an extra '+' at the beginning but that is fine in msl
            write!(self.out, " + ")?;
            // Write the first vector expression, this expression is marked to be
            // cached so unless it can't be cached (for example, it's a Constant)
            // it shouldn't produce large expressions.
            self.put_expression(arg, context, true)?;
            // Access the current component on the first vector
            write!(self.out, ".{component} * ")?;
            // Write the second vector expression, this expression is marked to be
            // cached so unless it can't be cached (for example, it's a Constant)
            // it shouldn't produce large expressions.
            self.put_expression(arg1, context, true)?;
            // Access the current component on the second vector
            write!(self.out, ".{component}")?;
        }

        write!(self.out, ")")?;
        Ok(())
    }

    /// Emit code for the sign(i32) expression.
    ///
    fn put_isign(
        &mut self,
        arg: Handle<crate::Expression>,
        context: &ExpressionContext,
    ) -> BackendResult {
        write!(self.out, "{NAMESPACE}::select({NAMESPACE}::select(")?;
        match context.resolve_type(arg) {
            &crate::TypeInner::Vector { size, .. } => {
                let size = back::vector_size_str(size);
                write!(self.out, "int{size}(-1), int{size}(1)")?;
            }
            _ => {
                write!(self.out, "-1, 1")?;
            }
        }
        write!(self.out, ", (")?;
        self.put_expression(arg, context, true)?;
        write!(self.out, " > 0)), 0, (")?;
        self.put_expression(arg, context, true)?;
        write!(self.out, " == 0))")?;
        Ok(())
    }

    fn put_const_expression(
        &mut self,
        expr_handle: Handle<crate::Expression>,
        module: &crate::Module,
        mod_info: &valid::ModuleInfo,
    ) -> BackendResult {
        self.put_possibly_const_expression(
            expr_handle,
            &module.global_expressions,
            module,
            mod_info,
            &(module, mod_info),
            |&(_, mod_info), expr| &mod_info[expr],
            |writer, &(module, _), expr| writer.put_const_expression(expr, module, mod_info),
        )
    }

    #[allow(clippy::too_many_arguments)]
    fn put_possibly_const_expression<C, I, E>(
        &mut self,
        expr_handle: Handle<crate::Expression>,
        expressions: &crate::Arena<crate::Expression>,
        module: &crate::Module,
        mod_info: &valid::ModuleInfo,
        ctx: &C,
        get_expr_ty: I,
        put_expression: E,
    ) -> BackendResult
    where
        I: Fn(&C, Handle<crate::Expression>) -> &TypeResolution,
        E: Fn(&mut Self, &C, Handle<crate::Expression>) -> BackendResult,
    {
        match expressions[expr_handle] {
            crate::Expression::Literal(literal) => match literal {
                crate::Literal::F64(_) => {
                    return Err(Error::CapabilityNotSupported(valid::Capabilities::FLOAT64))
                }
                crate::Literal::F32(value) => {
                    if value.is_infinite() {
                        let sign = if value.is_sign_negative() { "-" } else { "" };
                        write!(self.out, "{sign}INFINITY")?;
                    } else if value.is_nan() {
                        write!(self.out, "NAN")?;
                    } else {
                        let suffix = if value.fract() == 0.0 { ".0" } else { "" };
                        write!(self.out, "{value}{suffix}")?;
                    }
                }
                crate::Literal::U32(value) => {
                    write!(self.out, "{value}u")?;
                }
                crate::Literal::I32(value) => {
                    write!(self.out, "{value}")?;
                }
                crate::Literal::U64(value) => {
                    write!(self.out, "{value}uL")?;
                }
                crate::Literal::I64(value) => {
                    write!(self.out, "{value}L")?;
                }
                crate::Literal::Bool(value) => {
                    write!(self.out, "{value}")?;
                }
                crate::Literal::AbstractInt(_) | crate::Literal::AbstractFloat(_) => {
                    return Err(Error::GenericValidation(
                        "Unsupported abstract literal".into(),
                    ));
                }
            },
            crate::Expression::Constant(handle) => {
                let constant = &module.constants[handle];
                if constant.name.is_some() {
                    write!(self.out, "{}", self.names[&NameKey::Constant(handle)])?;
                } else {
                    self.put_const_expression(constant.init, module, mod_info)?;
                }
            }
            crate::Expression::ZeroValue(ty) => {
                let ty_name = TypeContext {
                    handle: ty,
                    gctx: module.to_ctx(),
                    names: &self.names,
                    access: crate::StorageAccess::empty(),
                    binding: None,
                    first_time: false,
                };
                write!(self.out, "{ty_name} {{}}")?;
            }
            crate::Expression::Compose { ty, ref components } => {
                let ty_name = TypeContext {
                    handle: ty,
                    gctx: module.to_ctx(),
                    names: &self.names,
                    access: crate::StorageAccess::empty(),
                    binding: None,
                    first_time: false,
                };
                write!(self.out, "{ty_name}")?;
                match module.types[ty].inner {
                    crate::TypeInner::Scalar(_)
                    | crate::TypeInner::Vector { .. }
                    | crate::TypeInner::Matrix { .. } => {
                        self.put_call_parameters_impl(
                            components.iter().copied(),
                            ctx,
                            put_expression,
                        )?;
                    }
                    crate::TypeInner::Array { .. } | crate::TypeInner::Struct { .. } => {
                        write!(self.out, " {{")?;
                        for (index, &component) in components.iter().enumerate() {
                            if index != 0 {
                                write!(self.out, ", ")?;
                            }
                            // insert padding initialization, if needed
                            if self.struct_member_pads.contains(&(ty, index as u32)) {
                                write!(self.out, "{{}}, ")?;
                            }
                            put_expression(self, ctx, component)?;
                        }
                        write!(self.out, "}}")?;
                    }
                    _ => return Err(Error::UnsupportedCompose(ty)),
                }
            }
            crate::Expression::Splat { size, value } => {
                let scalar = match *get_expr_ty(ctx, value).inner_with(&module.types) {
                    crate::TypeInner::Scalar(scalar) => scalar,
                    ref ty => {
                        return Err(Error::GenericValidation(format!(
                            "Expected splat value type must be a scalar, got {ty:?}",
                        )))
                    }
                };
                put_numeric_type(&mut self.out, scalar, &[size])?;
                write!(self.out, "(")?;
                put_expression(self, ctx, value)?;
                write!(self.out, ")")?;
            }
            _ => unreachable!(),
        }

        Ok(())
    }

    /// Emit code for the expression `expr_handle`.
    ///
    /// The `is_scoped` argument is true if the surrounding operators have the
    /// precedence of the comma operator, or lower. So, for example:
    ///
    /// - Pass `true` for `is_scoped` when writing function arguments, an
    ///   expression statement, an initializer expression, or anything already
    ///   wrapped in parenthesis.
    ///
    /// - Pass `false` if it is an operand of a `?:` operator, a `[]`, or really
    ///   almost anything else.
    fn put_expression(
        &mut self,
        expr_handle: Handle<crate::Expression>,
        context: &ExpressionContext,
        is_scoped: bool,
    ) -> BackendResult {
        // Add to the set in order to track the stack size.
        #[cfg(test)]
        #[allow(trivial_casts)]
        self.put_expression_stack_pointers
            .insert(&expr_handle as *const _ as *const ());

        if let Some(name) = self.named_expressions.get(&expr_handle) {
            write!(self.out, "{name}")?;
            return Ok(());
        }

        let expression = &context.function.expressions[expr_handle];
        log::trace!("expression {:?} = {:?}", expr_handle, expression);
        match *expression {
            crate::Expression::Literal(_)
            | crate::Expression::Constant(_)
            | crate::Expression::ZeroValue(_)
            | crate::Expression::Compose { .. }
            | crate::Expression::Splat { .. } => {
                self.put_possibly_const_expression(
                    expr_handle,
                    &context.function.expressions,
                    context.module,
                    context.mod_info,
                    context,
                    |context, expr: Handle<crate::Expression>| &context.info[expr].ty,
                    |writer, context, expr| writer.put_expression(expr, context, true),
                )?;
            }
            crate::Expression::Override(_) => return Err(Error::Override),
            crate::Expression::Access { base, .. }
            | crate::Expression::AccessIndex { base, .. } => {
                // This is an acceptable place to generate a `ReadZeroSkipWrite` check.
                // Since `put_bounds_checks` and `put_access_chain` handle an entire
                // access chain at a time, recursing back through `put_expression` only
                // for index expressions and the base object, we will never see intermediate
                // `Access` or `AccessIndex` expressions here.
                let policy = context.choose_bounds_check_policy(base);
                if policy == index::BoundsCheckPolicy::ReadZeroSkipWrite
                    && self.put_bounds_checks(
                        expr_handle,
                        context,
                        back::Level(0),
                        if is_scoped { "" } else { "(" },
                    )?
                {
                    write!(self.out, " ? ")?;
                    self.put_access_chain(expr_handle, policy, context)?;
                    write!(self.out, " : DefaultConstructible()")?;

                    if !is_scoped {
                        write!(self.out, ")")?;
                    }
                } else {
                    self.put_access_chain(expr_handle, policy, context)?;
                }
            }
            crate::Expression::Swizzle {
                size,
                vector,
                pattern,
            } => {
                self.put_wrapped_expression_for_packed_vec3_access(vector, context, false)?;
                write!(self.out, ".")?;
                for &sc in pattern[..size as usize].iter() {
                    write!(self.out, "{}", back::COMPONENTS[sc as usize])?;
                }
            }
            crate::Expression::FunctionArgument(index) => {
                let name_key = match context.origin {
                    FunctionOrigin::Handle(handle) => NameKey::FunctionArgument(handle, index),
                    FunctionOrigin::EntryPoint(ep_index) => {
                        NameKey::EntryPointArgument(ep_index, index)
                    }
                };
                let name = &self.names[&name_key];
                write!(self.out, "{name}")?;
            }
            crate::Expression::GlobalVariable(handle) => {
                let name = &self.names[&NameKey::GlobalVariable(handle)];
                write!(self.out, "{name}")?;
            }
            crate::Expression::LocalVariable(handle) => {
                let name_key = match context.origin {
                    FunctionOrigin::Handle(fun_handle) => {
                        NameKey::FunctionLocal(fun_handle, handle)
                    }
                    FunctionOrigin::EntryPoint(ep_index) => {
                        NameKey::EntryPointLocal(ep_index, handle)
                    }
                };
                let name = &self.names[&name_key];
                write!(self.out, "{name}")?;
            }
            crate::Expression::Load { pointer } => self.put_load(pointer, context, is_scoped)?,
            crate::Expression::ImageSample {
                image,
                sampler,
                gather,
                coordinate,
                array_index,
                offset,
                level,
                depth_ref,
            } => {
                let main_op = match gather {
                    Some(_) => "gather",
                    None => "sample",
                };
                let comparison_op = match depth_ref {
                    Some(_) => "_compare",
                    None => "",
                };
                self.put_expression(image, context, false)?;
                write!(self.out, ".{main_op}{comparison_op}(")?;
                self.put_expression(sampler, context, true)?;
                write!(self.out, ", ")?;
                self.put_expression(coordinate, context, true)?;
                if let Some(expr) = array_index {
                    write!(self.out, ", ")?;
                    self.put_expression(expr, context, true)?;
                }
                if let Some(dref) = depth_ref {
                    write!(self.out, ", ")?;
                    self.put_expression(dref, context, true)?;
                }

                self.put_image_sample_level(image, level, context)?;

                if let Some(offset) = offset {
                    write!(self.out, ", ")?;
                    self.put_const_expression(offset, context.module, context.mod_info)?;
                }

                match gather {
                    None | Some(crate::SwizzleComponent::X) => {}
                    Some(component) => {
                        let is_cube_map = match *context.resolve_type(image) {
                            crate::TypeInner::Image {
                                dim: crate::ImageDimension::Cube,
                                ..
                            } => true,
                            _ => false,
                        };
                        // Offset always comes before the gather, except
                        // in cube maps where it's not applicable
                        if offset.is_none() && !is_cube_map {
                            write!(self.out, ", {NAMESPACE}::int2(0)")?;
                        }
                        let letter = back::COMPONENTS[component as usize];
                        write!(self.out, ", {NAMESPACE}::component::{letter}")?;
                    }
                }
                write!(self.out, ")")?;
            }
            crate::Expression::ImageLoad {
                image,
                coordinate,
                array_index,
                sample,
                level,
            } => {
                let address = TexelAddress {
                    coordinate,
                    array_index,
                    sample,
                    level: level.map(LevelOfDetail::Direct),
                };
                self.put_image_load(expr_handle, image, address, context)?;
            }
            //Note: for all the queries, the signed integers are expected,
            // so a conversion is needed.
            crate::Expression::ImageQuery { image, query } => match query {
                crate::ImageQuery::Size { level } => {
                    self.put_image_size_query(
                        image,
                        level.map(LevelOfDetail::Direct),
                        crate::ScalarKind::Uint,
                        context,
                    )?;
                }
                crate::ImageQuery::NumLevels => {
                    self.put_expression(image, context, false)?;
                    write!(self.out, ".get_num_mip_levels()")?;
                }
                crate::ImageQuery::NumLayers => {
                    self.put_expression(image, context, false)?;
                    write!(self.out, ".get_array_size()")?;
                }
                crate::ImageQuery::NumSamples => {
                    self.put_expression(image, context, false)?;
                    write!(self.out, ".get_num_samples()")?;
                }
            },
            crate::Expression::Unary { op, expr } => {
                let op_str = match op {
                    crate::UnaryOperator::Negate => "-",
                    crate::UnaryOperator::LogicalNot => "!",
                    crate::UnaryOperator::BitwiseNot => "~",
                };
                write!(self.out, "{op_str}(")?;
                self.put_expression(expr, context, false)?;
                write!(self.out, ")")?;
            }
            crate::Expression::Binary { op, left, right } => {
                let op_str = back::binary_operation_str(op);
                let kind = context
                    .resolve_type(left)
                    .scalar_kind()
                    .ok_or(Error::UnsupportedBinaryOp(op))?;

                // TODO: handle undefined behavior of BinaryOperator::Modulo
                //
                // sint:
                // if right == 0 return 0
                // if left == min(type_of(left)) && right == -1 return 0
                // if sign(left) == -1 || sign(right) == -1 return result as defined by WGSL
                //
                // uint:
                // if right == 0 return 0
                //
                // float:
                // if right == 0 return ? see https://github.com/gpuweb/gpuweb/issues/2798

                if op == crate::BinaryOperator::Modulo && kind == crate::ScalarKind::Float {
                    write!(self.out, "{NAMESPACE}::fmod(")?;
                    self.put_expression(left, context, true)?;
                    write!(self.out, ", ")?;
                    self.put_expression(right, context, true)?;
                    write!(self.out, ")")?;
                } else {
                    if !is_scoped {
                        write!(self.out, "(")?;
                    }

                    // Cast packed vector if necessary
                    // Packed vector - matrix multiplications are not supported in MSL
                    if op == crate::BinaryOperator::Multiply
                        && matches!(
                            context.resolve_type(right),
                            &crate::TypeInner::Matrix { .. }
                        )
                    {
                        self.put_wrapped_expression_for_packed_vec3_access(left, context, false)?;
                    } else {
                        self.put_expression(left, context, false)?;
                    }

                    write!(self.out, " {op_str} ")?;

                    // See comment above
                    if op == crate::BinaryOperator::Multiply
                        && matches!(context.resolve_type(left), &crate::TypeInner::Matrix { .. })
                    {
                        self.put_wrapped_expression_for_packed_vec3_access(right, context, false)?;
                    } else {
                        self.put_expression(right, context, false)?;
                    }

                    if !is_scoped {
                        write!(self.out, ")")?;
                    }
                }
            }
            crate::Expression::Select {
                condition,
                accept,
                reject,
            } => match *context.resolve_type(condition) {
                crate::TypeInner::Scalar(crate::Scalar {
                    kind: crate::ScalarKind::Bool,
                    ..
                }) => {
                    if !is_scoped {
                        write!(self.out, "(")?;
                    }
                    self.put_expression(condition, context, false)?;
                    write!(self.out, " ? ")?;
                    self.put_expression(accept, context, false)?;
                    write!(self.out, " : ")?;
                    self.put_expression(reject, context, false)?;
                    if !is_scoped {
                        write!(self.out, ")")?;
                    }
                }
                crate::TypeInner::Vector {
                    scalar:
                        crate::Scalar {
                            kind: crate::ScalarKind::Bool,
                            ..
                        },
                    ..
                } => {
                    write!(self.out, "{NAMESPACE}::select(")?;
                    self.put_expression(reject, context, true)?;
                    write!(self.out, ", ")?;
                    self.put_expression(accept, context, true)?;
                    write!(self.out, ", ")?;
                    self.put_expression(condition, context, true)?;
                    write!(self.out, ")")?;
                }
                ref ty => {
                    return Err(Error::GenericValidation(format!(
                        "Expected select condition to be a non-bool type, got {ty:?}",
                    )))
                }
            },
            crate::Expression::Derivative { axis, expr, .. } => {
                use crate::DerivativeAxis as Axis;
                let op = match axis {
                    Axis::X => "dfdx",
                    Axis::Y => "dfdy",
                    Axis::Width => "fwidth",
                };
                write!(self.out, "{NAMESPACE}::{op}")?;
                self.put_call_parameters(iter::once(expr), context)?;
            }
            crate::Expression::Relational { fun, argument } => {
                let op = match fun {
                    crate::RelationalFunction::Any => "any",
                    crate::RelationalFunction::All => "all",
                    crate::RelationalFunction::IsNan => "isnan",
                    crate::RelationalFunction::IsInf => "isinf",
                };
                write!(self.out, "{NAMESPACE}::{op}")?;
                self.put_call_parameters(iter::once(argument), context)?;
            }
            crate::Expression::Math {
                fun,
                arg,
                arg1,
                arg2,
                arg3,
            } => {
                use crate::MathFunction as Mf;

                let arg_type = context.resolve_type(arg);
                let scalar_argument = match arg_type {
                    &crate::TypeInner::Scalar(_) => true,
                    _ => false,
                };

                let fun_name = match fun {
                    // comparison
                    Mf::Abs => "abs",
                    Mf::Min => "min",
                    Mf::Max => "max",
                    Mf::Clamp => "clamp",
                    Mf::Saturate => "saturate",
                    // trigonometry
                    Mf::Cos => "cos",
                    Mf::Cosh => "cosh",
                    Mf::Sin => "sin",
                    Mf::Sinh => "sinh",
                    Mf::Tan => "tan",
                    Mf::Tanh => "tanh",
                    Mf::Acos => "acos",
                    Mf::Asin => "asin",
                    Mf::Atan => "atan",
                    Mf::Atan2 => "atan2",
                    Mf::Asinh => "asinh",
                    Mf::Acosh => "acosh",
                    Mf::Atanh => "atanh",
                    Mf::Radians => "",
                    Mf::Degrees => "",
                    // decomposition
                    Mf::Ceil => "ceil",
                    Mf::Floor => "floor",
                    Mf::Round => "rint",
                    Mf::Fract => "fract",
                    Mf::Trunc => "trunc",
                    Mf::Modf => MODF_FUNCTION,
                    Mf::Frexp => FREXP_FUNCTION,
                    Mf::Ldexp => "ldexp",
                    // exponent
                    Mf::Exp => "exp",
                    Mf::Exp2 => "exp2",
                    Mf::Log => "log",
                    Mf::Log2 => "log2",
                    Mf::Pow => "pow",
                    // geometry
                    Mf::Dot => match *context.resolve_type(arg) {
                        crate::TypeInner::Vector {
                            scalar:
                                crate::Scalar {
                                    kind: crate::ScalarKind::Float,
                                    ..
                                },
                            ..
                        } => "dot",
                        crate::TypeInner::Vector { size, .. } => {
                            return self.put_dot_product(arg, arg1.unwrap(), size as usize, context)
                        }
                        _ => unreachable!(
                            "Correct TypeInner for dot product should be already validated"
                        ),
                    },
                    Mf::Outer => return Err(Error::UnsupportedCall(format!("{fun:?}"))),
                    Mf::Cross => "cross",
                    Mf::Distance => "distance",
                    Mf::Length if scalar_argument => "abs",
                    Mf::Length => "length",
                    Mf::Normalize => "normalize",
                    Mf::FaceForward => "faceforward",
                    Mf::Reflect => "reflect",
                    Mf::Refract => "refract",
                    // computational
                    Mf::Sign => match arg_type.scalar_kind() {
                        Some(crate::ScalarKind::Sint) => {
                            return self.put_isign(arg, context);
                        }
                        _ => "sign",
                    },
                    Mf::Fma => "fma",
                    Mf::Mix => "mix",
                    Mf::Step => "step",
                    Mf::SmoothStep => "smoothstep",
                    Mf::Sqrt => "sqrt",
                    Mf::InverseSqrt => "rsqrt",
                    Mf::Inverse => return Err(Error::UnsupportedCall(format!("{fun:?}"))),
                    Mf::Transpose => "transpose",
                    Mf::Determinant => "determinant",
                    // bits
                    Mf::CountTrailingZeros => "ctz",
                    Mf::CountLeadingZeros => "clz",
                    Mf::CountOneBits => "popcount",
                    Mf::ReverseBits => "reverse_bits",
                    Mf::ExtractBits => "",
                    Mf::InsertBits => "",
                    Mf::FindLsb => "",
                    Mf::FindMsb => "",
                    // data packing
                    Mf::Pack4x8snorm => "pack_float_to_snorm4x8",
                    Mf::Pack4x8unorm => "pack_float_to_unorm4x8",
                    Mf::Pack2x16snorm => "pack_float_to_snorm2x16",
                    Mf::Pack2x16unorm => "pack_float_to_unorm2x16",
                    Mf::Pack2x16float => "",
                    Mf::Pack4xI8 => "",
                    Mf::Pack4xU8 => "",
                    // data unpacking
                    Mf::Unpack4x8snorm => "unpack_snorm4x8_to_float",
                    Mf::Unpack4x8unorm => "unpack_unorm4x8_to_float",
                    Mf::Unpack2x16snorm => "unpack_snorm2x16_to_float",
                    Mf::Unpack2x16unorm => "unpack_unorm2x16_to_float",
                    Mf::Unpack2x16float => "",
                    Mf::Unpack4xI8 => "",
                    Mf::Unpack4xU8 => "",
                };

                match fun {
                    Mf::ReverseBits | Mf::ExtractBits | Mf::InsertBits => {
                        // reverse_bits is listed as requiring MSL 2.1 but that
                        // is a copy/paste error. Looking at previous snapshots
                        // on web.archive.org it's present in MSL 1.2.
                        //
                        // https://developer.apple.com/library/archive/documentation/Miscellaneous/Conceptual/MetalProgrammingGuide/WhatsNewiniOS10tvOS10andOSX1012/WhatsNewiniOS10tvOS10andOSX1012.html
                        // also talks about MSL 1.2 adding "New integer
                        // functions to extract, insert, and reverse bits, as
                        // described in Integer Functions."
                        if context.lang_version < (1, 2) {
                            return Err(Error::UnsupportedFunction(fun_name.to_string()));
                        }
                    }
                    _ => {}
                }

                match fun {
                    Mf::Distance if scalar_argument => {
                        write!(self.out, "{NAMESPACE}::abs(")?;
                        self.put_expression(arg, context, false)?;
                        write!(self.out, " - ")?;
                        self.put_expression(arg1.unwrap(), context, false)?;
                        write!(self.out, ")")?;
                    }
                    Mf::FindLsb => {
                        let scalar = context.resolve_type(arg).scalar().unwrap();
                        let constant = scalar.width * 8 + 1;

                        write!(self.out, "((({NAMESPACE}::ctz(")?;
                        self.put_expression(arg, context, true)?;
                        write!(self.out, ") + 1) % {constant}) - 1)")?;
                    }
                    Mf::FindMsb => {
                        let inner = context.resolve_type(arg);
                        let scalar = inner.scalar().unwrap();
                        let constant = scalar.width * 8 - 1;

                        write!(
                            self.out,
                            "{NAMESPACE}::select({constant} - {NAMESPACE}::clz("
                        )?;

                        if scalar.kind == crate::ScalarKind::Sint {
                            write!(self.out, "{NAMESPACE}::select(")?;
                            self.put_expression(arg, context, true)?;
                            write!(self.out, ", ~")?;
                            self.put_expression(arg, context, true)?;
                            write!(self.out, ", ")?;
                            self.put_expression(arg, context, true)?;
                            write!(self.out, " < 0)")?;
                        } else {
                            self.put_expression(arg, context, true)?;
                        }

                        write!(self.out, "), ")?;

                        // or metal will complain that select is ambiguous
                        match *inner {
                            crate::TypeInner::Vector { size, scalar } => {
                                let size = back::vector_size_str(size);
                                let name = scalar.to_msl_name();
                                write!(self.out, "{name}{size}")?;
                            }
                            crate::TypeInner::Scalar(scalar) => {
                                let name = scalar.to_msl_name();
                                write!(self.out, "{name}")?;
                            }
                            _ => (),
                        }

                        write!(self.out, "(-1), ")?;
                        self.put_expression(arg, context, true)?;
                        write!(self.out, " == 0 || ")?;
                        self.put_expression(arg, context, true)?;
                        write!(self.out, " == -1)")?;
                    }
                    Mf::Unpack2x16float => {
                        write!(self.out, "float2(as_type<half2>(")?;
                        self.put_expression(arg, context, false)?;
                        write!(self.out, "))")?;
                    }
                    Mf::Pack2x16float => {
                        write!(self.out, "as_type<uint>(half2(")?;
                        self.put_expression(arg, context, false)?;
                        write!(self.out, "))")?;
                    }
                    Mf::ExtractBits => {
                        // The behavior of ExtractBits is undefined when offset + count > bit_width. We need
                        // to first sanitize the offset and count first. If we don't do this, Apple chips
                        // will return out-of-spec values if the extracted range is not within the bit width.
                        //
                        // This encodes the exact formula specified by the wgsl spec, without temporary values:
                        // https://gpuweb.github.io/gpuweb/wgsl/#extractBits-unsigned-builtin
                        //
                        // w = sizeof(x) * 8
                        // o = min(offset, w)
                        // tmp = w - o
                        // c = min(count, tmp)
                        //
                        // bitfieldExtract(x, o, c)
                        //
                        // extract_bits(e, min(offset, w), min(count, w - min(offset, w))))

                        let scalar_bits = context.resolve_type(arg).scalar_width().unwrap() * 8;

                        write!(self.out, "{NAMESPACE}::extract_bits(")?;
                        self.put_expression(arg, context, true)?;
                        write!(self.out, ", {NAMESPACE}::min(")?;
                        self.put_expression(arg1.unwrap(), context, true)?;
                        write!(self.out, ", {scalar_bits}u), {NAMESPACE}::min(")?;
                        self.put_expression(arg2.unwrap(), context, true)?;
                        write!(self.out, ", {scalar_bits}u - {NAMESPACE}::min(")?;
                        self.put_expression(arg1.unwrap(), context, true)?;
                        write!(self.out, ", {scalar_bits}u)))")?;
                    }
                    Mf::InsertBits => {
                        // The behavior of InsertBits has the same issue as ExtractBits.
                        //
                        // insertBits(e, newBits, min(offset, w), min(count, w - min(offset, w))))

                        let scalar_bits = context.resolve_type(arg).scalar_width().unwrap() * 8;

                        write!(self.out, "{NAMESPACE}::insert_bits(")?;
                        self.put_expression(arg, context, true)?;
                        write!(self.out, ", ")?;
                        self.put_expression(arg1.unwrap(), context, true)?;
                        write!(self.out, ", {NAMESPACE}::min(")?;
                        self.put_expression(arg2.unwrap(), context, true)?;
                        write!(self.out, ", {scalar_bits}u), {NAMESPACE}::min(")?;
                        self.put_expression(arg3.unwrap(), context, true)?;
                        write!(self.out, ", {scalar_bits}u - {NAMESPACE}::min(")?;
                        self.put_expression(arg2.unwrap(), context, true)?;
                        write!(self.out, ", {scalar_bits}u)))")?;
                    }
                    Mf::Radians => {
                        write!(self.out, "((")?;
                        self.put_expression(arg, context, false)?;
                        write!(self.out, ") * 0.017453292519943295474)")?;
                    }
                    Mf::Degrees => {
                        write!(self.out, "((")?;
                        self.put_expression(arg, context, false)?;
                        write!(self.out, ") * 57.295779513082322865)")?;
                    }
                    Mf::Modf | Mf::Frexp => {
                        write!(self.out, "{fun_name}")?;
                        self.put_call_parameters(iter::once(arg), context)?;
                    }
                    fun @ (Mf::Pack4xI8 | Mf::Pack4xU8) => {
                        let was_signed = fun == Mf::Pack4xI8;
                        if was_signed {
                            write!(self.out, "uint(")?;
                        }
                        write!(self.out, "(")?;
                        self.put_expression(arg, context, true)?;
                        write!(self.out, "[0] & 0xFF) | ((")?;
                        self.put_expression(arg, context, true)?;
                        write!(self.out, "[1] & 0xFF) << 8) | ((")?;
                        self.put_expression(arg, context, true)?;
                        write!(self.out, "[2] & 0xFF) << 16) | ((")?;
                        self.put_expression(arg, context, true)?;
                        write!(self.out, "[3] & 0xFF) << 24)")?;
                        if was_signed {
                            write!(self.out, ")")?;
                        }
                    }
                    fun @ (Mf::Unpack4xI8 | Mf::Unpack4xU8) => {
                        if matches!(fun, Mf::Unpack4xU8) {
                            write!(self.out, "u")?;
                        }
                        write!(self.out, "int4(")?;
                        self.put_expression(arg, context, true)?;
                        write!(self.out, ", ")?;
                        self.put_expression(arg, context, true)?;
                        write!(self.out, " >> 8, ")?;
                        self.put_expression(arg, context, true)?;
                        write!(self.out, " >> 16, ")?;
                        self.put_expression(arg, context, true)?;
                        write!(self.out, " >> 24) << 24 >> 24")?;
                    }
                    _ => {
                        write!(self.out, "{NAMESPACE}::{fun_name}")?;
                        self.put_call_parameters(
                            iter::once(arg).chain(arg1).chain(arg2).chain(arg3),
                            context,
                        )?;
                    }
                }
            }
            crate::Expression::As {
                expr,
                kind,
                convert,
            } => match *context.resolve_type(expr) {
                crate::TypeInner::Scalar(src) | crate::TypeInner::Vector { scalar: src, .. } => {
                    let target_scalar = crate::Scalar {
                        kind,
                        width: convert.unwrap_or(src.width),
                    };
                    let op = match convert {
                        Some(_) => "static_cast",
                        None => "as_type",
                    };
                    write!(self.out, "{op}<")?;
                    match *context.resolve_type(expr) {
                        crate::TypeInner::Vector { size, .. } => {
                            put_numeric_type(&mut self.out, target_scalar, &[size])?
                        }
                        _ => put_numeric_type(&mut self.out, target_scalar, &[])?,
                    };
                    write!(self.out, ">(")?;
                    self.put_expression(expr, context, true)?;
                    write!(self.out, ")")?;
                }
                crate::TypeInner::Matrix {
                    columns,
                    rows,
                    scalar,
                } => {
                    let target_scalar = crate::Scalar {
                        kind,
                        width: convert.unwrap_or(scalar.width),
                    };
                    put_numeric_type(&mut self.out, target_scalar, &[rows, columns])?;
                    write!(self.out, "(")?;
                    self.put_expression(expr, context, true)?;
                    write!(self.out, ")")?;
                }
                ref ty => {
                    return Err(Error::GenericValidation(format!(
                        "Unsupported type for As: {ty:?}"
                    )))
                }
            },
            // has to be a named expression
            crate::Expression::CallResult(_)
            | crate::Expression::AtomicResult { .. }
            | crate::Expression::WorkGroupUniformLoadResult { .. }
            | crate::Expression::SubgroupBallotResult
            | crate::Expression::SubgroupOperationResult { .. }
            | crate::Expression::RayQueryProceedResult => {
                unreachable!()
            }
            crate::Expression::ArrayLength(expr) => {
                // Find the global to which the array belongs.
                let global = match context.function.expressions[expr] {
                    crate::Expression::AccessIndex { base, .. } => {
                        match context.function.expressions[base] {
                            crate::Expression::GlobalVariable(handle) => handle,
                            ref ex => {
                                return Err(Error::GenericValidation(format!(
                                    "Expected global variable in AccessIndex, got {ex:?}"
                                )))
                            }
                        }
                    }
                    crate::Expression::GlobalVariable(handle) => handle,
                    ref ex => {
                        return Err(Error::GenericValidation(format!(
                            "Unexpected expression in ArrayLength, got {ex:?}"
                        )))
                    }
                };

                if !is_scoped {
                    write!(self.out, "(")?;
                }
                write!(self.out, "1 + ")?;
                self.put_dynamic_array_max_index(global, context)?;
                if !is_scoped {
                    write!(self.out, ")")?;
                }
            }
            crate::Expression::RayQueryGetIntersection { query, committed } => {
                if context.lang_version < (2, 4) {
                    return Err(Error::UnsupportedRayTracing);
                }

                if !committed {
                    unimplemented!()
                }
                let ty = context.module.special_types.ray_intersection.unwrap();
                let type_name = &self.names[&NameKey::Type(ty)];
                write!(self.out, "{type_name} {{{RAY_QUERY_FUN_MAP_INTERSECTION}(")?;
                self.put_expression(query, context, true)?;
                write!(self.out, ".{RAY_QUERY_FIELD_INTERSECTION}.type)")?;
                let fields = [
                    "distance",
                    "user_instance_id", // req Metal 2.4
                    "instance_id",
                    "", // SBT offset
                    "geometry_id",
                    "primitive_id",
                    "triangle_barycentric_coord",
                    "triangle_front_facing",
                    "",                          // padding
                    "object_to_world_transform", // req Metal 2.4
                    "world_to_object_transform", // req Metal 2.4
                ];
                for field in fields {
                    write!(self.out, ", ")?;
                    if field.is_empty() {
                        write!(self.out, "{{}}")?;
                    } else {
                        self.put_expression(query, context, true)?;
                        write!(self.out, ".{RAY_QUERY_FIELD_INTERSECTION}.{field}")?;
                    }
                }
                write!(self.out, "}}")?;
            }
        }
        Ok(())
    }

    /// Used by expressions like Swizzle and Binary since they need packed_vec3's to be casted to a vec3
    fn put_wrapped_expression_for_packed_vec3_access(
        &mut self,
        expr_handle: Handle<crate::Expression>,
        context: &ExpressionContext,
        is_scoped: bool,
    ) -> BackendResult {
        if let Some(scalar) = context.get_packed_vec_kind(expr_handle) {
            write!(self.out, "{}::{}3(", NAMESPACE, scalar.to_msl_name())?;
            self.put_expression(expr_handle, context, is_scoped)?;
            write!(self.out, ")")?;
        } else {
            self.put_expression(expr_handle, context, is_scoped)?;
        }
        Ok(())
    }

    /// Write a `GuardedIndex` as a Metal expression.
    fn put_index(
        &mut self,
        index: index::GuardedIndex,
        context: &ExpressionContext,
        is_scoped: bool,
    ) -> BackendResult {
        match index {
            index::GuardedIndex::Expression(expr) => {
                self.put_expression(expr, context, is_scoped)?
            }
            index::GuardedIndex::Known(value) => write!(self.out, "{value}")?,
        }
        Ok(())
    }

    /// Emit an index bounds check condition for `chain`, if required.
    ///
    /// `chain` is a subtree of `Access` and `AccessIndex` expressions,
    /// operating either on a pointer to a value, or on a value directly. If we cannot
    /// statically determine that all indexing operations in `chain` are within
    /// bounds, then write a conditional expression to check them dynamically,
    /// and return true. All accesses in the chain are checked by the generated
    /// expression.
    ///
    /// This assumes that the [`BoundsCheckPolicy`] for `chain` is [`ReadZeroSkipWrite`].
    ///
    /// The text written is of the form:
    ///
    /// ```ignore
    /// {level}{prefix}uint(i) < 4 && uint(j) < 10
    /// ```
    ///
    /// where `{level}` and `{prefix}` are the arguments to this function. For [`Store`]
    /// statements, presumably these arguments start an indented `if` statement; for
    /// [`Load`] expressions, the caller is probably building up a ternary `?:`
    /// expression. In either case, what is written is not a complete syntactic structure
    /// in its own right, and the caller will have to finish it off if we return `true`.
    ///
    /// If no expression is written, return false.
    ///
    /// [`BoundsCheckPolicy`]: index::BoundsCheckPolicy
    /// [`ReadZeroSkipWrite`]: index::BoundsCheckPolicy::ReadZeroSkipWrite
    /// [`Store`]: crate::Statement::Store
    /// [`Load`]: crate::Expression::Load
    #[allow(unused_variables)]
    fn put_bounds_checks(
        &mut self,
        mut chain: Handle<crate::Expression>,
        context: &ExpressionContext,
        level: back::Level,
        prefix: &'static str,
    ) -> Result<bool, Error> {
        let mut check_written = false;

        // Iterate over the access chain, handling each expression.
        loop {
            // Produce a `GuardedIndex`, so we can shared code between the
            // `Access` and `AccessIndex` cases.
            let (base, guarded_index) = match context.function.expressions[chain] {
                crate::Expression::Access { base, index } => {
                    (base, Some(index::GuardedIndex::Expression(index)))
                }
                crate::Expression::AccessIndex { base, index } => {
                    // Don't try to check indices into structs. Validation already took
                    // care of them, and index::needs_guard doesn't handle that case.
                    let mut base_inner = context.resolve_type(base);
                    if let crate::TypeInner::Pointer { base, .. } = *base_inner {
                        base_inner = &context.module.types[base].inner;
                    }
                    match *base_inner {
                        crate::TypeInner::Struct { .. } => (base, None),
                        _ => (base, Some(index::GuardedIndex::Known(index))),
                    }
                }
                _ => break,
            };

            if let Some(index) = guarded_index {
                if let Some(length) = context.access_needs_check(base, index) {
                    if check_written {
                        write!(self.out, " && ")?;
                    } else {
                        write!(self.out, "{level}{prefix}")?;
                        check_written = true;
                    }

                    // Check that the index falls within bounds. Do this with a single
                    // comparison, by casting the index to `uint` first, so that negative
                    // indices become large positive values.
                    write!(self.out, "uint(")?;
                    self.put_index(index, context, true)?;
                    self.out.write_str(") < ")?;
                    match length {
                        index::IndexableLength::Known(value) => write!(self.out, "{value}")?,
                        index::IndexableLength::Dynamic => {
                            let global =
                                context.function.originating_global(base).ok_or_else(|| {
                                    Error::GenericValidation(
                                        "Could not find originating global".into(),
                                    )
                                })?;
                            write!(self.out, "1 + ")?;
                            self.put_dynamic_array_max_index(global, context)?
                        }
                    }
                }
            }

            chain = base
        }

        Ok(check_written)
    }

    /// Write the access chain `chain`.
    ///
    /// `chain` is a subtree of [`Access`] and [`AccessIndex`] expressions,
    /// operating either on a pointer to a value, or on a value directly.
    ///
    /// Generate bounds checks code only if `policy` is [`Restrict`]. The
    /// [`ReadZeroSkipWrite`] policy requires checks before any accesses take place, so
    /// that must be handled in the caller.
    ///
    /// Handle the entire chain, recursing back into `put_expression` only for index
    /// expressions and the base expression that originates the pointer or composite value
    /// being accessed. This allows `put_expression` to assume that any `Access` or
    /// `AccessIndex` expressions it sees are the top of a chain, so it can emit
    /// `ReadZeroSkipWrite` checks.
    ///
    /// [`Access`]: crate::Expression::Access
    /// [`AccessIndex`]: crate::Expression::AccessIndex
    /// [`Restrict`]: crate::proc::index::BoundsCheckPolicy::Restrict
    /// [`ReadZeroSkipWrite`]: crate::proc::index::BoundsCheckPolicy::ReadZeroSkipWrite
    fn put_access_chain(
        &mut self,
        chain: Handle<crate::Expression>,
        policy: index::BoundsCheckPolicy,
        context: &ExpressionContext,
    ) -> BackendResult {
        match context.function.expressions[chain] {
            crate::Expression::Access { base, index } => {
                let mut base_ty = context.resolve_type(base);

                // Look through any pointers to see what we're really indexing.
                if let crate::TypeInner::Pointer { base, space: _ } = *base_ty {
                    base_ty = &context.module.types[base].inner;
                }

                self.put_subscripted_access_chain(
                    base,
                    base_ty,
                    index::GuardedIndex::Expression(index),
                    policy,
                    context,
                )?;
            }
            crate::Expression::AccessIndex { base, index } => {
                let base_resolution = &context.info[base].ty;
                let mut base_ty = base_resolution.inner_with(&context.module.types);
                let mut base_ty_handle = base_resolution.handle();

                // Look through any pointers to see what we're really indexing.
                if let crate::TypeInner::Pointer { base, space: _ } = *base_ty {
                    base_ty = &context.module.types[base].inner;
                    base_ty_handle = Some(base);
                }

                // Handle structs and anything else that can use `.x` syntax here, so
                // `put_subscripted_access_chain` won't have to handle the absurd case of
                // indexing a struct with an expression.
                match *base_ty {
                    crate::TypeInner::Struct { .. } => {
                        let base_ty = base_ty_handle.unwrap();
                        self.put_access_chain(base, policy, context)?;
                        let name = &self.names[&NameKey::StructMember(base_ty, index)];
                        write!(self.out, ".{name}")?;
                    }
                    crate::TypeInner::ValuePointer { .. } | crate::TypeInner::Vector { .. } => {
                        self.put_access_chain(base, policy, context)?;
                        // Prior to Metal v2.1 component access for packed vectors wasn't available
                        // however array indexing is
                        if context.get_packed_vec_kind(base).is_some() {
                            write!(self.out, "[{index}]")?;
                        } else {
                            write!(self.out, ".{}", back::COMPONENTS[index as usize])?;
                        }
                    }
                    _ => {
                        self.put_subscripted_access_chain(
                            base,
                            base_ty,
                            index::GuardedIndex::Known(index),
                            policy,
                            context,
                        )?;
                    }
                }
            }
            _ => self.put_expression(chain, context, false)?,
        }

        Ok(())
    }

    /// Write a `[]`-style access of `base` by `index`.
    ///
    /// If `policy` is [`Restrict`], then generate code as needed to force all index
    /// values within bounds.
    ///
    /// The `base_ty` argument must be the type we are actually indexing, like [`Array`] or
    /// [`Vector`]. In other words, it's `base`'s type with any surrounding [`Pointer`]
    /// removed. Our callers often already have this handy.
    ///
    /// This only emits `[]` expressions; it doesn't handle struct member accesses or
    /// referencing vector components by name.
    ///
    /// [`Restrict`]: crate::proc::index::BoundsCheckPolicy::Restrict
    /// [`Array`]: crate::TypeInner::Array
    /// [`Vector`]: crate::TypeInner::Vector
    /// [`Pointer`]: crate::TypeInner::Pointer
    fn put_subscripted_access_chain(
        &mut self,
        base: Handle<crate::Expression>,
        base_ty: &crate::TypeInner,
        index: index::GuardedIndex,
        policy: index::BoundsCheckPolicy,
        context: &ExpressionContext,
    ) -> BackendResult {
        let accessing_wrapped_array = match *base_ty {
            crate::TypeInner::Array {
                size: crate::ArraySize::Constant(_),
                ..
            } => true,
            _ => false,
        };

        self.put_access_chain(base, policy, context)?;
        if accessing_wrapped_array {
            write!(self.out, ".{WRAPPED_ARRAY_FIELD}")?;
        }
        write!(self.out, "[")?;

        // Decide whether this index needs to be clamped to fall within range.
        let restriction_needed = if policy == index::BoundsCheckPolicy::Restrict {
            context.access_needs_check(base, index)
        } else {
            None
        };
        if let Some(limit) = restriction_needed {
            write!(self.out, "{NAMESPACE}::min(unsigned(")?;
            self.put_index(index, context, true)?;
            write!(self.out, "), ")?;
            match limit {
                index::IndexableLength::Known(limit) => {
                    write!(self.out, "{}u", limit - 1)?;
                }
                index::IndexableLength::Dynamic => {
                    let global = context.function.originating_global(base).ok_or_else(|| {
                        Error::GenericValidation("Could not find originating global".into())
                    })?;
                    self.put_dynamic_array_max_index(global, context)?;
                }
            }
            write!(self.out, ")")?;
        } else {
            self.put_index(index, context, true)?;
        }

        write!(self.out, "]")?;

        Ok(())
    }

    fn put_load(
        &mut self,
        pointer: Handle<crate::Expression>,
        context: &ExpressionContext,
        is_scoped: bool,
    ) -> BackendResult {
        // Since access chains never cross between address spaces, we can just
        // check the index bounds check policy once at the top.
        let policy = context.choose_bounds_check_policy(pointer);
        if policy == index::BoundsCheckPolicy::ReadZeroSkipWrite
            && self.put_bounds_checks(
                pointer,
                context,
                back::Level(0),
                if is_scoped { "" } else { "(" },
            )?
        {
            write!(self.out, " ? ")?;
            self.put_unchecked_load(pointer, policy, context)?;
            write!(self.out, " : DefaultConstructible()")?;

            if !is_scoped {
                write!(self.out, ")")?;
            }
        } else {
            self.put_unchecked_load(pointer, policy, context)?;
        }

        Ok(())
    }

    fn put_unchecked_load(
        &mut self,
        pointer: Handle<crate::Expression>,
        policy: index::BoundsCheckPolicy,
        context: &ExpressionContext,
    ) -> BackendResult {
        let is_atomic_pointer = context
            .resolve_type(pointer)
            .is_atomic_pointer(&context.module.types);

        if is_atomic_pointer {
            write!(
                self.out,
                "{NAMESPACE}::atomic_load_explicit({ATOMIC_REFERENCE}"
            )?;
            self.put_access_chain(pointer, policy, context)?;
            write!(self.out, ", {NAMESPACE}::memory_order_relaxed)")?;
        } else {
            // We don't do any dereferencing with `*` here as pointer arguments to functions
            // are done by `&` references and not `*` pointers. These do not need to be
            // dereferenced.
            self.put_access_chain(pointer, policy, context)?;
        }

        Ok(())
    }

    fn put_return_value(
        &mut self,
        level: back::Level,
        expr_handle: Handle<crate::Expression>,
        result_struct: Option<&str>,
        context: &ExpressionContext,
    ) -> BackendResult {
        match result_struct {
            Some(struct_name) => {
                let mut has_point_size = false;
                let result_ty = context.function.result.as_ref().unwrap().ty;
                match context.module.types[result_ty].inner {
                    crate::TypeInner::Struct { ref members, .. } => {
                        let tmp = "_tmp";
                        write!(self.out, "{level}const auto {tmp} = ")?;
                        self.put_expression(expr_handle, context, true)?;
                        writeln!(self.out, ";")?;
                        write!(self.out, "{level}return {struct_name} {{")?;

                        let mut is_first = true;

                        for (index, member) in members.iter().enumerate() {
                            if let Some(crate::Binding::BuiltIn(crate::BuiltIn::PointSize)) =
                                member.binding
                            {
                                has_point_size = true;
                                if !context.pipeline_options.allow_and_force_point_size {
                                    continue;
                                }
                            }

                            let comma = if is_first { "" } else { "," };
                            is_first = false;
                            let name = &self.names[&NameKey::StructMember(result_ty, index as u32)];
                            // HACK: we are forcefully deduplicating the expression here
                            // to convert from a wrapped struct to a raw array, e.g.
                            // `float gl_ClipDistance1 [[clip_distance]] [1];`.
                            if let crate::TypeInner::Array {
                                size: crate::ArraySize::Constant(size),
                                ..
                            } = context.module.types[member.ty].inner
                            {
                                write!(self.out, "{comma} {{")?;
                                for j in 0..size.get() {
                                    if j != 0 {
                                        write!(self.out, ",")?;
                                    }
                                    write!(self.out, "{tmp}.{name}.{WRAPPED_ARRAY_FIELD}[{j}]")?;
                                }
                                write!(self.out, "}}")?;
                            } else {
                                write!(self.out, "{comma} {tmp}.{name}")?;
                            }
                        }
                    }
                    _ => {
                        write!(self.out, "{level}return {struct_name} {{ ")?;
                        self.put_expression(expr_handle, context, true)?;
                    }
                }

                if let FunctionOrigin::EntryPoint(ep_index) = context.origin {
                    let stage = context.module.entry_points[ep_index as usize].stage;
                    if context.pipeline_options.allow_and_force_point_size
                        && stage == crate::ShaderStage::Vertex
                        && !has_point_size
                    {
                        // point size was injected and comes last
                        write!(self.out, ", 1.0")?;
                    }
                }
                write!(self.out, " }}")?;
            }
            None => {
                write!(self.out, "{level}return ")?;
                self.put_expression(expr_handle, context, true)?;
            }
        }
        writeln!(self.out, ";")?;
        Ok(())
    }

    /// Helper method used to find which expressions of a given function require baking
    ///
    /// # Notes
    /// This function overwrites the contents of `self.need_bake_expressions`
    fn update_expressions_to_bake(
        &mut self,
        func: &crate::Function,
        info: &valid::FunctionInfo,
        context: &ExpressionContext,
    ) {
        use crate::Expression;
        self.need_bake_expressions.clear();

        for (expr_handle, expr) in func.expressions.iter() {
            // Expressions whose reference count is above the
            // threshold should always be stored in temporaries.
            let expr_info = &info[expr_handle];
            let min_ref_count = func.expressions[expr_handle].bake_ref_count();
            if min_ref_count <= expr_info.ref_count {
                self.need_bake_expressions.insert(expr_handle);
            } else {
                match expr_info.ty {
                    // force ray desc to be baked: it's used multiple times internally
                    TypeResolution::Handle(h)
                        if Some(h) == context.module.special_types.ray_desc =>
                    {
                        self.need_bake_expressions.insert(expr_handle);
                    }
                    _ => {}
                }
            }

            if let Expression::Math {
                fun,
                arg,
                arg1,
                arg2,
                ..
            } = *expr
            {
                match fun {
                    crate::MathFunction::Dot => {
                        // WGSL's `dot` function works on any `vecN` type, but Metal's only
                        // works on floating-point vectors, so we emit inline code for
                        // integer vector `dot` calls. But that code uses each argument `N`
                        // times, once for each component (see `put_dot_product`), so to
                        // avoid duplicated evaluation, we must bake integer operands.

                        // check what kind of product this is depending
                        // on the resolve type of the Dot function itself
                        let inner = context.resolve_type(expr_handle);
                        if let crate::TypeInner::Scalar(scalar) = *inner {
                            match scalar.kind {
                                crate::ScalarKind::Sint | crate::ScalarKind::Uint => {
                                    self.need_bake_expressions.insert(arg);
                                    self.need_bake_expressions.insert(arg1.unwrap());
                                }
                                _ => {}
                            }
                        }
                    }
                    crate::MathFunction::FindMsb
                    | crate::MathFunction::Pack4xI8
                    | crate::MathFunction::Pack4xU8
                    | crate::MathFunction::Unpack4xI8
                    | crate::MathFunction::Unpack4xU8 => {
                        self.need_bake_expressions.insert(arg);
                    }
                    crate::MathFunction::ExtractBits => {
                        // Only argument 1 is re-used.
                        self.need_bake_expressions.insert(arg1.unwrap());
                    }
                    crate::MathFunction::InsertBits => {
                        // Only argument 2 is re-used.
                        self.need_bake_expressions.insert(arg2.unwrap());
                    }
                    crate::MathFunction::Sign => {
                        // WGSL's `sign` function works also on signed ints, but Metal's only
                        // works on floating points, so we emit inline code for integer `sign`
                        // calls. But that code uses each argument 2 times (see `put_isign`),
                        // so to avoid duplicated evaluation, we must bake the argument.
                        let inner = context.resolve_type(expr_handle);
                        if inner.scalar_kind() == Some(crate::ScalarKind::Sint) {
                            self.need_bake_expressions.insert(arg);
                        }
                    }
                    _ => {}
                }
            }
        }
    }

    fn start_baking_expression(
        &mut self,
        handle: Handle<crate::Expression>,
        context: &ExpressionContext,
        name: &str,
    ) -> BackendResult {
        match context.info[handle].ty {
            TypeResolution::Handle(ty_handle) => {
                let ty_name = TypeContext {
                    handle: ty_handle,
                    gctx: context.module.to_ctx(),
                    names: &self.names,
                    access: crate::StorageAccess::empty(),
                    binding: None,
                    first_time: false,
                };
                write!(self.out, "{ty_name}")?;
            }
            TypeResolution::Value(crate::TypeInner::Scalar(scalar)) => {
                put_numeric_type(&mut self.out, scalar, &[])?;
            }
            TypeResolution::Value(crate::TypeInner::Vector { size, scalar }) => {
                put_numeric_type(&mut self.out, scalar, &[size])?;
            }
            TypeResolution::Value(crate::TypeInner::Matrix {
                columns,
                rows,
                scalar,
            }) => {
                put_numeric_type(&mut self.out, scalar, &[rows, columns])?;
            }
            TypeResolution::Value(ref other) => {
                log::warn!("Type {:?} isn't a known local", other); //TEMP!
                return Err(Error::FeatureNotImplemented("weird local type".to_string()));
            }
        }

        //TODO: figure out the naming scheme that wouldn't collide with user names.
        write!(self.out, " {name} = ")?;

        Ok(())
    }

    /// Cache a clamped level of detail value, if necessary.
    ///
    /// [`ImageLoad`] accesses covered by [`BoundsCheckPolicy::Restrict`] use a
    /// properly clamped level of detail value both in the access itself, and
    /// for fetching the size of the requested MIP level, needed to clamp the
    /// coordinates. To avoid recomputing this clamped level of detail, we cache
    /// it in a temporary variable, as part of the [`Emit`] statement covering
    /// the [`ImageLoad`] expression.
    ///
    /// [`ImageLoad`]: crate::Expression::ImageLoad
    /// [`BoundsCheckPolicy::Restrict`]: index::BoundsCheckPolicy::Restrict
    /// [`Emit`]: crate::Statement::Emit
    fn put_cache_restricted_level(
        &mut self,
        load: Handle<crate::Expression>,
        image: Handle<crate::Expression>,
        mip_level: Option<Handle<crate::Expression>>,
        indent: back::Level,
        context: &StatementContext,
    ) -> BackendResult {
        // Does this image access actually require (or even permit) a
        // level-of-detail, and does the policy require us to restrict it?
        let level_of_detail = match mip_level {
            Some(level) => level,
            None => return Ok(()),
        };

        if context.expression.policies.image_load != index::BoundsCheckPolicy::Restrict
            || !context.expression.image_needs_lod(image)
        {
            return Ok(());
        }

        write!(self.out, "{}uint {} = ", indent, ClampedLod(load),)?;
        self.put_restricted_scalar_image_index(
            image,
            level_of_detail,
            "get_num_mip_levels",
            &context.expression,
        )?;
        writeln!(self.out, ";")?;

        Ok(())
    }

    fn put_block(
        &mut self,
        level: back::Level,
        statements: &[crate::Statement],
        context: &StatementContext,
    ) -> BackendResult {
        // Add to the set in order to track the stack size.
        #[cfg(test)]
        #[allow(trivial_casts)]
        self.put_block_stack_pointers
            .insert(&level as *const _ as *const ());

        for statement in statements {
            log::trace!("statement[{}] {:?}", level.0, statement);
            match *statement {
                crate::Statement::Emit(ref range) => {
                    for handle in range.clone() {
                        // `ImageLoad` expressions covered by the `Restrict` bounds check policy
                        // may need to cache a clamped version of their level-of-detail argument.
                        if let crate::Expression::ImageLoad {
                            image,
                            level: mip_level,
                            ..
                        } = context.expression.function.expressions[handle]
                        {
                            self.put_cache_restricted_level(
                                handle, image, mip_level, level, context,
                            )?;
                        }

                        let ptr_class = context.expression.resolve_type(handle).pointer_space();
                        let expr_name = if ptr_class.is_some() {
                            None // don't bake pointer expressions (just yet)
                        } else if let Some(name) =
                            context.expression.function.named_expressions.get(&handle)
                        {
                            // The `crate::Function::named_expressions` table holds
                            // expressions that should be saved in temporaries once they
                            // are `Emit`ted. We only add them to `self.named_expressions`
                            // when we reach the `Emit` that covers them, so that we don't
                            // try to use their names before we've actually initialized
                            // the temporary that holds them.
                            //
                            // Don't assume the names in `named_expressions` are unique,
                            // or even valid. Use the `Namer`.
                            Some(self.namer.call(name))
                        } else {
                            // If this expression is an index that we're going to first compare
                            // against a limit, and then actually use as an index, then we may
                            // want to cache it in a temporary, to avoid evaluating it twice.
                            let bake = if context.expression.guarded_indices.contains(handle) {
                                true
                            } else {
                                self.need_bake_expressions.contains(&handle)
                            };

                            if bake {
                                Some(Baked(handle).to_string())
                            } else {
                                None
                            }
                        };

                        if let Some(name) = expr_name {
                            write!(self.out, "{level}")?;
                            self.start_baking_expression(handle, &context.expression, &name)?;
                            self.put_expression(handle, &context.expression, true)?;
                            self.named_expressions.insert(handle, name);
                            writeln!(self.out, ";")?;
                        }
                    }
                }
                crate::Statement::Block(ref block) => {
                    if !block.is_empty() {
                        writeln!(self.out, "{level}{{")?;
                        self.put_block(level.next(), block, context)?;
                        writeln!(self.out, "{level}}}")?;
                    }
                }
                crate::Statement::If {
                    condition,
                    ref accept,
                    ref reject,
                } => {
                    write!(self.out, "{level}if (")?;
                    self.put_expression(condition, &context.expression, true)?;
                    writeln!(self.out, ") {{")?;
                    self.put_block(level.next(), accept, context)?;
                    if !reject.is_empty() {
                        writeln!(self.out, "{level}}} else {{")?;
                        self.put_block(level.next(), reject, context)?;
                    }
                    writeln!(self.out, "{level}}}")?;
                }
                crate::Statement::Switch {
                    selector,
                    ref cases,
                } => {
                    write!(self.out, "{level}switch(")?;
                    self.put_expression(selector, &context.expression, true)?;
                    writeln!(self.out, ") {{")?;
                    let lcase = level.next();
                    for case in cases.iter() {
                        match case.value {
                            crate::SwitchValue::I32(value) => {
                                write!(self.out, "{lcase}case {value}:")?;
                            }
                            crate::SwitchValue::U32(value) => {
                                write!(self.out, "{lcase}case {value}u:")?;
                            }
                            crate::SwitchValue::Default => {
                                write!(self.out, "{lcase}default:")?;
                            }
                        }

                        let write_block_braces = !(case.fall_through && case.body.is_empty());
                        if write_block_braces {
                            writeln!(self.out, " {{")?;
                        } else {
                            writeln!(self.out)?;
                        }

                        self.put_block(lcase.next(), &case.body, context)?;
                        if !case.fall_through
                            && case.body.last().map_or(true, |s| !s.is_terminator())
                        {
                            writeln!(self.out, "{}break;", lcase.next())?;
                        }

                        if write_block_braces {
                            writeln!(self.out, "{lcase}}}")?;
                        }
                    }
                    writeln!(self.out, "{level}}}")?;
                }
                crate::Statement::Loop {
                    ref body,
                    ref continuing,
                    break_if,
                } => {
                    if !continuing.is_empty() || break_if.is_some() {
                        let gate_name = self.namer.call("loop_init");
                        writeln!(self.out, "{level}bool {gate_name} = true;")?;
                        writeln!(self.out, "{level}while(true) {{")?;
                        let lif = level.next();
                        let lcontinuing = lif.next();
                        writeln!(self.out, "{lif}if (!{gate_name}) {{")?;
                        self.put_block(lcontinuing, continuing, context)?;
                        if let Some(condition) = break_if {
                            write!(self.out, "{lcontinuing}if (")?;
                            self.put_expression(condition, &context.expression, true)?;
                            writeln!(self.out, ") {{")?;
                            writeln!(self.out, "{}break;", lcontinuing.next())?;
                            writeln!(self.out, "{lcontinuing}}}")?;
                        }
                        writeln!(self.out, "{lif}}}")?;
                        writeln!(self.out, "{lif}{gate_name} = false;")?;
                    } else {
                        writeln!(self.out, "{level}while(true) {{")?;
                    }
                    self.put_block(level.next(), body, context)?;
                    writeln!(self.out, "{level}}}")?;
                }
                crate::Statement::Break => {
                    writeln!(self.out, "{level}break;")?;
                }
                crate::Statement::Continue => {
                    writeln!(self.out, "{level}continue;")?;
                }
                crate::Statement::Return {
                    value: Some(expr_handle),
                } => {
                    self.put_return_value(
                        level,
                        expr_handle,
                        context.result_struct,
                        &context.expression,
                    )?;
                }
                crate::Statement::Return { value: None } => {
                    writeln!(self.out, "{level}return;")?;
                }
                crate::Statement::Kill => {
                    writeln!(self.out, "{level}{NAMESPACE}::discard_fragment();")?;
                }
                crate::Statement::Barrier(flags) => {
                    self.write_barrier(flags, level)?;
                }
                crate::Statement::Store { pointer, value } => {
                    self.put_store(pointer, value, level, context)?
                }
                crate::Statement::ImageStore {
                    image,
                    coordinate,
                    array_index,
                    value,
                } => {
                    let address = TexelAddress {
                        coordinate,
                        array_index,
                        sample: None,
                        level: None,
                    };
                    self.put_image_store(level, image, &address, value, context)?
                }
                crate::Statement::Call {
                    function,
                    ref arguments,
                    result,
                } => {
                    write!(self.out, "{level}")?;
                    if let Some(expr) = result {
                        let name = Baked(expr).to_string();
                        self.start_baking_expression(expr, &context.expression, &name)?;
                        self.named_expressions.insert(expr, name);
                    }
                    let fun_name = &self.names[&NameKey::Function(function)];
                    write!(self.out, "{fun_name}(")?;
                    // first, write down the actual arguments
                    for (i, &handle) in arguments.iter().enumerate() {
                        if i != 0 {
                            write!(self.out, ", ")?;
                        }
                        self.put_expression(handle, &context.expression, true)?;
                    }
                    // follow-up with any global resources used
                    let mut separate = !arguments.is_empty();
                    let fun_info = &context.expression.mod_info[function];
                    let mut needs_buffer_sizes = false;
                    for (handle, var) in context.expression.module.global_variables.iter() {
                        if fun_info[handle].is_empty() {
                            continue;
                        }
                        if var.space.needs_pass_through() {
                            let name = &self.names[&NameKey::GlobalVariable(handle)];
                            if separate {
                                write!(self.out, ", ")?;
                            } else {
                                separate = true;
                            }
                            write!(self.out, "{name}")?;
                        }
                        needs_buffer_sizes |=
                            needs_array_length(var.ty, &context.expression.module.types);
                    }
                    if needs_buffer_sizes {
                        if separate {
                            write!(self.out, ", ")?;
                        }
                        write!(self.out, "_buffer_sizes")?;
                    }

                    // done
                    writeln!(self.out, ");")?;
                }
                crate::Statement::Atomic {
                    pointer,
                    ref fun,
                    value,
                    result,
                } => {
                    // This backend supports `SHADER_INT64_ATOMIC_MIN_MAX` but not
                    // `SHADER_INT64_ATOMIC_ALL_OPS`, so we can assume that if `result` is
                    // `Some`, we are not operating on a 64-bit value, and that if we are
                    // operating on a 64-bit value, `result` is `None`.
                    write!(self.out, "{level}")?;
                    let fun_str = if let Some(result) = result {
                        let res_name = Baked(result).to_string();
                        self.start_baking_expression(result, &context.expression, &res_name)?;
                        self.named_expressions.insert(result, res_name);
                        fun.to_msl()?
                    } else if context.expression.resolve_type(value).scalar_width() == Some(8) {
                        fun.to_msl_64_bit()?
                    } else {
                        fun.to_msl()?
                    };

                    self.put_atomic_operation(pointer, fun_str, value, &context.expression)?;
                    // done
                    writeln!(self.out, ";")?;
                }
                crate::Statement::WorkGroupUniformLoad { pointer, result } => {
                    self.write_barrier(crate::Barrier::WORK_GROUP, level)?;

                    write!(self.out, "{level}")?;
                    let name = self.namer.call("");
                    self.start_baking_expression(result, &context.expression, &name)?;
                    self.put_load(pointer, &context.expression, true)?;
                    self.named_expressions.insert(result, name);

                    writeln!(self.out, ";")?;
                    self.write_barrier(crate::Barrier::WORK_GROUP, level)?;
                }
                crate::Statement::RayQuery { query, ref fun } => {
                    if context.expression.lang_version < (2, 4) {
                        return Err(Error::UnsupportedRayTracing);
                    }

                    match *fun {
                        crate::RayQueryFunction::Initialize {
                            acceleration_structure,
                            descriptor,
                        } => {
                            //TODO: how to deal with winding?
                            write!(self.out, "{level}")?;
                            self.put_expression(query, &context.expression, true)?;
                            writeln!(self.out, ".{RAY_QUERY_FIELD_INTERSECTOR}.assume_geometry_type({RT_NAMESPACE}::geometry_type::triangle);")?;
                            {
                                let f_opaque = back::RayFlag::CULL_OPAQUE.bits();
                                let f_no_opaque = back::RayFlag::CULL_NO_OPAQUE.bits();
                                write!(self.out, "{level}")?;
                                self.put_expression(query, &context.expression, true)?;
                                write!(
                                    self.out,
                                    ".{RAY_QUERY_FIELD_INTERSECTOR}.set_opacity_cull_mode(("
                                )?;
                                self.put_expression(descriptor, &context.expression, true)?;
                                write!(self.out, ".flags & {f_opaque}) != 0 ? {RT_NAMESPACE}::opacity_cull_mode::opaque : (")?;
                                self.put_expression(descriptor, &context.expression, true)?;
                                write!(self.out, ".flags & {f_no_opaque}) != 0 ? {RT_NAMESPACE}::opacity_cull_mode::non_opaque : ")?;
                                writeln!(self.out, "{RT_NAMESPACE}::opacity_cull_mode::none);")?;
                            }
                            {
                                let f_opaque = back::RayFlag::OPAQUE.bits();
                                let f_no_opaque = back::RayFlag::NO_OPAQUE.bits();
                                write!(self.out, "{level}")?;
                                self.put_expression(query, &context.expression, true)?;
                                write!(self.out, ".{RAY_QUERY_FIELD_INTERSECTOR}.force_opacity((")?;
                                self.put_expression(descriptor, &context.expression, true)?;
                                write!(self.out, ".flags & {f_opaque}) != 0 ? {RT_NAMESPACE}::forced_opacity::opaque : (")?;
                                self.put_expression(descriptor, &context.expression, true)?;
                                write!(self.out, ".flags & {f_no_opaque}) != 0 ? {RT_NAMESPACE}::forced_opacity::non_opaque : ")?;
                                writeln!(self.out, "{RT_NAMESPACE}::forced_opacity::none);")?;
                            }
                            {
                                let flag = back::RayFlag::TERMINATE_ON_FIRST_HIT.bits();
                                write!(self.out, "{level}")?;
                                self.put_expression(query, &context.expression, true)?;
                                write!(
                                    self.out,
                                    ".{RAY_QUERY_FIELD_INTERSECTOR}.accept_any_intersection(("
                                )?;
                                self.put_expression(descriptor, &context.expression, true)?;
                                writeln!(self.out, ".flags & {flag}) != 0);")?;
                            }

                            write!(self.out, "{level}")?;
                            self.put_expression(query, &context.expression, true)?;
                            write!(self.out, ".{RAY_QUERY_FIELD_INTERSECTION} = ")?;
                            self.put_expression(query, &context.expression, true)?;
                            write!(
                                self.out,
                                ".{RAY_QUERY_FIELD_INTERSECTOR}.intersect({RT_NAMESPACE}::ray("
                            )?;
                            self.put_expression(descriptor, &context.expression, true)?;
                            write!(self.out, ".origin, ")?;
                            self.put_expression(descriptor, &context.expression, true)?;
                            write!(self.out, ".dir, ")?;
                            self.put_expression(descriptor, &context.expression, true)?;
                            write!(self.out, ".tmin, ")?;
                            self.put_expression(descriptor, &context.expression, true)?;
                            write!(self.out, ".tmax), ")?;
                            self.put_expression(acceleration_structure, &context.expression, true)?;
                            write!(self.out, ", ")?;
                            self.put_expression(descriptor, &context.expression, true)?;
                            write!(self.out, ".cull_mask);")?;

                            write!(self.out, "{level}")?;
                            self.put_expression(query, &context.expression, true)?;
                            writeln!(self.out, ".{RAY_QUERY_FIELD_READY} = true;")?;
                        }
                        crate::RayQueryFunction::Proceed { result } => {
                            write!(self.out, "{level}")?;
                            let name = Baked(result).to_string();
                            self.start_baking_expression(result, &context.expression, &name)?;
                            self.named_expressions.insert(result, name);
                            self.put_expression(query, &context.expression, true)?;
                            writeln!(self.out, ".{RAY_QUERY_FIELD_READY};")?;
                            //TODO: actually proceed?

                            write!(self.out, "{level}")?;
                            self.put_expression(query, &context.expression, true)?;
                            writeln!(self.out, ".{RAY_QUERY_FIELD_READY} = false;")?;
                        }
                        crate::RayQueryFunction::Terminate => {
                            write!(self.out, "{level}")?;
                            self.put_expression(query, &context.expression, true)?;
                            writeln!(self.out, ".{RAY_QUERY_FIELD_INTERSECTION}.abort();")?;
                        }
                    }
                }
                crate::Statement::SubgroupBallot { result, predicate } => {
                    write!(self.out, "{level}")?;
                    let name = self.namer.call("");
                    self.start_baking_expression(result, &context.expression, &name)?;
                    self.named_expressions.insert(result, name);
                    write!(self.out, "uint4((uint64_t){NAMESPACE}::simd_ballot(")?;
                    if let Some(predicate) = predicate {
                        self.put_expression(predicate, &context.expression, true)?;
                    } else {
                        write!(self.out, "true")?;
                    }
                    writeln!(self.out, "), 0, 0, 0);")?;
                }
                crate::Statement::SubgroupCollectiveOperation {
                    op,
                    collective_op,
                    argument,
                    result,
                } => {
                    write!(self.out, "{level}")?;
                    let name = self.namer.call("");
                    self.start_baking_expression(result, &context.expression, &name)?;
                    self.named_expressions.insert(result, name);
                    match (collective_op, op) {
                        (crate::CollectiveOperation::Reduce, crate::SubgroupOperation::All) => {
                            write!(self.out, "{NAMESPACE}::simd_all(")?
                        }
                        (crate::CollectiveOperation::Reduce, crate::SubgroupOperation::Any) => {
                            write!(self.out, "{NAMESPACE}::simd_any(")?
                        }
                        (crate::CollectiveOperation::Reduce, crate::SubgroupOperation::Add) => {
                            write!(self.out, "{NAMESPACE}::simd_sum(")?
                        }
                        (crate::CollectiveOperation::Reduce, crate::SubgroupOperation::Mul) => {
                            write!(self.out, "{NAMESPACE}::simd_product(")?
                        }
                        (crate::CollectiveOperation::Reduce, crate::SubgroupOperation::Max) => {
                            write!(self.out, "{NAMESPACE}::simd_max(")?
                        }
                        (crate::CollectiveOperation::Reduce, crate::SubgroupOperation::Min) => {
                            write!(self.out, "{NAMESPACE}::simd_min(")?
                        }
                        (crate::CollectiveOperation::Reduce, crate::SubgroupOperation::And) => {
                            write!(self.out, "{NAMESPACE}::simd_and(")?
                        }
                        (crate::CollectiveOperation::Reduce, crate::SubgroupOperation::Or) => {
                            write!(self.out, "{NAMESPACE}::simd_or(")?
                        }
                        (crate::CollectiveOperation::Reduce, crate::SubgroupOperation::Xor) => {
                            write!(self.out, "{NAMESPACE}::simd_xor(")?
                        }
                        (
                            crate::CollectiveOperation::ExclusiveScan,
                            crate::SubgroupOperation::Add,
                        ) => write!(self.out, "{NAMESPACE}::simd_prefix_exclusive_sum(")?,
                        (
                            crate::CollectiveOperation::ExclusiveScan,
                            crate::SubgroupOperation::Mul,
                        ) => write!(self.out, "{NAMESPACE}::simd_prefix_exclusive_product(")?,
                        (
                            crate::CollectiveOperation::InclusiveScan,
                            crate::SubgroupOperation::Add,
                        ) => write!(self.out, "{NAMESPACE}::simd_prefix_inclusive_sum(")?,
                        (
                            crate::CollectiveOperation::InclusiveScan,
                            crate::SubgroupOperation::Mul,
                        ) => write!(self.out, "{NAMESPACE}::simd_prefix_inclusive_product(")?,
                        _ => unimplemented!(),
                    }
                    self.put_expression(argument, &context.expression, true)?;
                    writeln!(self.out, ");")?;
                }
                crate::Statement::SubgroupGather {
                    mode,
                    argument,
                    result,
                } => {
                    write!(self.out, "{level}")?;
                    let name = self.namer.call("");
                    self.start_baking_expression(result, &context.expression, &name)?;
                    self.named_expressions.insert(result, name);
                    match mode {
                        crate::GatherMode::BroadcastFirst => {
                            write!(self.out, "{NAMESPACE}::simd_broadcast_first(")?;
                        }
                        crate::GatherMode::Broadcast(_) => {
                            write!(self.out, "{NAMESPACE}::simd_broadcast(")?;
                        }
                        crate::GatherMode::Shuffle(_) => {
                            write!(self.out, "{NAMESPACE}::simd_shuffle(")?;
                        }
                        crate::GatherMode::ShuffleDown(_) => {
                            write!(self.out, "{NAMESPACE}::simd_shuffle_down(")?;
                        }
                        crate::GatherMode::ShuffleUp(_) => {
                            write!(self.out, "{NAMESPACE}::simd_shuffle_up(")?;
                        }
                        crate::GatherMode::ShuffleXor(_) => {
                            write!(self.out, "{NAMESPACE}::simd_shuffle_xor(")?;
                        }
                    }
                    self.put_expression(argument, &context.expression, true)?;
                    match mode {
                        crate::GatherMode::BroadcastFirst => {}
                        crate::GatherMode::Broadcast(index)
                        | crate::GatherMode::Shuffle(index)
                        | crate::GatherMode::ShuffleDown(index)
                        | crate::GatherMode::ShuffleUp(index)
                        | crate::GatherMode::ShuffleXor(index) => {
                            write!(self.out, ", ")?;
                            self.put_expression(index, &context.expression, true)?;
                        }
                    }
                    writeln!(self.out, ");")?;
                }
            }
        }

        // un-emit expressions
        //TODO: take care of loop/continuing?
        for statement in statements {
            if let crate::Statement::Emit(ref range) = *statement {
                for handle in range.clone() {
                    self.named_expressions.shift_remove(&handle);
                }
            }
        }
        Ok(())
    }

    fn put_store(
        &mut self,
        pointer: Handle<crate::Expression>,
        value: Handle<crate::Expression>,
        level: back::Level,
        context: &StatementContext,
    ) -> BackendResult {
        let policy = context.expression.choose_bounds_check_policy(pointer);
        if policy == index::BoundsCheckPolicy::ReadZeroSkipWrite
            && self.put_bounds_checks(pointer, &context.expression, level, "if (")?
        {
            writeln!(self.out, ") {{")?;
            self.put_unchecked_store(pointer, value, policy, level.next(), context)?;
            writeln!(self.out, "{level}}}")?;
        } else {
            self.put_unchecked_store(pointer, value, policy, level, context)?;
        }

        Ok(())
    }

    fn put_unchecked_store(
        &mut self,
        pointer: Handle<crate::Expression>,
        value: Handle<crate::Expression>,
        policy: index::BoundsCheckPolicy,
        level: back::Level,
        context: &StatementContext,
    ) -> BackendResult {
        let is_atomic_pointer = context
            .expression
            .resolve_type(pointer)
            .is_atomic_pointer(&context.expression.module.types);

        if is_atomic_pointer {
            write!(
                self.out,
                "{level}{NAMESPACE}::atomic_store_explicit({ATOMIC_REFERENCE}"
            )?;
            self.put_access_chain(pointer, policy, &context.expression)?;
            write!(self.out, ", ")?;
            self.put_expression(value, &context.expression, true)?;
            writeln!(self.out, ", {NAMESPACE}::memory_order_relaxed);")?;
        } else {
            write!(self.out, "{level}")?;
            self.put_access_chain(pointer, policy, &context.expression)?;
            write!(self.out, " = ")?;
            self.put_expression(value, &context.expression, true)?;
            writeln!(self.out, ";")?;
        }

        Ok(())
    }

    pub fn write(
        &mut self,
        module: &crate::Module,
        info: &valid::ModuleInfo,
        options: &Options,
        pipeline_options: &PipelineOptions,
    ) -> Result<TranslationInfo, Error> {
        if !module.overrides.is_empty() {
            return Err(Error::Override);
        }

        self.names.clear();
        self.namer.reset(
            module,
            super::keywords::RESERVED,
            &[],
            &[],
            &[CLAMPED_LOD_LOAD_PREFIX],
            &mut self.names,
        );
        self.struct_member_pads.clear();

        writeln!(
            self.out,
            "// language: metal{}.{}",
            options.lang_version.0, options.lang_version.1
        )?;
        writeln!(self.out, "#include <metal_stdlib>")?;
        writeln!(self.out, "#include <simd/simd.h>")?;
        writeln!(self.out)?;
        // Work around Metal bug where `uint` is not available by default
        writeln!(self.out, "using {NAMESPACE}::uint;")?;

        let mut uses_ray_query = false;
        for (_, ty) in module.types.iter() {
            match ty.inner {
                crate::TypeInner::AccelerationStructure => {
                    if options.lang_version < (2, 4) {
                        return Err(Error::UnsupportedRayTracing);
                    }
                }
                crate::TypeInner::RayQuery => {
                    if options.lang_version < (2, 4) {
                        return Err(Error::UnsupportedRayTracing);
                    }
                    uses_ray_query = true;
                }
                _ => (),
            }
        }

        if module.special_types.ray_desc.is_some()
            || module.special_types.ray_intersection.is_some()
        {
            if options.lang_version < (2, 4) {
                return Err(Error::UnsupportedRayTracing);
            }
        }

        if uses_ray_query {
            self.put_ray_query_type()?;
        }

        if options
            .bounds_check_policies
            .contains(index::BoundsCheckPolicy::ReadZeroSkipWrite)
        {
            self.put_default_constructible()?;
        }
        writeln!(self.out)?;

        {
            // Make a `Vec` of all the `GlobalVariable`s that contain
            // runtime-sized arrays.
            let globals: Vec<Handle<crate::GlobalVariable>> = module
                .global_variables
                .iter()
                .filter(|&(_, var)| needs_array_length(var.ty, &module.types))
                .map(|(handle, _)| handle)
                .collect();

            let mut buffer_indices = vec![];
            for vbm in &pipeline_options.vertex_buffer_mappings {
                buffer_indices.push(vbm.id);
            }

            if !globals.is_empty() || !buffer_indices.is_empty() {
                writeln!(self.out, "struct _mslBufferSizes {{")?;

                for global in globals {
                    writeln!(
                        self.out,
                        "{}uint {};",
                        back::INDENT,
                        ArraySizeMember(global)
                    )?;
                }

                for idx in buffer_indices {
                    writeln!(self.out, "{}uint buffer_size{};", back::INDENT, idx)?;
                }

                writeln!(self.out, "}};")?;
                writeln!(self.out)?;
            }
        };

        self.write_type_defs(module)?;
        self.write_global_constants(module, info)?;
        self.write_functions(module, info, options, pipeline_options)
    }

    /// Write the definition for the `DefaultConstructible` class.
    ///
    /// The [`ReadZeroSkipWrite`] bounds check policy requires us to be able to
    /// produce 'zero' values for any type, including structs, arrays, and so
    /// on. We could do this by emitting default constructor applications, but
    /// that would entail printing the name of the type, which is more trouble
    /// than you'd think. Instead, we just construct this magic C++14 class that
    /// can be converted to any type that can be default constructed, using
    /// template parameter inference to detect which type is needed, so we don't
    /// have to figure out the name.
    ///
    /// [`ReadZeroSkipWrite`]: index::BoundsCheckPolicy::ReadZeroSkipWrite
    fn put_default_constructible(&mut self) -> BackendResult {
        let tab = back::INDENT;
        writeln!(self.out, "struct DefaultConstructible {{")?;
        writeln!(self.out, "{tab}template<typename T>")?;
        writeln!(self.out, "{tab}operator T() && {{")?;
        writeln!(self.out, "{tab}{tab}return T {{}};")?;
        writeln!(self.out, "{tab}}}")?;
        writeln!(self.out, "}};")?;
        Ok(())
    }

    fn put_ray_query_type(&mut self) -> BackendResult {
        let tab = back::INDENT;
        writeln!(self.out, "struct {RAY_QUERY_TYPE} {{")?;
        let full_type = format!("{RT_NAMESPACE}::intersector<{RT_NAMESPACE}::instancing, {RT_NAMESPACE}::triangle_data, {RT_NAMESPACE}::world_space_data>");
        writeln!(self.out, "{tab}{full_type} {RAY_QUERY_FIELD_INTERSECTOR};")?;
        writeln!(
            self.out,
            "{tab}{full_type}::result_type {RAY_QUERY_FIELD_INTERSECTION};"
        )?;
        writeln!(self.out, "{tab}bool {RAY_QUERY_FIELD_READY} = false;")?;
        writeln!(self.out, "}};")?;
        writeln!(self.out, "constexpr {NAMESPACE}::uint {RAY_QUERY_FUN_MAP_INTERSECTION}(const {RT_NAMESPACE}::intersection_type ty) {{")?;
        let v_triangle = back::RayIntersectionType::Triangle as u32;
        let v_bbox = back::RayIntersectionType::BoundingBox as u32;
        writeln!(
            self.out,
            "{tab}return ty=={RT_NAMESPACE}::intersection_type::triangle ? {v_triangle} : "
        )?;
        writeln!(
            self.out,
            "{tab}{tab}ty=={RT_NAMESPACE}::intersection_type::bounding_box ? {v_bbox} : 0;"
        )?;
        writeln!(self.out, "}}")?;
        Ok(())
    }

    fn write_type_defs(&mut self, module: &crate::Module) -> BackendResult {
        for (handle, ty) in module.types.iter() {
            if !ty.needs_alias() {
                continue;
            }
            let name = &self.names[&NameKey::Type(handle)];
            match ty.inner {
                // Naga IR can pass around arrays by value, but Metal, following
                // C++, performs an array-to-pointer conversion (C++ [conv.array])
                // on expressions of array type, so assigning the array by value
                // isn't possible. However, Metal *does* assign structs by
                // value. So in our Metal output, we wrap all array types in
                // synthetic struct types:
                //
                //     struct type1 {
                //         float inner[10]
                //     };
                //
                // Then we carefully include `.inner` (`WRAPPED_ARRAY_FIELD`) in
                // any expression that actually wants access to the array.
                crate::TypeInner::Array {
                    base,
                    size,
                    stride: _,
                } => {
                    let base_name = TypeContext {
                        handle: base,
                        gctx: module.to_ctx(),
                        names: &self.names,
                        access: crate::StorageAccess::empty(),
                        binding: None,
                        first_time: false,
                    };

                    match size {
                        crate::ArraySize::Constant(size) => {
                            writeln!(self.out, "struct {name} {{")?;
                            writeln!(
                                self.out,
                                "{}{} {}[{}];",
                                back::INDENT,
                                base_name,
                                WRAPPED_ARRAY_FIELD,
                                size
                            )?;
                            writeln!(self.out, "}};")?;
                        }
                        crate::ArraySize::Dynamic => {
                            writeln!(self.out, "typedef {base_name} {name}[1];")?;
                        }
                    }
                }
                crate::TypeInner::Struct {
                    ref members, span, ..
                } => {
                    writeln!(self.out, "struct {name} {{")?;
                    let mut last_offset = 0;
                    for (index, member) in members.iter().enumerate() {
                        if member.offset > last_offset {
                            self.struct_member_pads.insert((handle, index as u32));
                            let pad = member.offset - last_offset;
                            writeln!(self.out, "{}char _pad{}[{}];", back::INDENT, index, pad)?;
                        }
                        let ty_inner = &module.types[member.ty].inner;
                        last_offset = member.offset + ty_inner.size(module.to_ctx());

                        let member_name = &self.names[&NameKey::StructMember(handle, index as u32)];

                        // If the member should be packed (as is the case for a misaligned vec3) issue a packed vector
                        match should_pack_struct_member(members, span, index, module) {
                            Some(scalar) => {
                                writeln!(
                                    self.out,
                                    "{}{}::packed_{}3 {};",
                                    back::INDENT,
                                    NAMESPACE,
                                    scalar.to_msl_name(),
                                    member_name
                                )?;
                            }
                            None => {
                                let base_name = TypeContext {
                                    handle: member.ty,
                                    gctx: module.to_ctx(),
                                    names: &self.names,
                                    access: crate::StorageAccess::empty(),
                                    binding: None,
                                    first_time: false,
                                };
                                writeln!(
                                    self.out,
                                    "{}{} {};",
                                    back::INDENT,
                                    base_name,
                                    member_name
                                )?;

                                // for 3-component vectors, add one component
                                if let crate::TypeInner::Vector {
                                    size: crate::VectorSize::Tri,
                                    scalar,
                                } = *ty_inner
                                {
                                    last_offset += scalar.width as u32;
                                }
                            }
                        }
                    }
                    writeln!(self.out, "}};")?;
                }
                _ => {
                    let ty_name = TypeContext {
                        handle,
                        gctx: module.to_ctx(),
                        names: &self.names,
                        access: crate::StorageAccess::empty(),
                        binding: None,
                        first_time: true,
                    };
                    writeln!(self.out, "typedef {ty_name} {name};")?;
                }
            }
        }

        // Write functions to create special types.
        for (type_key, struct_ty) in module.special_types.predeclared_types.iter() {
            match type_key {
                &crate::PredeclaredType::ModfResult { size, width }
                | &crate::PredeclaredType::FrexpResult { size, width } => {
                    let arg_type_name_owner;
                    let arg_type_name = if let Some(size) = size {
                        arg_type_name_owner = format!(
                            "{NAMESPACE}::{}{}",
                            if width == 8 { "double" } else { "float" },
                            size as u8
                        );
                        &arg_type_name_owner
                    } else if width == 8 {
                        "double"
                    } else {
                        "float"
                    };

                    let other_type_name_owner;
                    let (defined_func_name, called_func_name, other_type_name) =
                        if matches!(type_key, &crate::PredeclaredType::ModfResult { .. }) {
                            (MODF_FUNCTION, "modf", arg_type_name)
                        } else {
                            let other_type_name = if let Some(size) = size {
                                other_type_name_owner = format!("int{}", size as u8);
                                &other_type_name_owner
                            } else {
                                "int"
                            };
                            (FREXP_FUNCTION, "frexp", other_type_name)
                        };

                    let struct_name = &self.names[&NameKey::Type(*struct_ty)];

                    writeln!(self.out)?;
                    writeln!(
                        self.out,
                        "{} {defined_func_name}({arg_type_name} arg) {{
    {other_type_name} other;
    {arg_type_name} fract = {NAMESPACE}::{called_func_name}(arg, other);
    return {}{{ fract, other }};
}}",
                        struct_name, struct_name
                    )?;
                }
                &crate::PredeclaredType::AtomicCompareExchangeWeakResult { .. } => {}
            }
        }

        Ok(())
    }

    /// Writes all named constants
    fn write_global_constants(
        &mut self,
        module: &crate::Module,
        mod_info: &valid::ModuleInfo,
    ) -> BackendResult {
        let constants = module.constants.iter().filter(|&(_, c)| c.name.is_some());

        for (handle, constant) in constants {
            let ty_name = TypeContext {
                handle: constant.ty,
                gctx: module.to_ctx(),
                names: &self.names,
                access: crate::StorageAccess::empty(),
                binding: None,
                first_time: false,
            };
            let name = &self.names[&NameKey::Constant(handle)];
            write!(self.out, "constant {ty_name} {name} = ")?;
            self.put_const_expression(constant.init, module, mod_info)?;
            writeln!(self.out, ";")?;
        }

        Ok(())
    }

    fn put_inline_sampler_properties(
        &mut self,
        level: back::Level,
        sampler: &sm::InlineSampler,
    ) -> BackendResult {
        for (&letter, address) in ['s', 't', 'r'].iter().zip(sampler.address.iter()) {
            writeln!(
                self.out,
                "{}{}::{}_address::{},",
                level,
                NAMESPACE,
                letter,
                address.as_str(),
            )?;
        }
        writeln!(
            self.out,
            "{}{}::mag_filter::{},",
            level,
            NAMESPACE,
            sampler.mag_filter.as_str(),
        )?;
        writeln!(
            self.out,
            "{}{}::min_filter::{},",
            level,
            NAMESPACE,
            sampler.min_filter.as_str(),
        )?;
        if let Some(filter) = sampler.mip_filter {
            writeln!(
                self.out,
                "{}{}::mip_filter::{},",
                level,
                NAMESPACE,
                filter.as_str(),
            )?;
        }
        // avoid setting it on platforms that don't support it
        if sampler.border_color != sm::BorderColor::TransparentBlack {
            writeln!(
                self.out,
                "{}{}::border_color::{},",
                level,
                NAMESPACE,
                sampler.border_color.as_str(),
            )?;
        }
        //TODO: I'm not able to feed this in a way that MSL likes:
        //>error: use of undeclared identifier 'lod_clamp'
        //>error: no member named 'max_anisotropy' in namespace 'metal'
        if false {
            if let Some(ref lod) = sampler.lod_clamp {
                writeln!(self.out, "{}lod_clamp({},{}),", level, lod.start, lod.end,)?;
            }
            if let Some(aniso) = sampler.max_anisotropy {
                writeln!(self.out, "{}max_anisotropy({}),", level, aniso.get(),)?;
            }
        }
        if sampler.compare_func != sm::CompareFunc::Never {
            writeln!(
                self.out,
                "{}{}::compare_func::{},",
                level,
                NAMESPACE,
                sampler.compare_func.as_str(),
            )?;
        }
        writeln!(
            self.out,
            "{}{}::coord::{}",
            level,
            NAMESPACE,
            sampler.coord.as_str()
        )?;
        Ok(())
    }

    fn write_unpacking_function(
        &mut self,
        format: back::msl::VertexFormat,
    ) -> Result<(String, u32, u32), Error> {
        use back::msl::VertexFormat::*;
        match format {
            Uint8x2 => {
                let name = self.namer.call("unpackUint8x2");
                writeln!(
                    self.out,
                    "metal::uint2 {name}(metal::uchar b0, \
                                         metal::uchar b1) {{"
                )?;
                writeln!(self.out, "{}return metal::uint2(b0, b1);", back::INDENT)?;
                writeln!(self.out, "}}")?;
                Ok((name, 2, 2))
            }
            Uint8x4 => {
                let name = self.namer.call("unpackUint8x4");
                writeln!(
                    self.out,
                    "metal::uint4 {name}(metal::uchar b0, \
                                         metal::uchar b1, \
                                         metal::uchar b2, \
                                         metal::uchar b3) {{"
                )?;
                writeln!(
                    self.out,
                    "{}return metal::uint4(b0, b1, b2, b3);",
                    back::INDENT
                )?;
                writeln!(self.out, "}}")?;
                Ok((name, 4, 4))
            }
            Sint8x2 => {
                let name = self.namer.call("unpackSint8x2");
                writeln!(
                    self.out,
                    "metal::int2 {name}(metal::uchar b0, \
                                        metal::uchar b1) {{"
                )?;
                writeln!(
                    self.out,
                    "{}return metal::int2(as_type<char>(b0), \
                                          as_type<char>(b1));",
                    back::INDENT
                )?;
                writeln!(self.out, "}}")?;
                Ok((name, 2, 2))
            }
            Sint8x4 => {
                let name = self.namer.call("unpackSint8x4");
                writeln!(
                    self.out,
                    "metal::int4 {name}(metal::uchar b0, \
                                        metal::uchar b1, \
                                        metal::uchar b2, \
                                        metal::uchar b3) {{"
                )?;
                writeln!(
                    self.out,
                    "{}return metal::int4(as_type<char>(b0), \
                                          as_type<char>(b1), \
                                          as_type<char>(b2), \
                                          as_type<char>(b3));",
                    back::INDENT
                )?;
                writeln!(self.out, "}}")?;
                Ok((name, 4, 4))
            }
            Unorm8x2 => {
                let name = self.namer.call("unpackUnorm8x2");
                writeln!(
                    self.out,
                    "metal::float2 {name}(metal::uchar b0, \
                                          metal::uchar b1) {{"
                )?;
                writeln!(
                    self.out,
                    "{}return metal::float2(float(b0) / 255.0f, \
                                            float(b1) / 255.0f);",
                    back::INDENT
                )?;
                writeln!(self.out, "}}")?;
                Ok((name, 2, 2))
            }
            Unorm8x4 => {
                let name = self.namer.call("unpackUnorm8x4");
                writeln!(
                    self.out,
                    "metal::float4 {name}(metal::uchar b0, \
                                          metal::uchar b1, \
                                          metal::uchar b2, \
                                          metal::uchar b3) {{"
                )?;
                writeln!(
                    self.out,
                    "{}return metal::float4(float(b0) / 255.0f, \
                                            float(b1) / 255.0f, \
                                            float(b2) / 255.0f, \
                                            float(b3) / 255.0f);",
                    back::INDENT
                )?;
                writeln!(self.out, "}}")?;
                Ok((name, 4, 4))
            }
            Snorm8x2 => {
                let name = self.namer.call("unpackSnorm8x2");
                writeln!(
                    self.out,
                    "metal::float2 {name}(metal::uchar b0, \
                                          metal::uchar b1) {{"
                )?;
                writeln!(
                    self.out,
                    "{}return metal::float2((float(b0) - 128.0f) / 255.0f, \
                                            (float(b1) - 128.0f) / 255.0f);",
                    back::INDENT
                )?;
                writeln!(self.out, "}}")?;
                Ok((name, 2, 2))
            }
            Snorm8x4 => {
                let name = self.namer.call("unpackSnorm8x4");
                writeln!(
                    self.out,
                    "metal::float4 {name}(metal::uchar b0, \
                                          metal::uchar b1, \
                                          metal::uchar b2, \
                                          metal::uchar b3) {{"
                )?;
                writeln!(
                    self.out,
                    "{}return metal::float4((float(b0) - 128.0f) / 255.0f, \
                                            (float(b1) - 128.0f) / 255.0f, \
                                            (float(b2) - 128.0f) / 255.0f, \
                                            (float(b3) - 128.0f) / 255.0f);",
                    back::INDENT
                )?;
                writeln!(self.out, "}}")?;
                Ok((name, 4, 4))
            }
            Uint16x2 => {
                let name = self.namer.call("unpackUint16x2");
                writeln!(
                    self.out,
                    "metal::uint2 {name}(metal::uint b0, \
                                         metal::uint b1, \
                                         metal::uint b2, \
                                         metal::uint b3) {{"
                )?;
                writeln!(
                    self.out,
                    "{}return metal::uint2(b1 << 8 | b0, \
                                           b3 << 8 | b2);",
                    back::INDENT
                )?;
                writeln!(self.out, "}}")?;
                Ok((name, 4, 2))
            }
            Uint16x4 => {
                let name = self.namer.call("unpackUint16x4");
                writeln!(
                    self.out,
                    "metal::uint4 {name}(metal::uint b0, \
                                         metal::uint b1, \
                                         metal::uint b2, \
                                         metal::uint b3, \
                                         metal::uint b4, \
                                         metal::uint b5, \
                                         metal::uint b6, \
                                         metal::uint b7) {{"
                )?;
                writeln!(
                    self.out,
                    "{}return metal::uint4(b1 << 8 | b0, \
                                           b3 << 8 | b2, \
                                           b5 << 8 | b4, \
                                           b7 << 8 | b6);",
                    back::INDENT
                )?;
                writeln!(self.out, "}}")?;
                Ok((name, 8, 4))
            }
            Sint16x2 => {
                let name = self.namer.call("unpackSint16x2");
                writeln!(
                    self.out,
                    "metal::int2 {name}(metal::ushort b0, \
                                        metal::ushort b1, \
                                        metal::ushort b2, \
                                        metal::ushort b3) {{"
                )?;
                writeln!(
                    self.out,
                    "{}return metal::int2(as_type<metal::short>(b1 << 8 | b0), \
                                          as_type<metal::short>(b3 << 8 | b2));",
                    back::INDENT
                )?;
                writeln!(self.out, "}}")?;
                Ok((name, 4, 2))
            }
            Sint16x4 => {
                let name = self.namer.call("unpackSint16x4");
                writeln!(
                    self.out,
                    "metal::int4 {name}(metal::ushort b0, \
                                        metal::ushort b1, \
                                        metal::ushort b2, \
                                        metal::ushort b3, \
                                        metal::ushort b4, \
                                        metal::ushort b5, \
                                        metal::ushort b6, \
                                        metal::ushort b7) {{"
                )?;
                writeln!(
                    self.out,
                    "{}return metal::int4(as_type<metal::short>(b1 << 8 | b0), \
                                          as_type<metal::short>(b3 << 8 | b2), \
                                          as_type<metal::short>(b5 << 8 | b4), \
                                          as_type<metal::short>(b7 << 8 | b6));",
                    back::INDENT
                )?;
                writeln!(self.out, "}}")?;
                Ok((name, 8, 4))
            }
            Unorm16x2 => {
                let name = self.namer.call("unpackUnorm16x2");
                writeln!(
                    self.out,
                    "metal::float2 {name}(metal::ushort b0, \
                                          metal::ushort b1, \
                                          metal::ushort b2, \
                                          metal::ushort b3) {{"
                )?;
                writeln!(
                    self.out,
                    "{}return metal::float2(float(b1 << 8 | b0) / 65535.0f, \
                                            float(b3 << 8 | b2) / 65535.0f);",
                    back::INDENT
                )?;
                writeln!(self.out, "}}")?;
                Ok((name, 4, 2))
            }
            Unorm16x4 => {
                let name = self.namer.call("unpackUnorm16x4");
                writeln!(
                    self.out,
                    "metal::float4 {name}(metal::ushort b0, \
                                          metal::ushort b1, \
                                          metal::ushort b2, \
                                          metal::ushort b3, \
                                          metal::ushort b4, \
                                          metal::ushort b5, \
                                          metal::ushort b6, \
                                          metal::ushort b7) {{"
                )?;
                writeln!(
                    self.out,
                    "{}return metal::float4(float(b1 << 8 | b0) / 65535.0f, \
                                            float(b3 << 8 | b2) / 65535.0f, \
                                            float(b5 << 8 | b4) / 65535.0f, \
                                            float(b7 << 8 | b6) / 65535.0f);",
                    back::INDENT
                )?;
                writeln!(self.out, "}}")?;
                Ok((name, 8, 4))
            }
            Snorm16x2 => {
                let name = self.namer.call("unpackSnorm16x2");
                writeln!(
                    self.out,
                    "metal::float2 {name}(metal::ushort b0, \
                                          metal::ushort b1, \
                                          metal::ushort b2, \
                                          metal::ushort b3) {{"
                )?;
                writeln!(
                    self.out,
                    "{}return metal::float2((float(b1 << 8 | b0) - 32767.0f) / 65535.0f, \
                                            (float(b3 << 8 | b2) - 32767.0f) / 65535.0f);",
                    back::INDENT
                )?;
                writeln!(self.out, "}}")?;
                Ok((name, 4, 2))
            }
            Snorm16x4 => {
                let name = self.namer.call("unpackSnorm16x4");
                writeln!(
                    self.out,
                    "metal::float4 {name}(metal::ushort b0, \
                                          metal::ushort b1, \
                                          metal::ushort b2, \
                                          metal::ushort b3, \
                                          metal::ushort b4, \
                                          metal::ushort b5, \
                                          metal::ushort b6, \
                                          metal::ushort b7) {{"
                )?;
                writeln!(
                    self.out,
                    "{}return metal::float4((float(b1 << 8 | b0) - 32767.0f) / 65535.0f, \
                                            (float(b3 << 8 | b2) - 32767.0f) / 65535.0f, \
                                            (float(b5 << 8 | b4) - 32767.0f) / 65535.0f, \
                                            (float(b7 << 8 | b6) - 32767.0f) / 65535.0f);",
                    back::INDENT
                )?;
                writeln!(self.out, "}}")?;
                Ok((name, 8, 4))
            }
            Float16x2 => {
                let name = self.namer.call("unpackFloat16x2");
                writeln!(
                    self.out,
                    "metal::float2 {name}(metal::ushort b0, \
                                          metal::ushort b1, \
                                          metal::ushort b2, \
                                          metal::ushort b3) {{"
                )?;
                writeln!(
                    self.out,
                    "{}return metal::float2(as_type<metal::half>(b1 << 8 | b0), \
                                            as_type<metal::half>(b3 << 8 | b2));",
                    back::INDENT
                )?;
                writeln!(self.out, "}}")?;
                Ok((name, 4, 2))
            }
            Float16x4 => {
                let name = self.namer.call("unpackFloat16x4");
                writeln!(
                    self.out,
                    "metal::int4 {name}(metal::ushort b0, \
                                        metal::ushort b1, \
                                        metal::ushort b2, \
                                        metal::ushort b3, \
                                        metal::ushort b4, \
                                        metal::ushort b5, \
                                        metal::ushort b6, \
                                        metal::ushort b7) {{"
                )?;
                writeln!(
                    self.out,
                    "{}return metal::int4(as_type<metal::half>(b1 << 8 | b0), \
                                          as_type<metal::half>(b3 << 8 | b2), \
                                          as_type<metal::half>(b5 << 8 | b4), \
                                          as_type<metal::half>(b7 << 8 | b6));",
                    back::INDENT
                )?;
                writeln!(self.out, "}}")?;
                Ok((name, 8, 4))
            }
            Float32 => {
                let name = self.namer.call("unpackFloat32");
                writeln!(
                    self.out,
                    "float {name}(uint b0, \
                                  uint b1, \
                                  uint b2, \
                                  uint b3) {{"
                )?;
                writeln!(
                    self.out,
                    "{}return as_type<float>(b3 << 24 | b2 << 16 | b1 << 8 | b0);",
                    back::INDENT
                )?;
                writeln!(self.out, "}}")?;
                Ok((name, 4, 1))
            }
            Float32x2 => {
                let name = self.namer.call("unpackFloat32x2");
                writeln!(
                    self.out,
                    "metal::float2 {name}(uint b0, \
                                          uint b1, \
                                          uint b2, \
                                          uint b3, \
                                          uint b4, \
                                          uint b5, \
                                          uint b6, \
                                          uint b7) {{"
                )?;
                writeln!(
                    self.out,
                    "{}return metal::float2(as_type<float>(b3 << 24 | b2 << 16 | b1 << 8 | b0), \
                                            as_type<float>(b7 << 24 | b6 << 16 | b5 << 8 | b4));",
                    back::INDENT
                )?;
                writeln!(self.out, "}}")?;
                Ok((name, 8, 2))
            }
            Float32x3 => {
                let name = self.namer.call("unpackFloat32x3");
                writeln!(
                    self.out,
                    "metal::float3 {name}(uint b0, \
                                          uint b1, \
                                          uint b2, \
                                          uint b3, \
                                          uint b4, \
                                          uint b5, \
                                          uint b6, \
                                          uint b7, \
                                          uint b8, \
                                          uint b9, \
                                          uint b10, \
                                          uint b11) {{"
                )?;
                writeln!(
                    self.out,
                    "{}return metal::float3(as_type<float>(b3 << 24 | b2 << 16 | b1 << 8 | b0), \
                                            as_type<float>(b7 << 24 | b6 << 16 | b5 << 8 | b4), \
                                            as_type<float>(b11 << 24 | b10 << 16 | b9 << 8 | b8));",
                    back::INDENT
                )?;
                writeln!(self.out, "}}")?;
                Ok((name, 12, 3))
            }
            Float32x4 => {
                let name = self.namer.call("unpackFloat32x4");
                writeln!(
                    self.out,
                    "metal::float4 {name}(uint b0, \
                                          uint b1, \
                                          uint b2, \
                                          uint b3, \
                                          uint b4, \
                                          uint b5, \
                                          uint b6, \
                                          uint b7, \
                                          uint b8, \
                                          uint b9, \
                                          uint b10, \
                                          uint b11, \
                                          uint b12, \
                                          uint b13, \
                                          uint b14, \
                                          uint b15) {{"
                )?;
                writeln!(
                    self.out,
                    "{}return metal::float4(as_type<float>(b3 << 24 | b2 << 16 | b1 << 8 | b0), \
                                            as_type<float>(b7 << 24 | b6 << 16 | b5 << 8 | b4), \
                                            as_type<float>(b11 << 24 | b10 << 16 | b9 << 8 | b8), \
                                            as_type<float>(b15 << 24 | b14 << 16 | b13 << 8 | b12));",
                    back::INDENT
                )?;
                writeln!(self.out, "}}")?;
                Ok((name, 16, 4))
            }
            Uint32 => {
                let name = self.namer.call("unpackUint32");
                writeln!(
                    self.out,
                    "uint {name}(uint b0, \
                                 uint b1, \
                                 uint b2, \
                                 uint b3) {{"
                )?;
                writeln!(
                    self.out,
                    "{}return (b3 << 24 | b2 << 16 | b1 << 8 | b0);",
                    back::INDENT
                )?;
                writeln!(self.out, "}}")?;
                Ok((name, 4, 1))
            }
            Uint32x2 => {
                let name = self.namer.call("unpackUint32x2");
                writeln!(
                    self.out,
                    "uint2 {name}(uint b0, \
                                  uint b1, \
                                  uint b2, \
                                  uint b3, \
                                  uint b4, \
                                  uint b5, \
                                  uint b6, \
                                  uint b7) {{"
                )?;
                writeln!(
                    self.out,
                    "{}return uint2((b3 << 24 | b2 << 16 | b1 << 8 | b0), \
                                    (b7 << 24 | b6 << 16 | b5 << 8 | b4));",
                    back::INDENT
                )?;
                writeln!(self.out, "}}")?;
                Ok((name, 8, 2))
            }
            Uint32x3 => {
                let name = self.namer.call("unpackUint32x3");
                writeln!(
                    self.out,
                    "uint3 {name}(uint b0, \
                                  uint b1, \
                                  uint b2, \
                                  uint b3, \
                                  uint b4, \
                                  uint b5, \
                                  uint b6, \
                                  uint b7, \
                                  uint b8, \
                                  uint b9, \
                                  uint b10, \
                                  uint b11) {{"
                )?;
                writeln!(
                    self.out,
                    "{}return uint3((b3 << 24 | b2 << 16 | b1 << 8 | b0), \
                                    (b7 << 24 | b6 << 16 | b5 << 8 | b4), \
                                    (b11 << 24 | b10 << 16 | b9 << 8 | b8));",
                    back::INDENT
                )?;
                writeln!(self.out, "}}")?;
                Ok((name, 12, 3))
            }
            Uint32x4 => {
                let name = self.namer.call("unpackUint32x4");
                writeln!(
                    self.out,
                    "uint4 {name}(uint b0, \
                                  uint b1, \
                                  uint b2, \
                                  uint b3, \
                                  uint b4, \
                                  uint b5, \
                                  uint b6, \
                                  uint b7, \
                                  uint b8, \
                                  uint b9, \
                                  uint b10, \
                                  uint b11, \
                                  uint b12, \
                                  uint b13, \
                                  uint b14, \
                                  uint b15) {{"
                )?;
                writeln!(
                    self.out,
                    "{}return uint4((b3 << 24 | b2 << 16 | b1 << 8 | b0), \
                                    (b7 << 24 | b6 << 16 | b5 << 8 | b4), \
                                    (b11 << 24 | b10 << 16 | b9 << 8 | b8), \
                                    (b15 << 24 | b14 << 16 | b13 << 8 | b12));",
                    back::INDENT
                )?;
                writeln!(self.out, "}}")?;
                Ok((name, 16, 4))
            }
            Sint32 => {
                let name = self.namer.call("unpackSint32");
                writeln!(
                    self.out,
                    "metal::int {name}(uint b0, \
                                       uint b1, \
                                       uint b2, \
                                       uint b3) {{"
                )?;
                writeln!(
                    self.out,
                    "{}return as_type<int>(b3 << 24 | b2 << 16 | b1 << 8 | b0);",
                    back::INDENT
                )?;
                writeln!(self.out, "}}")?;
                Ok((name, 4, 1))
            }
            Sint32x2 => {
                let name = self.namer.call("unpackSint32x2");
                writeln!(
                    self.out,
                    "metal::int2 {name}(uint b0, \
                                        uint b1, \
                                        uint b2, \
                                        uint b3, \
                                        uint b4, \
                                        uint b5, \
                                        uint b6, \
                                        uint b7) {{"
                )?;
                writeln!(
                    self.out,
                    "{}return metal::int2(as_type<int>(b3 << 24 | b2 << 16 | b1 << 8 | b0), \
                                          as_type<int>(b7 << 24 | b6 << 16 | b5 << 8 | b4));",
                    back::INDENT
                )?;
                writeln!(self.out, "}}")?;
                Ok((name, 8, 2))
            }
            Sint32x3 => {
                let name = self.namer.call("unpackSint32x3");
                writeln!(
                    self.out,
                    "metal::int3 {name}(uint b0, \
                                        uint b1, \
                                        uint b2, \
                                        uint b3, \
                                        uint b4, \
                                        uint b5, \
                                        uint b6, \
                                        uint b7, \
                                        uint b8, \
                                        uint b9, \
                                        uint b10, \
                                        uint b11) {{"
                )?;
                writeln!(
                    self.out,
                    "{}return metal::int3(as_type<int>(b3 << 24 | b2 << 16 | b1 << 8 | b0), \
                                          as_type<int>(b7 << 24 | b6 << 16 | b5 << 8 | b4), \
                                          as_type<int>(b11 << 24 | b10 << 16 | b9 << 8 | b8));",
                    back::INDENT
                )?;
                writeln!(self.out, "}}")?;
                Ok((name, 12, 3))
            }
            Sint32x4 => {
                let name = self.namer.call("unpackSint32x4");
                writeln!(
                    self.out,
                    "metal::int4 {name}(uint b0, \
                                        uint b1, \
                                        uint b2, \
                                        uint b3, \
                                        uint b4, \
                                        uint b5, \
                                        uint b6, \
                                        uint b7, \
                                        uint b8, \
                                        uint b9, \
                                        uint b10, \
                                        uint b11, \
                                        uint b12, \
                                        uint b13, \
                                        uint b14, \
                                        uint b15) {{"
                )?;
                writeln!(
                    self.out,
                    "{}return metal::int4(as_type<int>(b3 << 24 | b2 << 16 | b1 << 8 | b0), \
                                          as_type<int>(b7 << 24 | b6 << 16 | b5 << 8 | b4), \
                                          as_type<int>(b11 << 24 | b10 << 16 | b9 << 8 | b8), \
                                          as_type<int>(b15 << 24 | b14 << 16 | b13 << 8 | b12));",
                    back::INDENT
                )?;
                writeln!(self.out, "}}")?;
                Ok((name, 16, 4))
            }
            Unorm10_10_10_2 => {
                let name = self.namer.call("unpackUnorm10_10_10_2");
                writeln!(
                    self.out,
                    "metal::float4 {name}(uint b0, \
                                          uint b1, \
                                          uint b2, \
                                          uint b3) {{"
                )?;
                writeln!(
                    self.out,
                    "{}return unpack_unorm10a2_to_float(b3 << 24 | b2 << 16 | b1 << 8 | b0);",
                    back::INDENT
                )?;
                writeln!(self.out, "}}")?;
                Ok((name, 4, 4))
            }
        }
    }

    // Returns the array of mapped entry point names.
    fn write_functions(
        &mut self,
        module: &crate::Module,
        mod_info: &valid::ModuleInfo,
        options: &Options,
        pipeline_options: &PipelineOptions,
    ) -> Result<TranslationInfo, Error> {
        use back::msl::VertexFormat;

        // Define structs to hold resolved/generated data for vertex buffers and
        // their attributes.
        struct AttributeMappingResolved {
            ty_name: String,
            dimension: u32,
            ty_is_int: bool,
            name: String,
        }
        let mut am_resolved = FastHashMap::<u32, AttributeMappingResolved>::default();

        struct VertexBufferMappingResolved<'a> {
            id: u32,
            stride: u32,
            indexed_by_vertex: bool,
            ty_name: String,
            param_name: String,
            elem_name: String,
            attributes: &'a Vec<back::msl::AttributeMapping>,
        }
        let mut vbm_resolved = Vec::<VertexBufferMappingResolved>::new();

        // Define a struct to hold a named reference to a byte-unpacking function.
        struct UnpackingFunction {
            name: String,
            byte_count: u32,
            dimension: u32,
        }
        let mut unpacking_functions = FastHashMap::<VertexFormat, UnpackingFunction>::default();

        // Check if we are attempting vertex pulling. If we are, generate some
        // names we'll need, and iterate the vertex buffer mappings to output
        // all the conversion functions we'll need to unpack the attribute data.
        // We can re-use these names for all entry points that need them, since
        // those entry points also use self.namer.
        let mut needs_vertex_id = false;
        let v_id = self.namer.call("v_id");

        let mut needs_instance_id = false;
        let i_id = self.namer.call("i_id");
        if pipeline_options.vertex_pulling_transform {
            for vbm in &pipeline_options.vertex_buffer_mappings {
                let buffer_id = vbm.id;
                let buffer_stride = vbm.stride;

                assert!(
                    buffer_stride > 0,
                    "Vertex pulling requires a non-zero buffer stride."
                );

                if vbm.indexed_by_vertex {
                    needs_vertex_id = true;
                } else {
                    needs_instance_id = true;
                }

                let buffer_ty = self.namer.call(format!("vb_{buffer_id}_type").as_str());
                let buffer_param = self.namer.call(format!("vb_{buffer_id}_in").as_str());
                let buffer_elem = self.namer.call(format!("vb_{buffer_id}_elem").as_str());

                vbm_resolved.push(VertexBufferMappingResolved {
                    id: buffer_id,
                    stride: buffer_stride,
                    indexed_by_vertex: vbm.indexed_by_vertex,
                    ty_name: buffer_ty,
                    param_name: buffer_param,
                    elem_name: buffer_elem,
                    attributes: &vbm.attributes,
                });

                // Iterate the attributes and generate needed unpacking functions.
                for attribute in &vbm.attributes {
                    if unpacking_functions.contains_key(&attribute.format) {
                        continue;
                    }
                    let (name, byte_count, dimension) =
                        match self.write_unpacking_function(attribute.format) {
                            Ok((name, byte_count, dimension)) => (name, byte_count, dimension),
                            _ => {
                                continue;
                            }
                        };
                    unpacking_functions.insert(
                        attribute.format,
                        UnpackingFunction {
                            name,
                            byte_count,
                            dimension,
                        },
                    );
                }
            }
        }

        let mut pass_through_globals = Vec::new();
        for (fun_handle, fun) in module.functions.iter() {
            log::trace!(
                "function {:?}, handle {:?}",
                fun.name.as_deref().unwrap_or("(anonymous)"),
                fun_handle
            );

            let fun_info = &mod_info[fun_handle];
            pass_through_globals.clear();
            let mut needs_buffer_sizes = false;
            for (handle, var) in module.global_variables.iter() {
                if !fun_info[handle].is_empty() {
                    if var.space.needs_pass_through() {
                        pass_through_globals.push(handle);
                    }
                    needs_buffer_sizes |= needs_array_length(var.ty, &module.types);
                }
            }

            writeln!(self.out)?;
            let fun_name = &self.names[&NameKey::Function(fun_handle)];
            match fun.result {
                Some(ref result) => {
                    let ty_name = TypeContext {
                        handle: result.ty,
                        gctx: module.to_ctx(),
                        names: &self.names,
                        access: crate::StorageAccess::empty(),
                        binding: None,
                        first_time: false,
                    };
                    write!(self.out, "{ty_name}")?;
                }
                None => {
                    write!(self.out, "void")?;
                }
            }
            writeln!(self.out, " {fun_name}(")?;

            for (index, arg) in fun.arguments.iter().enumerate() {
                let name = &self.names[&NameKey::FunctionArgument(fun_handle, index as u32)];
                let param_type_name = TypeContext {
                    handle: arg.ty,
                    gctx: module.to_ctx(),
                    names: &self.names,
                    access: crate::StorageAccess::empty(),
                    binding: None,
                    first_time: false,
                };
                let separator = separate(
                    !pass_through_globals.is_empty()
                        || index + 1 != fun.arguments.len()
                        || needs_buffer_sizes,
                );
                writeln!(
                    self.out,
                    "{}{} {}{}",
                    back::INDENT,
                    param_type_name,
                    name,
                    separator
                )?;
            }
            for (index, &handle) in pass_through_globals.iter().enumerate() {
                let tyvar = TypedGlobalVariable {
                    module,
                    names: &self.names,
                    handle,
                    usage: fun_info[handle],
                    binding: None,
                    reference: true,
                };
                let separator =
                    separate(index + 1 != pass_through_globals.len() || needs_buffer_sizes);
                write!(self.out, "{}", back::INDENT)?;
                tyvar.try_fmt(&mut self.out)?;
                writeln!(self.out, "{separator}")?;
            }

            if needs_buffer_sizes {
                writeln!(
                    self.out,
                    "{}constant _mslBufferSizes& _buffer_sizes",
                    back::INDENT
                )?;
            }

            writeln!(self.out, ") {{")?;

            let guarded_indices =
                index::find_checked_indexes(module, fun, fun_info, options.bounds_check_policies);

            let context = StatementContext {
                expression: ExpressionContext {
                    function: fun,
                    origin: FunctionOrigin::Handle(fun_handle),
                    info: fun_info,
                    lang_version: options.lang_version,
                    policies: options.bounds_check_policies,
                    guarded_indices,
                    module,
                    mod_info,
                    pipeline_options,
                },
                result_struct: None,
            };

            for (local_handle, local) in fun.local_variables.iter() {
                let ty_name = TypeContext {
                    handle: local.ty,
                    gctx: module.to_ctx(),
                    names: &self.names,
                    access: crate::StorageAccess::empty(),
                    binding: None,
                    first_time: false,
                };
                let local_name = &self.names[&NameKey::FunctionLocal(fun_handle, local_handle)];
                write!(self.out, "{}{} {}", back::INDENT, ty_name, local_name)?;
                match local.init {
                    Some(value) => {
                        write!(self.out, " = ")?;
                        self.put_expression(value, &context.expression, true)?;
                    }
                    None => {
                        write!(self.out, " = {{}}")?;
                    }
                };
                writeln!(self.out, ";")?;
            }

            self.update_expressions_to_bake(fun, fun_info, &context.expression);
            self.put_block(back::Level(1), &fun.body, &context)?;
            writeln!(self.out, "}}")?;
            self.named_expressions.clear();
        }

        let mut info = TranslationInfo {
            entry_point_names: Vec::with_capacity(module.entry_points.len()),
        };
        for (ep_index, ep) in module.entry_points.iter().enumerate() {
            let fun = &ep.function;
            let fun_info = mod_info.get_entry_point(ep_index);
            let mut ep_error = None;

            // For vertex_id and instance_id arguments, presume that we'll
            // use our generated names, but switch to the name of an
            // existing @builtin param, if we find one.
            let mut v_existing_id = None;
            let mut i_existing_id = None;

            log::trace!(
                "entry point {:?}, index {:?}",
                fun.name.as_deref().unwrap_or("(anonymous)"),
                ep_index
            );

            let (em_str, in_mode, out_mode, can_vertex_pull) = match ep.stage {
                crate::ShaderStage::Vertex => (
                    "vertex",
                    LocationMode::VertexInput,
                    LocationMode::VertexOutput,
                    true,
                ),
                crate::ShaderStage::Fragment { .. } => (
                    "fragment",
                    LocationMode::FragmentInput,
                    LocationMode::FragmentOutput,
                    false,
                ),
                crate::ShaderStage::Compute { .. } => (
                    "kernel",
                    LocationMode::Uniform,
                    LocationMode::Uniform,
                    false,
                ),
            };

            // Should this entry point be modified to do vertex pulling?
            let do_vertex_pulling = can_vertex_pull
                && pipeline_options.vertex_pulling_transform
                && !pipeline_options.vertex_buffer_mappings.is_empty();

            // Is any global variable used by this entry point dynamically sized?
            let needs_buffer_sizes = do_vertex_pulling
                || module
                    .global_variables
                    .iter()
                    .filter(|&(handle, _)| !fun_info[handle].is_empty())
                    .any(|(_, var)| needs_array_length(var.ty, &module.types));

            // skip this entry point if any global bindings are missing,
            // or their types are incompatible.
            if !options.fake_missing_bindings {
                for (var_handle, var) in module.global_variables.iter() {
                    if fun_info[var_handle].is_empty() {
                        continue;
                    }
                    match var.space {
                        crate::AddressSpace::Uniform
                        | crate::AddressSpace::Storage { .. }
                        | crate::AddressSpace::Handle => {
                            let br = match var.binding {
                                Some(ref br) => br,
                                None => {
                                    let var_name = var.name.clone().unwrap_or_default();
                                    ep_error =
                                        Some(super::EntryPointError::MissingBinding(var_name));
                                    break;
                                }
                            };
                            let target = options.get_resource_binding_target(ep, br);
                            let good = match target {
                                Some(target) => {
                                    let binding_ty = match module.types[var.ty].inner {
                                        crate::TypeInner::BindingArray { base, .. } => {
                                            &module.types[base].inner
                                        }
                                        ref ty => ty,
                                    };
                                    match *binding_ty {
                                        crate::TypeInner::Image { .. } => target.texture.is_some(),
                                        crate::TypeInner::Sampler { .. } => {
                                            target.sampler.is_some()
                                        }
                                        _ => target.buffer.is_some(),
                                    }
                                }
                                None => false,
                            };
                            if !good {
                                ep_error =
                                    Some(super::EntryPointError::MissingBindTarget(br.clone()));
                                break;
                            }
                        }
                        crate::AddressSpace::PushConstant => {
                            if let Err(e) = options.resolve_push_constants(ep) {
                                ep_error = Some(e);
                                break;
                            }
                        }
                        crate::AddressSpace::Function
                        | crate::AddressSpace::Private
                        | crate::AddressSpace::WorkGroup => {}
                    }
                }
                if needs_buffer_sizes {
                    if let Err(err) = options.resolve_sizes_buffer(ep) {
                        ep_error = Some(err);
                    }
                }
            }

            if let Some(err) = ep_error {
                info.entry_point_names.push(Err(err));
                continue;
            }
            let fun_name = &self.names[&NameKey::EntryPoint(ep_index as _)];
            info.entry_point_names.push(Ok(fun_name.clone()));

            writeln!(self.out)?;

<<<<<<< HEAD
            let (em_str, in_mode, out_mode) = match ep.stage {
                crate::ShaderStage::Vertex => (
                    "vertex",
                    LocationMode::VertexInput,
                    LocationMode::VertexOutput,
                ),
                crate::ShaderStage::Fragment { .. } => (
                    "fragment",
                    LocationMode::FragmentInput,
                    LocationMode::FragmentOutput,
                ),
                crate::ShaderStage::Compute { .. } => {
                    ("kernel", LocationMode::Uniform, LocationMode::Uniform)
                }
                _ => unimplemented!("metal does not have a ray-tracing pipeline"),
            };

=======
>>>>>>> 25bc704e
            // Since `Namer.reset` wasn't expecting struct members to be
            // suddenly injected into another namespace like this,
            // `self.names` doesn't keep them distinct from other variables.
            // Generate fresh names for these arguments, and remember the
            // mapping.
            let mut flattened_member_names = FastHashMap::default();
            // Varyings' members get their own namespace
            let mut varyings_namer = proc::Namer::default();

            // List all the Naga `EntryPoint`'s `Function`'s arguments,
            // flattening structs into their members. In Metal, we will pass
            // each of these values to the entry point as a separate argument—
            // except for the varyings, handled next.
            let mut flattened_arguments = Vec::new();
            for (arg_index, arg) in fun.arguments.iter().enumerate() {
                match module.types[arg.ty].inner {
                    crate::TypeInner::Struct { ref members, .. } => {
                        for (member_index, member) in members.iter().enumerate() {
                            let member_index = member_index as u32;
                            flattened_arguments.push((
                                NameKey::StructMember(arg.ty, member_index),
                                member.ty,
                                member.binding.as_ref(),
                            ));
                            let name_key = NameKey::StructMember(arg.ty, member_index);
                            let name = match member.binding {
                                Some(crate::Binding::Location { .. }) => {
                                    if do_vertex_pulling {
                                        self.namer.call(&self.names[&name_key])
                                    } else {
                                        varyings_namer.call(&self.names[&name_key])
                                    }
                                }
                                _ => self.namer.call(&self.names[&name_key]),
                            };
                            flattened_member_names.insert(name_key, name);
                        }
                    }
                    _ => flattened_arguments.push((
                        NameKey::EntryPointArgument(ep_index as _, arg_index as u32),
                        arg.ty,
                        arg.binding.as_ref(),
                    )),
                }
            }

            // Identify the varyings among the argument values, and maybe emit
            // a struct type named `<fun>Input` to hold them. If we are doing
            // vertex pulling, we instead update our attribute mapping to
            // note the types, names, and zero values of the attributes.
            let stage_in_name = format!("{fun_name}Input");
            let varyings_member_name = self.namer.call("varyings");
            let mut has_varyings = false;
            if !flattened_arguments.is_empty() {
                if !do_vertex_pulling {
                    writeln!(self.out, "struct {stage_in_name} {{")?;
                }
                for &(ref name_key, ty, binding) in flattened_arguments.iter() {
                    let (binding, location) = match binding {
                        Some(ref binding @ &crate::Binding::Location { location, .. }) => {
                            (binding, location)
                        }
                        _ => continue,
                    };
                    let name = match *name_key {
                        NameKey::StructMember(..) => &flattened_member_names[name_key],
                        _ => &self.names[name_key],
                    };
                    let ty_name = TypeContext {
                        handle: ty,
                        gctx: module.to_ctx(),
                        names: &self.names,
                        access: crate::StorageAccess::empty(),
                        binding: None,
                        first_time: false,
                    };
                    let resolved = options.resolve_local_binding(binding, in_mode)?;
                    if do_vertex_pulling {
                        // Update our attribute mapping.
                        am_resolved.insert(
                            location,
                            AttributeMappingResolved {
                                ty_name: ty_name.to_string(),
                                dimension: ty_name.vertex_input_dimension(),
                                ty_is_int: ty_name.scalar().map_or(false, scalar_is_int),
                                name: name.to_string(),
                            },
                        );
                    } else {
                        has_varyings = true;
                        write!(self.out, "{}{} {}", back::INDENT, ty_name, name)?;
                        resolved.try_fmt(&mut self.out)?;
                        writeln!(self.out, ";")?;
                    }
                }
                if !do_vertex_pulling {
                    writeln!(self.out, "}};")?;
                }
            }

            // Define a struct type named for the return value, if any, named
            // `<fun>Output`.
            let stage_out_name = format!("{fun_name}Output");
            let result_member_name = self.namer.call("member");
            let result_type_name = match fun.result {
                Some(ref result) => {
                    let mut result_members = Vec::new();
                    if let crate::TypeInner::Struct { ref members, .. } =
                        module.types[result.ty].inner
                    {
                        for (member_index, member) in members.iter().enumerate() {
                            result_members.push((
                                &self.names[&NameKey::StructMember(result.ty, member_index as u32)],
                                member.ty,
                                member.binding.as_ref(),
                            ));
                        }
                    } else {
                        result_members.push((
                            &result_member_name,
                            result.ty,
                            result.binding.as_ref(),
                        ));
                    }

                    writeln!(self.out, "struct {stage_out_name} {{")?;
                    let mut has_point_size = false;
                    for (name, ty, binding) in result_members {
                        let ty_name = TypeContext {
                            handle: ty,
                            gctx: module.to_ctx(),
                            names: &self.names,
                            access: crate::StorageAccess::empty(),
                            binding: None,
                            first_time: true,
                        };
                        let binding = binding.ok_or_else(|| {
                            Error::GenericValidation("Expected binding, got None".into())
                        })?;

                        if let crate::Binding::BuiltIn(crate::BuiltIn::PointSize) = *binding {
                            has_point_size = true;
                            if !pipeline_options.allow_and_force_point_size {
                                continue;
                            }
                        }

                        let array_len = match module.types[ty].inner {
                            crate::TypeInner::Array {
                                size: crate::ArraySize::Constant(size),
                                ..
                            } => Some(size),
                            _ => None,
                        };
                        let resolved = options.resolve_local_binding(binding, out_mode)?;
                        write!(self.out, "{}{} {}", back::INDENT, ty_name, name)?;
                        if let Some(array_len) = array_len {
                            write!(self.out, " [{array_len}]")?;
                        }
                        resolved.try_fmt(&mut self.out)?;
                        writeln!(self.out, ";")?;
                    }

                    if pipeline_options.allow_and_force_point_size
                        && ep.stage == crate::ShaderStage::Vertex
                        && !has_point_size
                    {
                        // inject the point size output last
                        writeln!(
                            self.out,
                            "{}float _point_size [[point_size]];",
                            back::INDENT
                        )?;
                    }
                    writeln!(self.out, "}};")?;
                    &stage_out_name
                }
                None => "void",
            };

            // If we're doing a vertex pulling transform, define the buffer
            // structure types.
            if do_vertex_pulling {
                for vbm in &vbm_resolved {
                    let buffer_stride = vbm.stride;
                    let buffer_ty = &vbm.ty_name;

                    // Define a structure of bytes of the appropriate size.
                    // When we access the attributes, we'll be unpacking these
                    // bytes at some offset.
                    writeln!(
                        self.out,
                        "struct {buffer_ty} {{ metal::uchar data[{buffer_stride}]; }};"
                    )?;
                }
            }

            // Write the entry point function's name, and begin its argument list.
            writeln!(self.out, "{em_str} {result_type_name} {fun_name}(")?;
            let mut is_first_argument = true;

            // If we have produced a struct holding the `EntryPoint`'s
            // `Function`'s arguments' varyings, pass that struct first.
            if has_varyings {
                writeln!(
                    self.out,
                    "  {stage_in_name} {varyings_member_name} [[stage_in]]"
                )?;
                is_first_argument = false;
            }

            let mut local_invocation_id = None;

            // Then pass the remaining arguments not included in the varyings
            // struct.
            for &(ref name_key, ty, binding) in flattened_arguments.iter() {
                let binding = match binding {
                    Some(binding @ &crate::Binding::BuiltIn { .. }) => binding,
                    _ => continue,
                };
                let name = match *name_key {
                    NameKey::StructMember(..) => &flattened_member_names[name_key],
                    _ => &self.names[name_key],
                };

                if binding == &crate::Binding::BuiltIn(crate::BuiltIn::LocalInvocationId) {
                    local_invocation_id = Some(name_key);
                }

                let ty_name = TypeContext {
                    handle: ty,
                    gctx: module.to_ctx(),
                    names: &self.names,
                    access: crate::StorageAccess::empty(),
                    binding: None,
                    first_time: false,
                };

                match *binding {
                    crate::Binding::BuiltIn(crate::BuiltIn::VertexIndex) => {
                        v_existing_id = Some(name.clone());
                    }
                    crate::Binding::BuiltIn(crate::BuiltIn::InstanceIndex) => {
                        i_existing_id = Some(name.clone());
                    }
                    _ => {}
                };

                let resolved = options.resolve_local_binding(binding, in_mode)?;
                let separator = if is_first_argument {
                    is_first_argument = false;
                    ' '
                } else {
                    ','
                };
                write!(self.out, "{separator} {ty_name} {name}")?;
                resolved.try_fmt(&mut self.out)?;
                writeln!(self.out)?;
            }

            let need_workgroup_variables_initialization =
                self.need_workgroup_variables_initialization(options, ep, module, fun_info);

            if need_workgroup_variables_initialization && local_invocation_id.is_none() {
                let separator = if is_first_argument {
                    is_first_argument = false;
                    ' '
                } else {
                    ','
                };
                writeln!(
                    self.out,
                    "{separator} {NAMESPACE}::uint3 __local_invocation_id [[thread_position_in_threadgroup]]"
                )?;
            }

            // Those global variables used by this entry point and its callees
            // get passed as arguments. `Private` globals are an exception, they
            // don't outlive this invocation, so we declare them below as locals
            // within the entry point.
            for (handle, var) in module.global_variables.iter() {
                let usage = fun_info[handle];
                if usage.is_empty() || var.space == crate::AddressSpace::Private {
                    continue;
                }

                if options.lang_version < (1, 2) {
                    match var.space {
                        // This restriction is not documented in the MSL spec
                        // but validation will fail if it is not upheld.
                        //
                        // We infer the required version from the "Function
                        // Buffer Read-Writes" section of [what's new], where
                        // the feature sets listed correspond with the ones
                        // supporting MSL 1.2.
                        //
                        // [what's new]: https://developer.apple.com/library/archive/documentation/Miscellaneous/Conceptual/MetalProgrammingGuide/WhatsNewiniOS10tvOS10andOSX1012/WhatsNewiniOS10tvOS10andOSX1012.html
                        crate::AddressSpace::Storage { access }
                            if access.contains(crate::StorageAccess::STORE)
                                && ep.stage == crate::ShaderStage::Fragment =>
                        {
                            return Err(Error::UnsupportedWriteableStorageBuffer)
                        }
                        crate::AddressSpace::Handle => {
                            match module.types[var.ty].inner {
                                crate::TypeInner::Image {
                                    class: crate::ImageClass::Storage { access, .. },
                                    ..
                                } => {
                                    // This restriction is not documented in the MSL spec
                                    // but validation will fail if it is not upheld.
                                    //
                                    // We infer the required version from the "Function
                                    // Texture Read-Writes" section of [what's new], where
                                    // the feature sets listed correspond with the ones
                                    // supporting MSL 1.2.
                                    //
                                    // [what's new]: https://developer.apple.com/library/archive/documentation/Miscellaneous/Conceptual/MetalProgrammingGuide/WhatsNewiniOS10tvOS10andOSX1012/WhatsNewiniOS10tvOS10andOSX1012.html
                                    if access.contains(crate::StorageAccess::STORE)
                                        && (ep.stage == crate::ShaderStage::Vertex
                                            || ep.stage == crate::ShaderStage::Fragment)
                                    {
                                        return Err(Error::UnsupportedWriteableStorageTexture(
                                            ep.stage,
                                        ));
                                    }

                                    if access.contains(
                                        crate::StorageAccess::LOAD | crate::StorageAccess::STORE,
                                    ) {
                                        return Err(Error::UnsupportedRWStorageTexture);
                                    }
                                }
                                _ => {}
                            }
                        }
                        _ => {}
                    }
                }

                // Check min MSL version for binding arrays
                match var.space {
                    crate::AddressSpace::Handle => match module.types[var.ty].inner {
                        crate::TypeInner::BindingArray { base, .. } => {
                            match module.types[base].inner {
                                crate::TypeInner::Sampler { .. } => {
                                    if options.lang_version < (2, 0) {
                                        return Err(Error::UnsupportedArrayOf(
                                            "samplers".to_string(),
                                        ));
                                    }
                                }
                                crate::TypeInner::Image { class, .. } => match class {
                                    crate::ImageClass::Sampled { .. }
                                    | crate::ImageClass::Depth { .. }
                                    | crate::ImageClass::Storage {
                                        access: crate::StorageAccess::LOAD,
                                        ..
                                    } => {
                                        // Array of textures since:
                                        // - iOS: Metal 1.2 (check depends on https://github.com/gfx-rs/naga/issues/2164)
                                        // - macOS: Metal 2

                                        if options.lang_version < (2, 0) {
                                            return Err(Error::UnsupportedArrayOf(
                                                "textures".to_string(),
                                            ));
                                        }
                                    }
                                    crate::ImageClass::Storage {
                                        access: crate::StorageAccess::STORE,
                                        ..
                                    } => {
                                        // Array of write-only textures since:
                                        // - iOS: Metal 2.2 (check depends on https://github.com/gfx-rs/naga/issues/2164)
                                        // - macOS: Metal 2

                                        if options.lang_version < (2, 0) {
                                            return Err(Error::UnsupportedArrayOf(
                                                "write-only textures".to_string(),
                                            ));
                                        }
                                    }
                                    crate::ImageClass::Storage { .. } => {
                                        return Err(Error::UnsupportedArrayOf(
                                            "read-write textures".to_string(),
                                        ));
                                    }
                                },
                                _ => {
                                    return Err(Error::UnsupportedArrayOfType(base));
                                }
                            }
                        }
                        _ => {}
                    },
                    _ => {}
                }

                // the resolves have already been checked for `!fake_missing_bindings` case
                let resolved = match var.space {
                    crate::AddressSpace::PushConstant => options.resolve_push_constants(ep).ok(),
                    crate::AddressSpace::WorkGroup => None,
                    _ => options
                        .resolve_resource_binding(ep, var.binding.as_ref().unwrap())
                        .ok(),
                };
                if let Some(ref resolved) = resolved {
                    // Inline samplers are be defined in the EP body
                    if resolved.as_inline_sampler(options).is_some() {
                        continue;
                    }
                }

                let tyvar = TypedGlobalVariable {
                    module,
                    names: &self.names,
                    handle,
                    usage,
                    binding: resolved.as_ref(),
                    reference: true,
                };
                let separator = if is_first_argument {
                    is_first_argument = false;
                    ' '
                } else {
                    ','
                };
                write!(self.out, "{separator} ")?;
                tyvar.try_fmt(&mut self.out)?;
                if let Some(resolved) = resolved {
                    resolved.try_fmt(&mut self.out)?;
                }
                if let Some(value) = var.init {
                    write!(self.out, " = ")?;
                    self.put_const_expression(value, module, mod_info)?;
                }
                writeln!(self.out)?;
            }

            if do_vertex_pulling {
                assert!(needs_vertex_id || needs_instance_id);

                let mut separator = if is_first_argument {
                    is_first_argument = false;
                    ' '
                } else {
                    ','
                };

                if needs_vertex_id && v_existing_id.is_none() {
                    // Write the [[vertex_id]] argument.
                    writeln!(self.out, "{separator} uint {v_id} [[vertex_id]]")?;
                    separator = ',';
                }

                if needs_instance_id && i_existing_id.is_none() {
                    writeln!(self.out, "{separator} uint {i_id} [[instance_id]]")?;
                }

                // Iterate vbm_resolved, output one argument for every vertex buffer,
                // using the names we generated earlier.
                for vbm in &vbm_resolved {
                    let id = &vbm.id;
                    let ty_name = &vbm.ty_name;
                    let param_name = &vbm.param_name;
                    writeln!(
                        self.out,
                        ", const device {ty_name}* {param_name} [[buffer({id})]]"
                    )?;
                }
            }

            // If this entry uses any variable-length arrays, their sizes are
            // passed as a final struct-typed argument.
            if needs_buffer_sizes {
                // this is checked earlier
                let resolved = options.resolve_sizes_buffer(ep).unwrap();
                let separator = if is_first_argument { ' ' } else { ',' };
                write!(
                    self.out,
                    "{separator} constant _mslBufferSizes& _buffer_sizes",
                )?;
                resolved.try_fmt(&mut self.out)?;
                writeln!(self.out)?;
            }

            // end of the entry point argument list
            writeln!(self.out, ") {{")?;

            // Starting the function body.
            if do_vertex_pulling {
                // Provide zero values for all the attributes, which we will overwrite with
                // real data from the vertex attribute buffers, if the indices are in-bounds.
                for vbm in &vbm_resolved {
                    for attribute in vbm.attributes {
                        let location = attribute.shader_location;
                        let am_option = am_resolved.get(&location);
                        if am_option.is_none() {
                            // This bound attribute isn't used in this entry point, so
                            // don't bother zero-initializing it.
                            continue;
                        }
                        let am = am_option.unwrap();
                        let attribute_ty_name = &am.ty_name;
                        let attribute_name = &am.name;

                        writeln!(
                            self.out,
                            "{}{attribute_ty_name} {attribute_name} = {{}};",
                            back::Level(1)
                        )?;
                    }

                    // Output a bounds check block that will set real values for the
                    // attributes, if the bounds are satisfied.
                    write!(self.out, "{}if (", back::Level(1))?;

                    let idx = &vbm.id;
                    let stride = &vbm.stride;
                    let index_name = if vbm.indexed_by_vertex {
                        if let Some(ref name) = v_existing_id {
                            name
                        } else {
                            &v_id
                        }
                    } else if let Some(ref name) = i_existing_id {
                        name
                    } else {
                        &i_id
                    };
                    write!(
                        self.out,
                        "{index_name} < (_buffer_sizes.buffer_size{idx} / {stride})"
                    )?;

                    writeln!(self.out, ") {{")?;

                    // Pull the bytes out of the vertex buffer.
                    let ty_name = &vbm.ty_name;
                    let elem_name = &vbm.elem_name;
                    let param_name = &vbm.param_name;

                    writeln!(
                        self.out,
                        "{}const {ty_name} {elem_name} = {param_name}[{index_name}];",
                        back::Level(2),
                    )?;

                    // Now set real values for each of the attributes, by unpacking the data
                    // from the buffer elements.
                    for attribute in vbm.attributes {
                        let location = attribute.shader_location;
                        let am_option = am_resolved.get(&location);
                        if am_option.is_none() {
                            // This bound attribute isn't used in this entry point, so
                            // don't bother extracting the data. Too bad we emitted the
                            // unpacking function earlier -- it might not get used.
                            continue;
                        }
                        let am = am_option.unwrap();
                        let attribute_name = &am.name;
                        let attribute_ty_name = &am.ty_name;

                        let offset = attribute.offset;
                        let func = unpacking_functions
                            .get(&attribute.format)
                            .expect("Should have generated this unpacking function earlier.");
                        let func_name = &func.name;

                        write!(self.out, "{}{attribute_name} = ", back::Level(2),)?;

                        // Check dimensionality of the attribute compared to the unpacking
                        // function. If attribute dimension is < unpack dimension, then
                        // we need to explicitly cast down the result. Otherwise, if attribute
                        // dimension > unpack dimension, we have to pad out the unpack value
                        // from a vec4(0, 0, 0, 1) of matching scalar type.

                        let needs_truncate_or_padding = am.dimension != func.dimension;
                        if needs_truncate_or_padding {
                            write!(self.out, "{attribute_ty_name}(")?;
                        }

                        write!(self.out, "{func_name}({elem_name}.data[{offset}]",)?;
                        for i in (offset + 1)..(offset + func.byte_count) {
                            write!(self.out, ", {elem_name}.data[{i}]")?;
                        }
                        write!(self.out, ")")?;

                        if needs_truncate_or_padding {
                            let zero_value = if am.ty_is_int { "0" } else { "0.0" };
                            let one_value = if am.ty_is_int { "1" } else { "1.0" };
                            for i in func.dimension..am.dimension {
                                write!(
                                    self.out,
                                    ", {}",
                                    if i == 3 { one_value } else { zero_value }
                                )?;
                            }
                            write!(self.out, ")")?;
                        }

                        writeln!(self.out, ";")?;
                    }

                    // End the bounds check / attribute setting block.
                    writeln!(self.out, "{}}}", back::Level(1))?;
                }
            }

            if need_workgroup_variables_initialization {
                self.write_workgroup_variables_initialization(
                    module,
                    mod_info,
                    fun_info,
                    local_invocation_id,
                )?;
            }

            // Metal doesn't support private mutable variables outside of functions,
            // so we put them here, just like the locals.
            for (handle, var) in module.global_variables.iter() {
                let usage = fun_info[handle];
                if usage.is_empty() {
                    continue;
                }
                if var.space == crate::AddressSpace::Private {
                    let tyvar = TypedGlobalVariable {
                        module,
                        names: &self.names,
                        handle,
                        usage,
                        binding: None,
                        reference: false,
                    };
                    write!(self.out, "{}", back::INDENT)?;
                    tyvar.try_fmt(&mut self.out)?;
                    match var.init {
                        Some(value) => {
                            write!(self.out, " = ")?;
                            self.put_const_expression(value, module, mod_info)?;
                            writeln!(self.out, ";")?;
                        }
                        None => {
                            writeln!(self.out, " = {{}};")?;
                        }
                    };
                } else if let Some(ref binding) = var.binding {
                    // write an inline sampler
                    let resolved = options.resolve_resource_binding(ep, binding).unwrap();
                    if let Some(sampler) = resolved.as_inline_sampler(options) {
                        let name = &self.names[&NameKey::GlobalVariable(handle)];
                        writeln!(
                            self.out,
                            "{}constexpr {}::sampler {}(",
                            back::INDENT,
                            NAMESPACE,
                            name
                        )?;
                        self.put_inline_sampler_properties(back::Level(2), sampler)?;
                        writeln!(self.out, "{});", back::INDENT)?;
                    }
                }
            }

            // Now take the arguments that we gathered into structs, and the
            // structs that we flattened into arguments, and emit local
            // variables with initializers that put everything back the way the
            // body code expects.
            //
            // If we had to generate fresh names for struct members passed as
            // arguments, be sure to use those names when rebuilding the struct.
            //
            // "Each day, I change some zeros to ones, and some ones to zeros.
            // The rest, I leave alone."
            for (arg_index, arg) in fun.arguments.iter().enumerate() {
                let arg_name =
                    &self.names[&NameKey::EntryPointArgument(ep_index as _, arg_index as u32)];
                match module.types[arg.ty].inner {
                    crate::TypeInner::Struct { ref members, .. } => {
                        let struct_name = &self.names[&NameKey::Type(arg.ty)];
                        write!(
                            self.out,
                            "{}const {} {} = {{ ",
                            back::INDENT,
                            struct_name,
                            arg_name
                        )?;
                        for (member_index, member) in members.iter().enumerate() {
                            let key = NameKey::StructMember(arg.ty, member_index as u32);
                            let name = &flattened_member_names[&key];
                            if member_index != 0 {
                                write!(self.out, ", ")?;
                            }
                            // insert padding initialization, if needed
                            if self
                                .struct_member_pads
                                .contains(&(arg.ty, member_index as u32))
                            {
                                write!(self.out, "{{}}, ")?;
                            }
                            if let Some(crate::Binding::Location { .. }) = member.binding {
                                if has_varyings {
                                    write!(self.out, "{varyings_member_name}.")?;
                                }
                            }
                            write!(self.out, "{name}")?;
                        }
                        writeln!(self.out, " }};")?;
                    }
                    _ => {
                        if let Some(crate::Binding::Location { .. }) = arg.binding {
                            if has_varyings {
                                writeln!(
                                    self.out,
                                    "{}const auto {} = {}.{};",
                                    back::INDENT,
                                    arg_name,
                                    varyings_member_name,
                                    arg_name
                                )?;
                            }
                        }
                    }
                }
            }

            let guarded_indices =
                index::find_checked_indexes(module, fun, fun_info, options.bounds_check_policies);

            let context = StatementContext {
                expression: ExpressionContext {
                    function: fun,
                    origin: FunctionOrigin::EntryPoint(ep_index as _),
                    info: fun_info,
                    lang_version: options.lang_version,
                    policies: options.bounds_check_policies,
                    guarded_indices,
                    module,
                    mod_info,
                    pipeline_options,
                },
                result_struct: Some(&stage_out_name),
            };

            // Finally, declare all the local variables that we need
            //TODO: we can postpone this till the relevant expressions are emitted
            for (local_handle, local) in fun.local_variables.iter() {
                let name = &self.names[&NameKey::EntryPointLocal(ep_index as _, local_handle)];
                let ty_name = TypeContext {
                    handle: local.ty,
                    gctx: module.to_ctx(),
                    names: &self.names,
                    access: crate::StorageAccess::empty(),
                    binding: None,
                    first_time: false,
                };
                write!(self.out, "{}{} {}", back::INDENT, ty_name, name)?;
                match local.init {
                    Some(value) => {
                        write!(self.out, " = ")?;
                        self.put_expression(value, &context.expression, true)?;
                    }
                    None => {
                        write!(self.out, " = {{}}")?;
                    }
                };
                writeln!(self.out, ";")?;
            }

            self.update_expressions_to_bake(fun, fun_info, &context.expression);
            self.put_block(back::Level(1), &fun.body, &context)?;
            writeln!(self.out, "}}")?;
            if ep_index + 1 != module.entry_points.len() {
                writeln!(self.out)?;
            }
            self.named_expressions.clear();
        }

        Ok(info)
    }

    fn write_barrier(&mut self, flags: crate::Barrier, level: back::Level) -> BackendResult {
        // Note: OR-ring bitflags requires `__HAVE_MEMFLAG_OPERATORS__`,
        // so we try to avoid it here.
        if flags.is_empty() {
            writeln!(
                self.out,
                "{level}{NAMESPACE}::threadgroup_barrier({NAMESPACE}::mem_flags::mem_none);",
            )?;
        }
        if flags.contains(crate::Barrier::STORAGE) {
            writeln!(
                self.out,
                "{level}{NAMESPACE}::threadgroup_barrier({NAMESPACE}::mem_flags::mem_device);",
            )?;
        }
        if flags.contains(crate::Barrier::WORK_GROUP) {
            writeln!(
                self.out,
                "{level}{NAMESPACE}::threadgroup_barrier({NAMESPACE}::mem_flags::mem_threadgroup);",
            )?;
        }
        if flags.contains(crate::Barrier::SUB_GROUP) {
            writeln!(
                self.out,
                "{level}{NAMESPACE}::simdgroup_barrier({NAMESPACE}::mem_flags::mem_threadgroup);",
            )?;
        }
        Ok(())
    }
}

/// Initializing workgroup variables is more tricky for Metal because we have to deal
/// with atomics at the type-level (which don't have a copy constructor).
mod workgroup_mem_init {
    use crate::EntryPoint;

    use super::*;

    enum Access {
        GlobalVariable(Handle<crate::GlobalVariable>),
        StructMember(Handle<crate::Type>, u32),
        Array(usize),
    }

    impl Access {
        fn write<W: Write>(
            &self,
            writer: &mut W,
            names: &FastHashMap<NameKey, String>,
        ) -> Result<(), core::fmt::Error> {
            match *self {
                Access::GlobalVariable(handle) => {
                    write!(writer, "{}", &names[&NameKey::GlobalVariable(handle)])
                }
                Access::StructMember(handle, index) => {
                    write!(writer, ".{}", &names[&NameKey::StructMember(handle, index)])
                }
                Access::Array(depth) => write!(writer, ".{WRAPPED_ARRAY_FIELD}[__i{depth}]"),
            }
        }
    }

    struct AccessStack {
        stack: Vec<Access>,
        array_depth: usize,
    }

    impl AccessStack {
        const fn new() -> Self {
            Self {
                stack: Vec::new(),
                array_depth: 0,
            }
        }

        fn enter_array<R>(&mut self, cb: impl FnOnce(&mut Self, usize) -> R) -> R {
            let array_depth = self.array_depth;
            self.stack.push(Access::Array(array_depth));
            self.array_depth += 1;
            let res = cb(self, array_depth);
            self.stack.pop();
            self.array_depth -= 1;
            res
        }

        fn enter<R>(&mut self, new: Access, cb: impl FnOnce(&mut Self) -> R) -> R {
            self.stack.push(new);
            let res = cb(self);
            self.stack.pop();
            res
        }

        fn write<W: Write>(
            &self,
            writer: &mut W,
            names: &FastHashMap<NameKey, String>,
        ) -> Result<(), core::fmt::Error> {
            for next in self.stack.iter() {
                next.write(writer, names)?;
            }
            Ok(())
        }
    }

    impl<W: Write> Writer<W> {
        pub(super) fn need_workgroup_variables_initialization(
            &mut self,
            options: &Options,
            ep: &EntryPoint,
            module: &crate::Module,
            fun_info: &valid::FunctionInfo,
        ) -> bool {
            options.zero_initialize_workgroup_memory
                && ep.stage == crate::ShaderStage::Compute
                && module.global_variables.iter().any(|(handle, var)| {
                    !fun_info[handle].is_empty() && var.space == crate::AddressSpace::WorkGroup
                })
        }

        pub(super) fn write_workgroup_variables_initialization(
            &mut self,
            module: &crate::Module,
            module_info: &valid::ModuleInfo,
            fun_info: &valid::FunctionInfo,
            local_invocation_id: Option<&NameKey>,
        ) -> BackendResult {
            let level = back::Level(1);

            writeln!(
                self.out,
                "{}if ({}::all({} == {}::uint3(0u))) {{",
                level,
                NAMESPACE,
                local_invocation_id
                    .map(|name_key| self.names[name_key].as_str())
                    .unwrap_or("__local_invocation_id"),
                NAMESPACE,
            )?;

            let mut access_stack = AccessStack::new();

            let vars = module.global_variables.iter().filter(|&(handle, var)| {
                !fun_info[handle].is_empty() && var.space == crate::AddressSpace::WorkGroup
            });

            for (handle, var) in vars {
                access_stack.enter(Access::GlobalVariable(handle), |access_stack| {
                    self.write_workgroup_variable_initialization(
                        module,
                        module_info,
                        var.ty,
                        access_stack,
                        level.next(),
                    )
                })?;
            }

            writeln!(self.out, "{level}}}")?;
            self.write_barrier(crate::Barrier::WORK_GROUP, level)
        }

        fn write_workgroup_variable_initialization(
            &mut self,
            module: &crate::Module,
            module_info: &valid::ModuleInfo,
            ty: Handle<crate::Type>,
            access_stack: &mut AccessStack,
            level: back::Level,
        ) -> BackendResult {
            if module_info[ty].contains(valid::TypeFlags::CONSTRUCTIBLE) {
                write!(self.out, "{level}")?;
                access_stack.write(&mut self.out, &self.names)?;
                writeln!(self.out, " = {{}};")?;
            } else {
                match module.types[ty].inner {
                    crate::TypeInner::Atomic { .. } => {
                        write!(
                            self.out,
                            "{level}{NAMESPACE}::atomic_store_explicit({ATOMIC_REFERENCE}"
                        )?;
                        access_stack.write(&mut self.out, &self.names)?;
                        writeln!(self.out, ", 0, {NAMESPACE}::memory_order_relaxed);")?;
                    }
                    crate::TypeInner::Array { base, size, .. } => {
                        let count = match size.to_indexable_length(module).expect("Bad array size")
                        {
                            proc::IndexableLength::Known(count) => count,
                            proc::IndexableLength::Dynamic => unreachable!(),
                        };

                        access_stack.enter_array(|access_stack, array_depth| {
                            writeln!(
                                self.out,
                                "{level}for (int __i{array_depth} = 0; __i{array_depth} < {count}; __i{array_depth}++) {{"
                            )?;
                            self.write_workgroup_variable_initialization(
                                module,
                                module_info,
                                base,
                                access_stack,
                                level.next(),
                            )?;
                            writeln!(self.out, "{level}}}")?;
                            BackendResult::Ok(())
                        })?;
                    }
                    crate::TypeInner::Struct { ref members, .. } => {
                        for (index, member) in members.iter().enumerate() {
                            access_stack.enter(
                                Access::StructMember(ty, index as u32),
                                |access_stack| {
                                    self.write_workgroup_variable_initialization(
                                        module,
                                        module_info,
                                        member.ty,
                                        access_stack,
                                        level,
                                    )
                                },
                            )?;
                        }
                    }
                    _ => unreachable!(),
                }
            }

            Ok(())
        }
    }
}

#[test]
fn test_stack_size() {
    use crate::valid::{Capabilities, ValidationFlags};
    // create a module with at least one expression nested
    let mut module = crate::Module::default();
    let mut fun = crate::Function::default();
    let const_expr = fun.expressions.append(
        crate::Expression::Literal(crate::Literal::F32(1.0)),
        Default::default(),
    );
    let nested_expr = fun.expressions.append(
        crate::Expression::Unary {
            op: crate::UnaryOperator::Negate,
            expr: const_expr,
        },
        Default::default(),
    );
    fun.body.push(
        crate::Statement::Emit(fun.expressions.range_from(1)),
        Default::default(),
    );
    fun.body.push(
        crate::Statement::If {
            condition: nested_expr,
            accept: crate::Block::new(),
            reject: crate::Block::new(),
        },
        Default::default(),
    );
    let _ = module.functions.append(fun, Default::default());
    // analyse the module
    let info = valid::Validator::new(ValidationFlags::empty(), Capabilities::empty())
        .validate(&module)
        .unwrap();
    // process the module
    let mut writer = Writer::new(String::new());
    writer
        .write(&module, &info, &Default::default(), &Default::default())
        .unwrap();

    {
        // check expression stack
        let mut addresses_start = usize::MAX;
        let mut addresses_end = 0usize;
        for pointer in writer.put_expression_stack_pointers {
            addresses_start = addresses_start.min(pointer as usize);
            addresses_end = addresses_end.max(pointer as usize);
        }
        let stack_size = addresses_end - addresses_start;
        // check the size (in debug only)
        // last observed macOS value: 20528 (CI)
        if !(11000..=25000).contains(&stack_size) {
            panic!("`put_expression` stack size {stack_size} has changed!");
        }
    }

    {
        // check block stack
        let mut addresses_start = usize::MAX;
        let mut addresses_end = 0usize;
        for pointer in writer.put_block_stack_pointers {
            addresses_start = addresses_start.min(pointer as usize);
            addresses_end = addresses_end.max(pointer as usize);
        }
        let stack_size = addresses_end - addresses_start;
        // check the size (in debug only)
        // last observed macOS value: 22256 (CI)
        if !(15000..=25000).contains(&stack_size) {
            panic!("`put_block` stack size {stack_size} has changed!");
        }
    }
}

impl crate::AtomicFunction {
    fn to_msl(self) -> Result<&'static str, Error> {
        Ok(match self {
            Self::Add => "fetch_add",
            Self::Subtract => "fetch_sub",
            Self::And => "fetch_and",
            Self::InclusiveOr => "fetch_or",
            Self::ExclusiveOr => "fetch_xor",
            Self::Min => "fetch_min",
            Self::Max => "fetch_max",
            Self::Exchange { compare: None } => "exchange",
            Self::Exchange { compare: Some(_) } => Err(Error::FeatureNotImplemented(
                "atomic CompareExchange".to_string(),
            ))?,
        })
    }

    fn to_msl_64_bit(self) -> Result<&'static str, Error> {
        Ok(match self {
            Self::Min => "min",
            Self::Max => "max",
            _ => Err(Error::FeatureNotImplemented(
                "64-bit atomic operation other than min/max".to_string(),
            ))?,
        })
    }
}<|MERGE_RESOLUTION|>--- conflicted
+++ resolved
@@ -4870,26 +4870,6 @@
 
             writeln!(self.out)?;
 
-<<<<<<< HEAD
-            let (em_str, in_mode, out_mode) = match ep.stage {
-                crate::ShaderStage::Vertex => (
-                    "vertex",
-                    LocationMode::VertexInput,
-                    LocationMode::VertexOutput,
-                ),
-                crate::ShaderStage::Fragment { .. } => (
-                    "fragment",
-                    LocationMode::FragmentInput,
-                    LocationMode::FragmentOutput,
-                ),
-                crate::ShaderStage::Compute { .. } => {
-                    ("kernel", LocationMode::Uniform, LocationMode::Uniform)
-                }
-                _ => unimplemented!("metal does not have a ray-tracing pipeline"),
-            };
-
-=======
->>>>>>> 25bc704e
             // Since `Namer.reset` wasn't expecting struct members to be
             // suddenly injected into another namespace like this,
             // `self.names` doesn't keep them distinct from other variables.
