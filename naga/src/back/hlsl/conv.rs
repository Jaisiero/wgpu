--- conflicted
+++ resolved
@@ -179,22 +179,16 @@
             // to this field will get replaced with references to `SPECIAL_CBUF_VAR`
             // in `Writer::write_expr`.
             Self::NumWorkGroups => "SV_GroupID",
-<<<<<<< HEAD
+            // These builtins map to functions
+            Self::SubgroupSize
+            | Self::SubgroupInvocationId
+            | Self::NumSubgroups
+            | Self::SubgroupId => unreachable!(),
             Self::BaseInstance
             | Self::BaseVertex
             | Self::WorkGroupSize
             | Self::LaunchId
             | Self::LaunchSize => return Err(Error::Unimplemented(format!("builtin {self:?}"))),
-=======
-            // These builtins map to functions
-            Self::SubgroupSize
-            | Self::SubgroupInvocationId
-            | Self::NumSubgroups
-            | Self::SubgroupId => unreachable!(),
-            Self::BaseInstance | Self::BaseVertex | Self::WorkGroupSize => {
-                return Err(Error::Unimplemented(format!("builtin {self:?}")))
-            }
->>>>>>> 25bc704e
             Self::PointSize | Self::ViewIndex | Self::PointCoord => {
                 return Err(Error::Custom(format!("Unsupported builtin {self:?}")))
             }
