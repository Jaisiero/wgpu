--- conflicted
+++ resolved
@@ -6,15 +6,11 @@
     storage::StoreValue,
     BackendResult, Error, FragmentEntryPoint, Options,
 };
-<<<<<<< HEAD
-use crate::{back::{self, Baked}, proc::{self, NameKey}, valid, Handle, Module, ScalarKind, ShaderStage, TypeInner, RayTracingFunction};
-=======
 use crate::{
     back::{self, Baked},
     proc::{self, NameKey},
-    valid, Handle, Module, Scalar, ScalarKind, ShaderStage, TypeInner,
+    valid, Handle, Module, Scalar, ScalarKind, ShaderStage, TypeInner, RayTracingFunction,
 };
->>>>>>> abc56417
 use std::{fmt, mem};
 
 const LOCATION_SEMANTIC: &str = "LOC";
