--- conflicted
+++ resolved
@@ -675,16 +675,13 @@
                 let ty = if committed { "Committed" } else { "Candidate" };
                 (format!("rayQueryGet{}Intersection", ty).into(), 4)
             }
-<<<<<<< HEAD
+            E::SubgroupBallotResult => ("SubgroupBallotResult".into(), 4),
+            E::SubgroupOperationResult { .. } => ("SubgroupOperationResult".into(), 4),
             E::RayQueryVertexPositions { query, committed } => {
                 edges.insert("", query);
                 let ty = if committed { "Committed" } else { "Candidate" };
                 (format!("get{}HitVertexPositions", ty).into(), 4)
             }
-=======
-            E::SubgroupBallotResult => ("SubgroupBallotResult".into(), 4),
-            E::SubgroupOperationResult { .. } => ("SubgroupOperationResult".into(), 4),
->>>>>>> 0c544029
         };
 
         // give uniform expressions an outline
