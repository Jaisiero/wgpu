--- conflicted
+++ resolved
@@ -4674,16 +4674,14 @@
         Bi::WorkGroupId => "gl_WorkGroupID",
         Bi::WorkGroupSize => "gl_WorkGroupSize",
         Bi::NumWorkGroups => "gl_NumWorkGroups",
-<<<<<<< HEAD
-        Bi::LaunchId => "gl_LaunchIDEXT",
-        Bi::LaunchSize => "gl_LaunchSizeEXT",
-=======
         // subgroup
         Bi::NumSubgroups => "gl_NumSubgroups",
         Bi::SubgroupId => "gl_SubgroupID",
         Bi::SubgroupSize => "gl_SubgroupSize",
         Bi::SubgroupInvocationId => "gl_SubgroupInvocationID",
->>>>>>> 25bc704e
+        // raytracing
+        Bi::LaunchId => "gl_LaunchIDEXT",
+        Bi::LaunchSize => "gl_LaunchSizeEXT",
     }
 }
 
