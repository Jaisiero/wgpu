/*! This library describes the API surface of WebGPU that is agnostic of the backend.
 *  This API is used for targeting both Web and Native.
 */

#![cfg_attr(docsrs, feature(doc_cfg, doc_auto_cfg))]
#![allow(
    // We don't use syntax sugar where it's not necessary.
    clippy::match_like_matches_macro,
)]
#![warn(missing_docs, unsafe_op_in_unsafe_fn)]

#[cfg(any(feature = "serde", test))]
use serde::Deserialize;
#[cfg(any(feature = "serde", test))]
use serde::Serialize;
use std::hash::{Hash, Hasher};
use std::path::PathBuf;
use std::{num::NonZeroU32, ops::Range};

pub mod assertions;
pub mod math;

// Use this macro instead of the one provided by the bitflags_serde_shim crate
// because the latter produces an error when deserializing bits that are not
// specified in the bitflags, while we want deserialization to succeed and
// and unspecified bits to lead to errors handled in wgpu-core.
// Note that plainly deriving Serialize and Deserialized would have a similar
// behavior to this macro (unspecified bit do not produce an error).
macro_rules! impl_bitflags {
    ($name:ident) => {
        #[cfg(feature = "serde")]
        impl serde::Serialize for $name {
            fn serialize<S>(&self, serializer: S) -> Result<S::Ok, S::Error>
            where
                S: serde::Serializer,
            {
                self.bits().serialize(serializer)
            }
        }

        #[cfg(feature = "serde")]
        impl<'de> serde::Deserialize<'de> for $name {
            fn deserialize<D>(deserializer: D) -> Result<$name, D::Error>
            where
                D: serde::Deserializer<'de>,
            {
                let value = <_ as serde::Deserialize<'de>>::deserialize(deserializer)?;
                Ok($name::from_bits_retain(value))
            }
        }

        impl $name {
            /// Returns true if the bitflags contains bits that are not part of
            /// the bitflags definition.
            pub fn contains_invalid_bits(&self) -> bool {
                let all = Self::all().bits();
                (self.bits() | all) != all
            }
        }
    };
}

/// Integral type used for buffer offsets.
pub type BufferAddress = u64;
/// Integral type used for buffer slice sizes.
pub type BufferSize = std::num::NonZeroU64;
/// Integral type used for binding locations in shaders.
pub type ShaderLocation = u32;
/// Integral type used for dynamic bind group offsets.
pub type DynamicOffset = u32;

/// Buffer-Texture copies must have [`bytes_per_row`] aligned to this number.
///
/// This doesn't apply to [`Queue::write_texture`][Qwt].
///
/// [`bytes_per_row`]: ImageDataLayout::bytes_per_row
/// [Qwt]: ../wgpu/struct.Queue.html#method.write_texture
pub const COPY_BYTES_PER_ROW_ALIGNMENT: u32 = 256;
/// An offset into the query resolve buffer has to be aligned to this.
pub const QUERY_RESOLVE_BUFFER_ALIGNMENT: BufferAddress = 256;
/// Buffer to buffer copy as well as buffer clear offsets and sizes must be aligned to this number.
pub const COPY_BUFFER_ALIGNMENT: BufferAddress = 4;
/// Size to align mappings.
pub const MAP_ALIGNMENT: BufferAddress = 8;
/// Vertex buffer strides have to be aligned to this number.
pub const VERTEX_STRIDE_ALIGNMENT: BufferAddress = 4;
/// Alignment all push constants need
pub const PUSH_CONSTANT_ALIGNMENT: u32 = 4;
/// Maximum queries in a query set
pub const QUERY_SET_MAX_QUERIES: u32 = 8192;
/// Size of a single piece of query data.
pub const QUERY_SIZE: u32 = 8;

/// Backends supported by wgpu.
#[repr(u8)]
#[derive(Clone, Copy, Debug, PartialEq, Eq, Hash)]
#[cfg_attr(feature = "serde", derive(Serialize, Deserialize))]
pub enum Backend {
    /// Dummy backend, used for testing.
    Empty = 0,
    /// Vulkan API (Windows, Linux, Android, MacOS via `vulkan-portability`/MoltenVK)
    Vulkan = 1,
    /// Metal API (Apple platforms)
    Metal = 2,
    /// Direct3D-12 (Windows)
    Dx12 = 3,
    /// OpenGL 3.3+ (Windows), OpenGL ES 3.0+ (Linux, Android, MacOS via Angle), and WebGL2
    Gl = 4,
    /// WebGPU in the browser
    BrowserWebGpu = 5,
}

impl Backend {
    /// Returns the string name of the backend.
    pub const fn to_str(self) -> &'static str {
        match self {
            Backend::Empty => "empty",
            Backend::Vulkan => "vulkan",
            Backend::Metal => "metal",
            Backend::Dx12 => "dx12",
            Backend::Gl => "gl",
            Backend::BrowserWebGpu => "webgpu",
        }
    }
}

impl std::fmt::Display for Backend {
    fn fmt(&self, f: &mut std::fmt::Formatter<'_>) -> std::fmt::Result {
        f.write_str(self.to_str())
    }
}

/// Power Preference when choosing a physical adapter.
///
/// Corresponds to [WebGPU `GPUPowerPreference`](
/// https://gpuweb.github.io/gpuweb/#enumdef-gpupowerpreference).
#[repr(C)]
#[derive(Copy, Clone, Debug, PartialEq, Eq, Hash, Default)]
#[cfg_attr(feature = "serde", derive(Serialize, Deserialize))]
#[cfg_attr(feature = "serde", serde(rename_all = "kebab-case"))]
pub enum PowerPreference {
    #[default]
    /// Power usage is not considered when choosing an adapter.
    None = 0,
    /// Adapter that uses the least possible power. This is often an integrated GPU.
    LowPower = 1,
    /// Adapter that has the highest performance. This is often a discrete GPU.
    HighPerformance = 2,
}

bitflags::bitflags! {
    /// Represents the backends that wgpu will use.
    #[repr(transparent)]
    #[derive(Debug, Copy, Clone, PartialEq, Eq, Hash)]
    pub struct Backends: u32 {
        /// Supported on Windows, Linux/Android, and macOS/iOS via Vulkan Portability (with the Vulkan feature enabled)
        const VULKAN = 1 << Backend::Vulkan as u32;
        /// Supported on Linux/Android, the web through webassembly via WebGL, and Windows and
        /// macOS/iOS via ANGLE
        const GL = 1 << Backend::Gl as u32;
        /// Supported on macOS/iOS
        const METAL = 1 << Backend::Metal as u32;
        /// Supported on Windows 10 and later
        const DX12 = 1 << Backend::Dx12 as u32;
        /// Supported when targeting the web through webassembly with the `webgpu` feature enabled.
        ///
        /// The WebGPU backend is special in several ways:
        /// It is not not implemented by `wgpu_core` and instead by the higher level `wgpu` crate.
        /// Whether WebGPU is targeted is decided upon the creation of the `wgpu::Instance`,
        /// *not* upon adapter creation. See `wgpu::Instance::new`.
        const BROWSER_WEBGPU = 1 << Backend::BrowserWebGpu as u32;
        /// All the apis that wgpu offers first tier of support for.
        ///
        /// * [`Backends::VULKAN`]
        /// * [`Backends::METAL`]
        /// * [`Backends::DX12`]
        /// * [`Backends::BROWSER_WEBGPU`]
        const PRIMARY = Self::VULKAN.bits()
            | Self::METAL.bits()
            | Self::DX12.bits()
            | Self::BROWSER_WEBGPU.bits();
        /// All the apis that wgpu offers second tier of support for. These may
        /// be unsupported/still experimental.
        ///
        /// * [`Backends::GL`]
        const SECONDARY = Self::GL.bits();
    }
}

impl Default for Backends {
    fn default() -> Self {
        Self::all()
    }
}

impl_bitflags!(Backends);

impl From<Backend> for Backends {
    fn from(backend: Backend) -> Self {
        Self::from_bits(1 << backend as u32).unwrap()
    }
}

/// Options for requesting adapter.
///
/// Corresponds to [WebGPU `GPURequestAdapterOptions`](
/// https://gpuweb.github.io/gpuweb/#dictdef-gpurequestadapteroptions).
#[repr(C)]
#[derive(Clone, Debug, PartialEq, Eq, Hash)]
#[cfg_attr(feature = "serde", derive(Serialize, Deserialize))]
pub struct RequestAdapterOptions<S> {
    /// Power preference for the adapter.
    pub power_preference: PowerPreference,
    /// Indicates that only a fallback adapter can be returned. This is generally a "software"
    /// implementation on the system.
    pub force_fallback_adapter: bool,
    /// Surface that is required to be presentable with the requested adapter. This does not
    /// create the surface, only guarantees that the adapter can present to said surface.
    pub compatible_surface: Option<S>,
}

impl<S> Default for RequestAdapterOptions<S> {
    fn default() -> Self {
        Self {
            power_preference: PowerPreference::default(),
            force_fallback_adapter: false,
            compatible_surface: None,
        }
    }
}

//TODO: make robust resource access configurable

bitflags::bitflags! {
    /// Features that are not guaranteed to be supported.
    ///
    /// These are either part of the webgpu standard, or are extension features supported by
    /// wgpu when targeting native.
    ///
    /// If you want to use a feature, you need to first verify that the adapter supports
    /// the feature. If the adapter does not support the feature, requesting a device with it enabled
    /// will panic.
    ///
    /// Corresponds to [WebGPU `GPUFeatureName`](
    /// https://gpuweb.github.io/gpuweb/#enumdef-gpufeaturename).
    #[repr(transparent)]
    #[derive(Default)]
    #[derive(Debug, Copy, Clone, PartialEq, Eq, Hash)]
    pub struct Features: u64 {
        //
        // ---- Start numbering at 1 << 0 ----
        //
        // WebGPU features:
        //

        // API:

        /// By default, polygon depth is clipped to 0-1 range before/during rasterization.
        /// Anything outside of that range is rejected, and respective fragments are not touched.
        ///
        /// With this extension, we can disabling clipping. That allows
        /// shadow map occluders to be rendered into a tighter depth range.
        ///
        /// Supported platforms:
        /// - desktops
        /// - some mobile chips
        ///
        /// This is a web and native feature.
        const DEPTH_CLIP_CONTROL = 1 << 0;

        /// Allows for explicit creation of textures of format [`TextureFormat::Depth32FloatStencil8`]
        ///
        /// Supported platforms:
        /// - Vulkan (mostly)
        /// - DX12
        /// - Metal
        /// - OpenGL
        ///
        /// This is a web and native feature.
        const DEPTH32FLOAT_STENCIL8 = 1 << 1;

        /// Enables BCn family of compressed textures. All BCn textures use 4x4 pixel blocks
        /// with 8 or 16 bytes per block.
        ///
        /// Compressed textures sacrifice some quality in exchange for significantly reduced
        /// bandwidth usage.
        ///
        /// Support for this feature guarantees availability of [`TextureUsages::COPY_SRC | TextureUsages::COPY_DST | TextureUsages::TEXTURE_BINDING`] for BCn formats.
        /// [`Features::TEXTURE_ADAPTER_SPECIFIC_FORMAT_FEATURES`] may enable additional usages.
        ///
        /// Supported Platforms:
        /// - desktops
        ///
        /// This is a web and native feature.
        const TEXTURE_COMPRESSION_BC = 1 << 2;

        /// Enables ETC family of compressed textures. All ETC textures use 4x4 pixel blocks.
        /// ETC2 RGB and RGBA1 are 8 bytes per block. RTC2 RGBA8 and EAC are 16 bytes per block.
        ///
        /// Compressed textures sacrifice some quality in exchange for significantly reduced
        /// bandwidth usage.
        ///
        /// Support for this feature guarantees availability of [`TextureUsages::COPY_SRC | TextureUsages::COPY_DST | TextureUsages::TEXTURE_BINDING`] for ETC2 formats.
        /// [`Features::TEXTURE_ADAPTER_SPECIFIC_FORMAT_FEATURES`] may enable additional usages.
        ///
        /// Supported Platforms:
        /// - Vulkan on Intel
        /// - Mobile (some)
        ///
        /// This is a web and native feature.
        const TEXTURE_COMPRESSION_ETC2 = 1 << 3;

        /// Enables ASTC family of compressed textures. ASTC textures use pixel blocks varying from 4x4 to 12x12.
        /// Blocks are always 16 bytes.
        ///
        /// Compressed textures sacrifice some quality in exchange for significantly reduced
        /// bandwidth usage.
        ///
        /// Support for this feature guarantees availability of [`TextureUsages::COPY_SRC | TextureUsages::COPY_DST | TextureUsages::TEXTURE_BINDING`] for ASTC formats with Unorm/UnormSrgb channel type.
        /// [`Features::TEXTURE_ADAPTER_SPECIFIC_FORMAT_FEATURES`] may enable additional usages.
        ///
        /// Supported Platforms:
        /// - Vulkan on Intel
        /// - Mobile (some)
        ///
        /// This is a web and native feature.
        const TEXTURE_COMPRESSION_ASTC = 1 << 4;

        /// Enables use of Timestamp Queries. These queries tell the current gpu timestamp when
        /// all work before the query is finished.
        ///
        /// This feature allows the use of
        /// - [`RenderPassDescriptor::timestamp_writes`]
        /// - [`ComputePassDescriptor::timestamp_writes`]
        /// to write out timestamps.
        ///
        /// For arbitrary timestamp write commands on encoders refer to [`Features::TIMESTAMP_QUERY_INSIDE_ENCODERS`].
        /// For arbitrary timestamp write commands on passes refer to [`Features::TIMESTAMP_QUERY_INSIDE_PASSES`].
        ///
        /// They must be resolved using [`CommandEncoder::resolve_query_set`] into a buffer,
        /// then the result must be multiplied by the timestamp period [`Queue::get_timestamp_period`]
        /// to get the timestamp in nanoseconds. Multiple timestamps can then be diffed to get the
        /// time for operations between them to finish.
        ///
        /// Supported Platforms:
        /// - Vulkan
        /// - DX12
        /// - Metal
        ///
        /// This is a web and native feature.
        const TIMESTAMP_QUERY = 1 << 5;

        /// Allows non-zero value for the `first_instance` member in indirect draw calls.
        ///
        /// If this feature is not enabled, and the `first_instance` member is non-zero, the behavior may be:
        /// - The draw call is ignored.
        /// - The draw call is executed as if the `first_instance` is zero.
        /// - The draw call is executed with the correct `first_instance` value.
        ///
        /// Supported Platforms:
        /// - Vulkan (mostly)
        /// - DX12
        /// - Metal on Apple3+ or Mac1+
        /// - OpenGL (Desktop 4.2+ with ARB_shader_draw_parameters only)
        ///
        /// Not Supported:
        /// - OpenGL ES / WebGL
        ///
        /// This is a web and native feature.
        const INDIRECT_FIRST_INSTANCE = 1 << 6;

        /// Allows shaders to acquire the FP16 ability
        ///
        /// Note: this is not supported in `naga` yet, only through `spirv-passthrough` right now.
        ///
        /// Supported Platforms:
        /// - Vulkan
        /// - Metal
        ///
        /// This is a web and native feature.
        const SHADER_F16 = 1 << 7;


        /// Allows for usage of textures of format [`TextureFormat::Rg11b10Float`] as a render target
        ///
        /// Supported platforms:
        /// - Vulkan
        /// - DX12
        /// - Metal
        ///
        /// This is a web and native feature.
        const RG11B10UFLOAT_RENDERABLE = 1 << 8;

        /// Allows the [`wgpu::TextureUsages::STORAGE_BINDING`] usage on textures with format [`TextureFormat::Bgra8unorm`]
        ///
        /// Supported Platforms:
        /// - Vulkan
        /// - DX12
        /// - Metal
        ///
        /// This is a web and native feature.
        const BGRA8UNORM_STORAGE = 1 << 9;


        /// Allows textures with formats "r32float", "rg32float", and "rgba32float" to be filterable.
        ///
        /// Supported Platforms:
        /// - Vulkan (mainly on Desktop GPUs)
        /// - DX12
        /// - Metal on macOS or Apple9+ GPUs, optional on iOS/iPadOS with Apple7/8 GPUs
        /// - GL with one of `GL_ARB_color_buffer_float`/`GL_EXT_color_buffer_float`/`OES_texture_float_linear`
        ///
        /// This is a web and native feature.
        const FLOAT32_FILTERABLE = 1 << 10;

        // Bits 11-19 available for webgpu features. Should you chose to use some of them for
        // for native features, don't forget to update `all_webgpu_mask` and `all_native_mask`
        // accordingly.

        //
        // ---- Restart Numbering for Native Features ---
        //
        // Native Features:
        //

        // The features starting with a ? are features that might become part of the spec or
        // at the very least we can implement as native features; since they should cover all
        // possible formats and capabilities across backends.
        //
        // ? const FORMATS_TIER_1 = 1 << ??; (https://github.com/gpuweb/gpuweb/issues/3837)
        // ? const RW_STORAGE_TEXTURE_TIER_1 = 1 << ??; (https://github.com/gpuweb/gpuweb/issues/3838)
        // ? const NORM16_FILTERABLE = 1 << ??; (https://github.com/gpuweb/gpuweb/issues/3839)
        // ? const NORM16_RESOLVE = 1 << ??; (https://github.com/gpuweb/gpuweb/issues/3839)
        // ? const FLOAT32_BLENDABLE = 1 << ??; (https://github.com/gpuweb/gpuweb/issues/3556)
        // ? const 32BIT_FORMAT_MULTISAMPLE = 1 << ??; (https://github.com/gpuweb/gpuweb/issues/3844)
        // ? const 32BIT_FORMAT_RESOLVE = 1 << ??; (https://github.com/gpuweb/gpuweb/issues/3844)
        // ? const TEXTURE_COMPRESSION_ASTC_HDR = 1 << ??; (https://github.com/gpuweb/gpuweb/issues/3856)
        // TEXTURE_FORMAT_16BIT_NORM & TEXTURE_COMPRESSION_ASTC_HDR will most likely become web features as well
        // TEXTURE_ADAPTER_SPECIFIC_FORMAT_FEATURES might not be necessary if we have all the texture features implemented

        // Texture Formats:

        /// Enables normalized `16-bit` texture formats.
        ///
        /// Supported platforms:
        /// - Vulkan
        /// - DX12
        /// - Metal
        ///
        /// This is a native only feature.
        const TEXTURE_FORMAT_16BIT_NORM = 1 << 20;
        /// Enables ASTC HDR family of compressed textures.
        ///
        /// Compressed textures sacrifice some quality in exchange for significantly reduced
        /// bandwidth usage.
        ///
        /// Support for this feature guarantees availability of [`TextureUsages::COPY_SRC | TextureUsages::COPY_DST | TextureUsages::TEXTURE_BINDING`] for ASTC formats with the HDR channel type.
        /// [`Features::TEXTURE_ADAPTER_SPECIFIC_FORMAT_FEATURES`] may enable additional usages.
        ///
        /// Supported Platforms:
        /// - Metal
        /// - Vulkan
        /// - OpenGL
        ///
        /// This is a native only feature.
        const TEXTURE_COMPRESSION_ASTC_HDR = 1 << 21;
        /// Enables device specific texture format features.
        ///
        /// See `TextureFormatFeatures` for a listing of the features in question.
        ///
        /// By default only texture format properties as defined by the WebGPU specification are allowed.
        /// Enabling this feature flag extends the features of each format to the ones supported by the current device.
        /// Note that without this flag, read/write storage access is not allowed at all.
        ///
        /// This extension does not enable additional formats.
        ///
        /// This is a native only feature.
        const TEXTURE_ADAPTER_SPECIFIC_FORMAT_FEATURES = 1 << 22;

        // API:

        /// Enables use of Pipeline Statistics Queries. These queries tell the count of various operations
        /// performed between the start and stop call. Call [`RenderPass::begin_pipeline_statistics_query`] to start
        /// a query, then call [`RenderPass::end_pipeline_statistics_query`] to stop one.
        ///
        /// They must be resolved using [`CommandEncoder::resolve_query_set`] into a buffer.
        /// The rules on how these resolve into buffers are detailed in the documentation for [`PipelineStatisticsTypes`].
        ///
        /// Supported Platforms:
        /// - Vulkan
        /// - DX12
        ///
        /// This is a native only feature with a [proposal](https://github.com/gpuweb/gpuweb/blob/0008bd30da2366af88180b511a5d0d0c1dffbc36/proposals/pipeline-statistics-query.md) for the web.
        const PIPELINE_STATISTICS_QUERY = 1 << 23;
        /// Allows for timestamp queries directly on command encoders.
        ///
        /// Implies [`Features::TIMESTAMP_QUERY`] is supported.
        ///
        /// Additionally allows for timestamp writes on command encoders
        /// using  [`CommandEncoder::write_timestamp`].
        ///
        /// Supported platforms:
        /// - Vulkan
        /// - DX12
        /// - Metal
        ///
        /// This is a native only feature.
        const TIMESTAMP_QUERY_INSIDE_ENCODERS = 1 << 24;
        /// Allows for timestamp queries directly on command encoders.
        ///
        /// Implies [`Features::TIMESTAMP_QUERY`] & [`Features::TIMESTAMP_QUERY_INSIDE_ENCODERS`] is supported.
        ///
        /// Additionally allows for timestamp queries to be used inside render & compute passes using:
        /// - [`RenderPass::write_timestamp`]
        /// - [`ComputePass::write_timestamp`]
        ///
        /// Supported platforms:
        /// - Vulkan
        /// - DX12
        /// - Metal (AMD & Intel, not Apple GPUs)
        ///
        /// This is generally not available on tile-based rasterization GPUs.
        ///
        /// This is a native only feature with a [proposal](https://github.com/gpuweb/gpuweb/blob/0008bd30da2366af88180b511a5d0d0c1dffbc36/proposals/timestamp-query-inside-passes.md) for the web.
        const TIMESTAMP_QUERY_INSIDE_PASSES = 1 << 25;
        /// Webgpu only allows the MAP_READ and MAP_WRITE buffer usage to be matched with
        /// COPY_DST and COPY_SRC respectively. This removes this requirement.
        ///
        /// This is only beneficial on systems that share memory between CPU and GPU. If enabled
        /// on a system that doesn't, this can severely hinder performance. Only use if you understand
        /// the consequences.
        ///
        /// Supported platforms:
        /// - Vulkan
        /// - DX12
        /// - Metal
        ///
        /// This is a native only feature.
        const MAPPABLE_PRIMARY_BUFFERS = 1 << 26;
        /// Allows the user to create uniform arrays of textures in shaders:
        ///
        /// ex.
        /// - `var textures: binding_array<texture_2d<f32>, 10>` (WGSL)
        /// - `uniform texture2D textures[10]` (GLSL)
        ///
        /// If [`Features::STORAGE_RESOURCE_BINDING_ARRAY`] is supported as well as this, the user
        /// may also create uniform arrays of storage textures.
        ///
        /// ex.
        /// - `var textures: array<texture_storage_2d<f32, write>, 10>` (WGSL)
        /// - `uniform image2D textures[10]` (GLSL)
        ///
        /// This capability allows them to exist and to be indexed by dynamically uniform
        /// values.
        ///
        /// Supported platforms:
        /// - DX12
        /// - Metal (with MSL 2.0+ on macOS 10.13+)
        /// - Vulkan
        ///
        /// This is a native only feature.
        const TEXTURE_BINDING_ARRAY = 1 << 27;
        /// Allows the user to create arrays of buffers in shaders:
        ///
        /// ex.
        /// - `var<uniform> buffer_array: array<MyBuffer, 10>` (WGSL)
        /// - `uniform myBuffer { ... } buffer_array[10]` (GLSL)
        ///
        /// This capability allows them to exist and to be indexed by dynamically uniform
        /// values.
        ///
        /// If [`Features::STORAGE_RESOURCE_BINDING_ARRAY`] is supported as well as this, the user
        /// may also create arrays of storage buffers.
        ///
        /// ex.
        /// - `var<storage> buffer_array: array<MyBuffer, 10>` (WGSL)
        /// - `buffer myBuffer { ... } buffer_array[10]` (GLSL)
        ///
        /// Supported platforms:
        /// - DX12
        /// - Vulkan
        ///
        /// This is a native only feature.
        const BUFFER_BINDING_ARRAY = 1 << 28;
        /// Allows the user to create uniform arrays of storage buffers or textures in shaders,
        /// if resp. [`Features::BUFFER_BINDING_ARRAY`] or [`Features::TEXTURE_BINDING_ARRAY`]
        /// is supported.
        ///
        /// This capability allows them to exist and to be indexed by dynamically uniform
        /// values.
        ///
        /// Supported platforms:
        /// - Metal (with MSL 2.2+ on macOS 10.13+)
        /// - Vulkan
        ///
        /// This is a native only feature.
        const STORAGE_RESOURCE_BINDING_ARRAY = 1 << 29;
        /// Allows shaders to index sampled texture and storage buffer resource arrays with dynamically non-uniform values:
        ///
        /// ex. `texture_array[vertex_data]`
        ///
        /// In order to use this capability, the corresponding GLSL extension must be enabled like so:
        ///
        /// `#extension GL_EXT_nonuniform_qualifier : require`
        ///
        /// and then used either as `nonuniformEXT` qualifier in variable declaration:
        ///
        /// ex. `layout(location = 0) nonuniformEXT flat in int vertex_data;`
        ///
        /// or as `nonuniformEXT` constructor:
        ///
        /// ex. `texture_array[nonuniformEXT(vertex_data)]`
        ///
        /// WGSL and HLSL do not need any extension.
        ///
        /// Supported platforms:
        /// - DX12
        /// - Metal (with MSL 2.0+ on macOS 10.13+)
        /// - Vulkan 1.2+ (or VK_EXT_descriptor_indexing)'s shaderSampledImageArrayNonUniformIndexing & shaderStorageBufferArrayNonUniformIndexing feature)
        ///
        /// This is a native only feature.
        const SAMPLED_TEXTURE_AND_STORAGE_BUFFER_ARRAY_NON_UNIFORM_INDEXING = 1 << 30;
        /// Allows shaders to index uniform buffer and storage texture resource arrays with dynamically non-uniform values:
        ///
        /// ex. `texture_array[vertex_data]`
        ///
        /// In order to use this capability, the corresponding GLSL extension must be enabled like so:
        ///
        /// `#extension GL_EXT_nonuniform_qualifier : require`
        ///
        /// and then used either as `nonuniformEXT` qualifier in variable declaration:
        ///
        /// ex. `layout(location = 0) nonuniformEXT flat in int vertex_data;`
        ///
        /// or as `nonuniformEXT` constructor:
        ///
        /// ex. `texture_array[nonuniformEXT(vertex_data)]`
        ///
        /// WGSL and HLSL do not need any extension.
        ///
        /// Supported platforms:
        /// - DX12
        /// - Metal (with MSL 2.0+ on macOS 10.13+)
        /// - Vulkan 1.2+ (or VK_EXT_descriptor_indexing)'s shaderUniformBufferArrayNonUniformIndexing & shaderStorageTextureArrayNonUniformIndexing feature)
        ///
        /// This is a native only feature.
        const UNIFORM_BUFFER_AND_STORAGE_TEXTURE_ARRAY_NON_UNIFORM_INDEXING = 1 << 31;
        /// Allows the user to create bind groups containing arrays with less bindings than the BindGroupLayout.
        ///
        /// This is a native only feature.
        const PARTIALLY_BOUND_BINDING_ARRAY = 1 << 32;
        /// Allows the user to call [`RenderPass::multi_draw_indirect`] and [`RenderPass::multi_draw_indexed_indirect`].
        ///
        /// Allows multiple indirect calls to be dispatched from a single buffer.
        ///
        /// Supported platforms:
        /// - DX12
        /// - Vulkan
        /// - Metal on Apple3+ or Mac1+ (Emulated on top of `draw_indirect` and `draw_indexed_indirect`)
        ///
        /// This is a native only feature.
        ///
        /// [`RenderPass::multi_draw_indirect`]: ../wgpu/struct.RenderPass.html#method.multi_draw_indirect
        /// [`RenderPass::multi_draw_indexed_indirect`]: ../wgpu/struct.RenderPass.html#method.multi_draw_indexed_indirect
        const MULTI_DRAW_INDIRECT = 1 << 33;
        /// Allows the user to call [`RenderPass::multi_draw_indirect_count`] and [`RenderPass::multi_draw_indexed_indirect_count`].
        ///
        /// This allows the use of a buffer containing the actual number of draw calls.
        ///
        /// Supported platforms:
        /// - DX12
        /// - Vulkan 1.2+ (or VK_KHR_draw_indirect_count)
        ///
        /// This is a native only feature.
        ///
        /// [`RenderPass::multi_draw_indirect_count`]: ../wgpu/struct.RenderPass.html#method.multi_draw_indirect_count
        /// [`RenderPass::multi_draw_indexed_indirect_count`]: ../wgpu/struct.RenderPass.html#method.multi_draw_indexed_indirect_count
        const MULTI_DRAW_INDIRECT_COUNT = 1 << 34;
        /// Allows the use of push constants: small, fast bits of memory that can be updated
        /// inside a [`RenderPass`].
        ///
        /// Allows the user to call [`RenderPass::set_push_constants`], provide a non-empty array
        /// to [`PipelineLayoutDescriptor`], and provide a non-zero limit to [`Limits::max_push_constant_size`].
        ///
        /// A block of push constants can be declared in WGSL with `var<push_constant>`:
        ///
        /// ```rust,ignore
        /// struct PushConstants { example: f32, }
        /// var<push_constant> c: PushConstants;
        /// ```
        ///
        /// In GLSL, this corresponds to `layout(push_constant) uniform Name {..}`.
        ///
        /// Supported platforms:
        /// - DX12
        /// - Vulkan
        /// - Metal
        /// - OpenGL (emulated with uniforms)
        ///
        /// This is a native only feature.
        ///
        /// [`RenderPass`]: ../wgpu/struct.RenderPass.html
        /// [`PipelineLayoutDescriptor`]: ../wgpu/struct.PipelineLayoutDescriptor.html
        /// [`RenderPass::set_push_constants`]: ../wgpu/struct.RenderPass.html#method.set_push_constants
        const PUSH_CONSTANTS = 1 << 35;
        /// Allows the use of [`AddressMode::ClampToBorder`] with a border color
        /// of [`SamplerBorderColor::Zero`].
        ///
        /// Supported platforms:
        /// - DX12
        /// - Vulkan
        /// - Metal
        /// - OpenGL
        ///
        /// This is a native only feature.
        const ADDRESS_MODE_CLAMP_TO_ZERO = 1 << 36;
        /// Allows the use of [`AddressMode::ClampToBorder`] with a border color
        /// other than [`SamplerBorderColor::Zero`].
        ///
        /// Supported platforms:
        /// - DX12
        /// - Vulkan
        /// - Metal (macOS 10.12+ only)
        /// - OpenGL
        ///
        /// This is a native only feature.
        const ADDRESS_MODE_CLAMP_TO_BORDER = 1 << 37;
        /// Allows the user to set [`PolygonMode::Line`] in [`PrimitiveState::polygon_mode`]
        ///
        /// This allows drawing polygons/triangles as lines (wireframe) instead of filled
        ///
        /// Supported platforms:
        /// - DX12
        /// - Vulkan
        /// - Metal
        ///
        /// This is a native only feature.
        const POLYGON_MODE_LINE = 1 << 38;
        /// Allows the user to set [`PolygonMode::Point`] in [`PrimitiveState::polygon_mode`]
        ///
        /// This allows only drawing the vertices of polygons/triangles instead of filled
        ///
        /// Supported platforms:
        /// - Vulkan
        ///
        /// This is a native only feature.
        const POLYGON_MODE_POINT = 1 << 39;
        /// Allows the user to set a overestimation-conservative-rasterization in [`PrimitiveState::conservative`]
        ///
        /// Processing of degenerate triangles/lines is hardware specific.
        /// Only triangles are supported.
        ///
        /// Supported platforms:
        /// - Vulkan
        ///
        /// This is a native only feature.
        const CONSERVATIVE_RASTERIZATION = 1 << 40;
        /// Enables bindings of writable storage buffers and textures visible to vertex shaders.
        ///
        /// Note: some (tiled-based) platforms do not support vertex shaders with any side-effects.
        ///
        /// Supported Platforms:
        /// - All
        ///
        /// This is a native only feature.
        const VERTEX_WRITABLE_STORAGE = 1 << 41;
        /// Enables clear to zero for textures.
        ///
        /// Supported platforms:
        /// - All
        ///
        /// This is a native only feature.
        const CLEAR_TEXTURE = 1 << 42;
        /// Enables creating shader modules from SPIR-V binary data (unsafe).
        ///
        /// SPIR-V data is not parsed or interpreted in any way; you can use
        /// [`wgpu::make_spirv_raw!`] to check for alignment and magic number when converting from
        /// raw bytes.
        ///
        /// Supported platforms:
        /// - Vulkan, in case shader's requested capabilities and extensions agree with
        /// Vulkan implementation.
        ///
        /// This is a native only feature.
        const SPIRV_SHADER_PASSTHROUGH = 1 << 43;
        /// Enables multiview render passes and `builtin(view_index)` in vertex shaders.
        ///
        /// Supported platforms:
        /// - Vulkan
        /// - OpenGL (web only)
        ///
        /// This is a native only feature.
        const MULTIVIEW = 1 << 44;
        /// Enables using 64-bit types for vertex attributes.
        ///
        /// Requires SHADER_FLOAT64.
        ///
        /// Supported Platforms: N/A
        ///
        /// This is a native only feature.
        const VERTEX_ATTRIBUTE_64BIT = 1 << 45;
        /// Allows vertex shaders to have outputs which are not consumed
        /// by the fragment shader.
        ///
        /// Supported platforms:
        /// - Vulkan
        /// - Metal
        /// - OpenGL
        const SHADER_UNUSED_VERTEX_OUTPUT = 1 << 46;
        /// Allows for creation of textures of format [`TextureFormat::NV12`]
        ///
        /// Supported platforms:
        /// - DX12
        /// - Vulkan
        ///
        /// This is a native only feature.
        const TEXTURE_FORMAT_NV12 = 1 << 47;
        /// Allows for the creation of ray-tracing acceleration structures.
        ///
        /// Supported platforms:
        /// - Vulkan
        ///
        /// This is a native-only feature.
        const RAY_TRACING_ACCELERATION_STRUCTURE = 1 << 48;

        // Shader:

        /// Allows for the creation of ray-tracing queries within shaders.
        ///
        /// Supported platforms:
        /// - Vulkan
        ///
        /// This is a native-only feature.
        const RAY_QUERY = 1 << 49;
        /// Enables 64-bit floating point types in SPIR-V shaders.
        ///
        /// Note: even when supported by GPU hardware, 64-bit floating point operations are
        /// frequently between 16 and 64 _times_ slower than equivalent operations on 32-bit floats.
        ///
        /// Supported Platforms:
        /// - Vulkan
        ///
        /// This is a native only feature.
        const SHADER_F64 = 1 << 50;
        /// Allows shaders to use i16. Not currently supported in `naga`, only available through `spirv-passthrough`.
        ///
        /// Supported platforms:
        /// - Vulkan
        ///
        /// This is a native only feature.
        const SHADER_I16 = 1 << 51;
        /// Enables `builtin(primitive_index)` in fragment shaders.
        ///
        /// Note: enables geometry processing for pipelines using the builtin.
        /// This may come with a significant performance impact on some hardware.
        /// Other pipelines are not affected.
        ///
        /// Supported platforms:
        /// - Vulkan
        /// - DX12
        /// - Metal (some)
        /// - OpenGL (some)
        ///
        /// This is a native only feature.
        const SHADER_PRIMITIVE_INDEX = 1 << 52;
        /// Allows shaders to use the `early_depth_test` attribute.
        ///
        /// Supported platforms:
        /// - GLES 3.1+
        ///
        /// This is a native only feature.
        const SHADER_EARLY_DEPTH_TEST = 1 << 53;
        /// Allows two outputs from a shader to be used for blending.
        /// Note that dual-source blending doesn't support multiple render targets.
        ///
        /// For more info see the OpenGL ES extension GL_EXT_blend_func_extended.
        ///
        /// Supported platforms:
        /// - OpenGL ES (with GL_EXT_blend_func_extended)
        /// - Metal (with MSL 1.2+)
        /// - Vulkan (with dualSrcBlend)
        /// - DX12
        const DUAL_SOURCE_BLENDING = 1 << 54;
<<<<<<< HEAD
        /// Allows for returning of hit triangles vertex position on acceleration
        /// structure marked with [`AccelerationStructureFlags::ALLOW_RAY_HIT_VERTEX_RETURN`].
        ///
        /// Supported platforms:
        /// - Vulkan
        ///
        /// This is a native only feature
        const RAY_HIT_VERTEX_RETURN = 1 << 55;
=======
        /// Allows shaders to use i64 and u64.
        ///
        /// Supported platforms:
        /// - Vulkan
        /// - DX12 (DXC only)
        /// - Metal (with MSL 2.3+)
        ///
        /// This is a native only feature.
        const SHADER_INT64 = 1 << 55;
        /// Allows compute and fragment shaders to use the subgroup operation built-ins
        ///
        /// Supported Platforms:
        /// - Vulkan
        /// - DX12
        /// - Metal
        ///
        /// This is a native only feature.
        const SUBGROUP = 1 << 56;
        /// Allows vertex shaders to use the subgroup operation built-ins
        ///
        /// Supported Platforms:
        /// - Vulkan
        ///
        /// This is a native only feature.
        const SUBGROUP_VERTEX = 1 << 57;
        /// Allows shaders to use the subgroup barrier
        ///
        /// Supported Platforms:
        /// - Vulkan
        /// - Metal
        ///
        /// This is a native only feature.
        const SUBGROUP_BARRIER = 1 << 58;
        /// Allows the use of pipeline cache objects
        ///
        /// Supported platforms:
        /// - Vulkan
        ///
        /// Unimplemented Platforms:
        /// - DX12
        /// - Metal
        const PIPELINE_CACHE = 1 << 59;
>>>>>>> 0c544029
    }
}

impl_bitflags!(Features);

impl Features {
    /// Mask of all features which are part of the upstream WebGPU standard.
    pub const fn all_webgpu_mask() -> Self {
        Self::from_bits_truncate(0xFFFFF)
    }

    /// Mask of all features that are only available when targeting native (not web).
    pub const fn all_native_mask() -> Self {
        Self::from_bits_truncate(!Self::all_webgpu_mask().bits())
    }
}

bitflags::bitflags! {
    /// Instance debugging flags.
    ///
    /// These are not part of the webgpu standard.
    ///
    /// Defaults to enabling debugging-related flags if the build configuration has `debug_assertions`.
    #[repr(transparent)]
    #[derive(Debug, Copy, Clone, PartialEq, Eq, Hash)]
    pub struct InstanceFlags: u32 {
        /// Generate debug information in shaders and objects.
        const DEBUG = 1 << 0;
        /// Enable validation, if possible.
        const VALIDATION = 1 << 1;
        /// Don't pass labels to wgpu-hal.
        const DISCARD_HAL_LABELS = 1 << 2;
        /// Whether wgpu should expose adapters that run on top of non-compliant adapters.
        ///
        /// Turning this on might mean that some of the functionality provided by the wgpu
        /// adapter/device is not working or is broken. It could be that all the functionality
        /// wgpu currently exposes works but we can't tell for sure since we have no additional
        /// transparency into what is working and what is not on the underlying adapter.
        ///
        /// This mainly applies to a Vulkan driver's compliance version. If the major compliance version
        /// is `0`, then the driver is ignored. This flag allows that driver to be enabled for testing.
        const ALLOW_UNDERLYING_NONCOMPLIANT_ADAPTER = 1 << 3;
        /// Enable GPU-based validation. Implies [`Self::VALIDATION`]. Currently, this only changes
        /// behavior on the DX12 and Vulkan backends.
        ///
        /// Supported platforms:
        ///
        /// - D3D12; called ["GPU-based validation", or
        ///   "GBV"](https://web.archive.org/web/20230206120404/https://learn.microsoft.com/en-us/windows/win32/direct3d12/using-d3d12-debug-layer-gpu-based-validation)
        /// - Vulkan, via the `VK_LAYER_KHRONOS_validation` layer; called ["GPU-Assisted
        ///   Validation"](https://github.com/KhronosGroup/Vulkan-ValidationLayers/blob/e45aeb85079e0835694cb8f03e6681fd18ae72c9/docs/gpu_validation.md#gpu-assisted-validation)
        const GPU_BASED_VALIDATION = 1 << 4;
    }
}

impl Default for InstanceFlags {
    fn default() -> Self {
        Self::from_build_config()
    }
}

impl InstanceFlags {
    /// Enable recommended debugging and validation flags.
    pub fn debugging() -> Self {
        InstanceFlags::DEBUG | InstanceFlags::VALIDATION
    }

    /// Enable advanced debugging and validation flags (potentially very slow).
    pub fn advanced_debugging() -> Self {
        Self::debugging() | InstanceFlags::GPU_BASED_VALIDATION
    }

    /// Infer good defaults from the build type
    ///
    /// Returns the default flags and add debugging flags if the build configuration has `debug_assertions`.
    pub fn from_build_config() -> Self {
        if cfg!(debug_assertions) {
            return InstanceFlags::debugging();
        }

        InstanceFlags::empty()
    }

    /// Returns this set of flags, affected by environment variables.
    ///
    /// The presence of an environment variable implies that the corresponding flag should be set
    /// unless the value is "0" in which case the flag is unset. If the environment variable is
    /// not present, then the flag is unaffected.
    ///
    /// For example `let flags = InstanceFlags::debugging().with_env();` with `WGPU_VALIDATION=0`
    /// does not contain `InstanceFlags::VALIDATION`.
    ///
    /// The environment variables are named after the flags prefixed with "WGPU_". For example:
    /// - WGPU_DEBUG
    /// - WGPU_VALIDATION
    pub fn with_env(mut self) -> Self {
        fn env(key: &str) -> Option<bool> {
            std::env::var(key).ok().map(|s| match s.as_str() {
                "0" => false,
                _ => true,
            })
        }

        if let Some(bit) = env("WGPU_VALIDATION") {
            self.set(Self::VALIDATION, bit);
        }
        if let Some(bit) = env("WGPU_DEBUG") {
            self.set(Self::DEBUG, bit);
        }
        if let Some(bit) = env("WGPU_ALLOW_UNDERLYING_NONCOMPLIANT_ADAPTER") {
            self.set(Self::ALLOW_UNDERLYING_NONCOMPLIANT_ADAPTER, bit);
        }
        if let Some(bit) = env("WGPU_GPU_BASED_VALIDATION") {
            self.set(Self::GPU_BASED_VALIDATION, bit);
        }

        self
    }
}

/// Represents the sets of limits an adapter/device supports.
///
/// We provide three different defaults.
/// - [`Limits::downlevel_defaults()`]. This is a set of limits that is guaranteed to work on almost
///   all backends, including "downlevel" backends such as OpenGL and D3D11, other than WebGL. For
///   most applications we recommend using these limits, assuming they are high enough for your
///   application, and you do not intent to support WebGL.
/// - [`Limits::downlevel_webgl2_defaults()`] This is a set of limits that is lower even than the
///   [`downlevel_defaults()`], configured to be low enough to support running in the browser using
///   WebGL2.
/// - [`Limits::default()`]. This is the set of limits that is guaranteed to work on all modern
///   backends and is guaranteed to be supported by WebGPU. Applications needing more modern
///   features can use this as a reasonable set of limits if they are targeting only desktop and
///   modern mobile devices.
///
/// We recommend starting with the most restrictive limits you can and manually increasing the
/// limits you need boosted. This will let you stay running on all hardware that supports the limits
/// you need.
///
/// Limits "better" than the default must be supported by the adapter and requested when requesting
/// a device. If limits "better" than the adapter supports are requested, requesting a device will
/// panic. Once a device is requested, you may only use resources up to the limits requested _even_
/// if the adapter supports "better" limits.
///
/// Requesting limits that are "better" than you need may cause performance to decrease because the
/// implementation needs to support more than is needed. You should ideally only request exactly
/// what you need.
///
/// Corresponds to [WebGPU `GPUSupportedLimits`](
/// https://gpuweb.github.io/gpuweb/#gpusupportedlimits).
///
/// [`downlevel_defaults()`]: Limits::downlevel_defaults
#[repr(C)]
#[derive(Clone, Debug, PartialEq, Eq, Hash)]
#[cfg_attr(feature = "serde", derive(Serialize, Deserialize))]
#[cfg_attr(feature = "serde", serde(rename_all = "camelCase", default))]
pub struct Limits {
    /// Maximum allowed value for the `size.width` of a texture created with `TextureDimension::D1`.
    /// Defaults to 8192. Higher is "better".
    #[cfg_attr(feature = "serde", serde(rename = "maxTextureDimension1D"))]
    pub max_texture_dimension_1d: u32,
    /// Maximum allowed value for the `size.width` and `size.height` of a texture created with `TextureDimension::D2`.
    /// Defaults to 8192. Higher is "better".
    #[cfg_attr(feature = "serde", serde(rename = "maxTextureDimension2D"))]
    pub max_texture_dimension_2d: u32,
    /// Maximum allowed value for the `size.width`, `size.height`, and `size.depth_or_array_layers`
    /// of a texture created with `TextureDimension::D3`.
    /// Defaults to 2048. Higher is "better".
    #[cfg_attr(feature = "serde", serde(rename = "maxTextureDimension3D"))]
    pub max_texture_dimension_3d: u32,
    /// Maximum allowed value for the `size.depth_or_array_layers` of a texture created with `TextureDimension::D2`.
    /// Defaults to 256. Higher is "better".
    pub max_texture_array_layers: u32,
    /// Amount of bind groups that can be attached to a pipeline at the same time. Defaults to 4. Higher is "better".
    pub max_bind_groups: u32,
    /// Maximum binding index allowed in `create_bind_group_layout`. Defaults to 1000. Higher is "better".
    pub max_bindings_per_bind_group: u32,
    /// Amount of uniform buffer bindings that can be dynamic in a single pipeline. Defaults to 8. Higher is "better".
    pub max_dynamic_uniform_buffers_per_pipeline_layout: u32,
    /// Amount of storage buffer bindings that can be dynamic in a single pipeline. Defaults to 4. Higher is "better".
    pub max_dynamic_storage_buffers_per_pipeline_layout: u32,
    /// Amount of sampled textures visible in a single shader stage. Defaults to 16. Higher is "better".
    pub max_sampled_textures_per_shader_stage: u32,
    /// Amount of samplers visible in a single shader stage. Defaults to 16. Higher is "better".
    pub max_samplers_per_shader_stage: u32,
    /// Amount of storage buffers visible in a single shader stage. Defaults to 8. Higher is "better".
    pub max_storage_buffers_per_shader_stage: u32,
    /// Amount of storage textures visible in a single shader stage. Defaults to 4. Higher is "better".
    pub max_storage_textures_per_shader_stage: u32,
    /// Amount of uniform buffers visible in a single shader stage. Defaults to 12. Higher is "better".
    pub max_uniform_buffers_per_shader_stage: u32,
    /// Maximum size in bytes of a binding to a uniform buffer. Defaults to 64 KiB. Higher is "better".
    pub max_uniform_buffer_binding_size: u32,
    /// Maximum size in bytes of a binding to a storage buffer. Defaults to 128 MiB. Higher is "better".
    pub max_storage_buffer_binding_size: u32,
    /// Maximum length of `VertexState::buffers` when creating a `RenderPipeline`.
    /// Defaults to 8. Higher is "better".
    pub max_vertex_buffers: u32,
    /// A limit above which buffer allocations are guaranteed to fail.
    /// Defaults to 256 MiB. Higher is "better".
    ///
    /// Buffer allocations below the maximum buffer size may not succeed depending on available memory,
    /// fragmentation and other factors.
    pub max_buffer_size: u64,
    /// Maximum length of `VertexBufferLayout::attributes`, summed over all `VertexState::buffers`,
    /// when creating a `RenderPipeline`.
    /// Defaults to 16. Higher is "better".
    pub max_vertex_attributes: u32,
    /// Maximum value for `VertexBufferLayout::array_stride` when creating a `RenderPipeline`.
    /// Defaults to 2048. Higher is "better".
    pub max_vertex_buffer_array_stride: u32,
    /// Required `BufferBindingType::Uniform` alignment for `BufferBinding::offset`
    /// when creating a `BindGroup`, or for `set_bind_group` `dynamicOffsets`.
    /// Defaults to 256. Lower is "better".
    pub min_uniform_buffer_offset_alignment: u32,
    /// Required `BufferBindingType::Storage` alignment for `BufferBinding::offset`
    /// when creating a `BindGroup`, or for `set_bind_group` `dynamicOffsets`.
    /// Defaults to 256. Lower is "better".
    pub min_storage_buffer_offset_alignment: u32,
    /// Maximum allowed number of components (scalars) of input or output locations for
    /// inter-stage communication (vertex outputs to fragment inputs). Defaults to 60.
    /// Higher is "better".
    pub max_inter_stage_shader_components: u32,
    /// The maximum allowed number of color attachments.
    pub max_color_attachments: u32,
    /// The maximum number of bytes necessary to hold one sample (pixel or subpixel) of render
    /// pipeline output data, across all color attachments.
    pub max_color_attachment_bytes_per_sample: u32,
    /// Maximum number of bytes used for workgroup memory in a compute entry point. Defaults to
    /// 16384. Higher is "better".
    pub max_compute_workgroup_storage_size: u32,
    /// Maximum value of the product of the `workgroup_size` dimensions for a compute entry-point.
    /// Defaults to 256. Higher is "better".
    pub max_compute_invocations_per_workgroup: u32,
    /// The maximum value of the workgroup_size X dimension for a compute stage `ShaderModule` entry-point.
    /// Defaults to 256. Higher is "better".
    pub max_compute_workgroup_size_x: u32,
    /// The maximum value of the workgroup_size Y dimension for a compute stage `ShaderModule` entry-point.
    /// Defaults to 256. Higher is "better".
    pub max_compute_workgroup_size_y: u32,
    /// The maximum value of the workgroup_size Z dimension for a compute stage `ShaderModule` entry-point.
    /// Defaults to 64. Higher is "better".
    pub max_compute_workgroup_size_z: u32,
    /// The maximum value for each dimension of a `ComputePass::dispatch(x, y, z)` operation.
    /// Defaults to 65535. Higher is "better".
    pub max_compute_workgroups_per_dimension: u32,

    /// Minimal number of invocations in a subgroup. Higher is "better".
    pub min_subgroup_size: u32,
    /// Maximal number of invocations in a subgroup. Lower is "better".
    pub max_subgroup_size: u32,
    /// Amount of storage available for push constants in bytes. Defaults to 0. Higher is "better".
    /// Requesting more than 0 during device creation requires [`Features::PUSH_CONSTANTS`] to be enabled.
    ///
    /// Expect the size to be:
    /// - Vulkan: 128-256 bytes
    /// - DX12: 256 bytes
    /// - Metal: 4096 bytes
    /// - OpenGL doesn't natively support push constants, and are emulated with uniforms,
    ///   so this number is less useful but likely 256.
    pub max_push_constant_size: u32,
    /// Maximum number of live non-sampler bindings.
    ///
    /// This limit only affects the d3d12 backend. Using a large number will allow the device
    /// to create many bind groups at the cost of a large up-front allocation at device creation.
    pub max_non_sampler_bindings: u32,
}

impl Default for Limits {
    fn default() -> Self {
        Self::defaults()
    }
}

impl Limits {
    // Rust doesn't allow const in trait implementations, so we break this out
    // to allow reusing these defaults in const contexts like `downlevel_defaults`
    const fn defaults() -> Self {
        Self {
            max_texture_dimension_1d: 8192,
            max_texture_dimension_2d: 8192,
            max_texture_dimension_3d: 2048,
            max_texture_array_layers: 256,
            max_bind_groups: 4,
            max_bindings_per_bind_group: 1000,
            max_dynamic_uniform_buffers_per_pipeline_layout: 8,
            max_dynamic_storage_buffers_per_pipeline_layout: 4,
            max_sampled_textures_per_shader_stage: 16,
            max_samplers_per_shader_stage: 16,
            max_storage_buffers_per_shader_stage: 8,
            max_storage_textures_per_shader_stage: 4,
            max_uniform_buffers_per_shader_stage: 12,
            max_uniform_buffer_binding_size: 64 << 10, // (64 KiB)
            max_storage_buffer_binding_size: 128 << 20, // (128 MiB)
            max_vertex_buffers: 8,
            max_buffer_size: 256 << 20, // (256 MiB)
            max_vertex_attributes: 16,
            max_vertex_buffer_array_stride: 2048,
            min_uniform_buffer_offset_alignment: 256,
            min_storage_buffer_offset_alignment: 256,
            max_inter_stage_shader_components: 60,
            max_color_attachments: 8,
            max_color_attachment_bytes_per_sample: 32,
            max_compute_workgroup_storage_size: 16384,
            max_compute_invocations_per_workgroup: 256,
            max_compute_workgroup_size_x: 256,
            max_compute_workgroup_size_y: 256,
            max_compute_workgroup_size_z: 64,
            max_compute_workgroups_per_dimension: 65535,
            min_subgroup_size: 0,
            max_subgroup_size: 0,
            max_push_constant_size: 0,
            max_non_sampler_bindings: 1_000_000,
        }
    }

    /// These default limits are guaranteed to be compatible with GLES-3.1, and D3D11
    ///
    /// Those limits are as follows (different from default are marked with *):
    /// ```rust
    /// # use wgpu_types::Limits;
    /// assert_eq!(Limits::downlevel_defaults(), Limits {
    ///     max_texture_dimension_1d: 2048, // *
    ///     max_texture_dimension_2d: 2048, // *
    ///     max_texture_dimension_3d: 256, // *
    ///     max_texture_array_layers: 256,
    ///     max_bind_groups: 4,
    ///     max_bindings_per_bind_group: 1000,
    ///     max_dynamic_uniform_buffers_per_pipeline_layout: 8,
    ///     max_dynamic_storage_buffers_per_pipeline_layout: 4,
    ///     max_sampled_textures_per_shader_stage: 16,
    ///     max_samplers_per_shader_stage: 16,
    ///     max_storage_buffers_per_shader_stage: 4, // *
    ///     max_storage_textures_per_shader_stage: 4,
    ///     max_uniform_buffers_per_shader_stage: 12,
    ///     max_uniform_buffer_binding_size: 16 << 10, // * (16 KiB)
    ///     max_storage_buffer_binding_size: 128 << 20, // (128 MiB)
    ///     max_vertex_buffers: 8,
    ///     max_vertex_attributes: 16,
    ///     max_vertex_buffer_array_stride: 2048,
    ///     min_subgroup_size: 0,
    ///     max_subgroup_size: 0,
    ///     max_push_constant_size: 0,
    ///     min_uniform_buffer_offset_alignment: 256,
    ///     min_storage_buffer_offset_alignment: 256,
    ///     max_inter_stage_shader_components: 60,
    ///     max_color_attachments: 8,
    ///     max_color_attachment_bytes_per_sample: 32,
    ///     max_compute_workgroup_storage_size: 16352, // *
    ///     max_compute_invocations_per_workgroup: 256,
    ///     max_compute_workgroup_size_x: 256,
    ///     max_compute_workgroup_size_y: 256,
    ///     max_compute_workgroup_size_z: 64,
    ///     max_compute_workgroups_per_dimension: 65535,
    ///     max_buffer_size: 256 << 20, // (256 MiB)
    ///     max_non_sampler_bindings: 1_000_000,
    /// });
    /// ```
    pub const fn downlevel_defaults() -> Self {
        Self {
            max_texture_dimension_1d: 2048,
            max_texture_dimension_2d: 2048,
            max_texture_dimension_3d: 256,
            max_storage_buffers_per_shader_stage: 4,
            max_uniform_buffer_binding_size: 16 << 10, // (16 KiB)
            // see: https://developer.apple.com/metal/Metal-Feature-Set-Tables.pdf#page=7
            max_compute_workgroup_storage_size: 16352,
            ..Self::defaults()
        }
    }

    /// These default limits are guaranteed to be compatible with GLES-3.0, and D3D11, and WebGL2
    ///
    /// Those limits are as follows (different from `downlevel_defaults` are marked with +,
    /// *'s from `downlevel_defaults` shown as well.):
    /// ```rust
    /// # use wgpu_types::Limits;
    /// assert_eq!(Limits::downlevel_webgl2_defaults(), Limits {
    ///     max_texture_dimension_1d: 2048, // *
    ///     max_texture_dimension_2d: 2048, // *
    ///     max_texture_dimension_3d: 256, // *
    ///     max_texture_array_layers: 256,
    ///     max_bind_groups: 4,
    ///     max_bindings_per_bind_group: 1000,
    ///     max_dynamic_uniform_buffers_per_pipeline_layout: 8,
    ///     max_dynamic_storage_buffers_per_pipeline_layout: 0, // +
    ///     max_sampled_textures_per_shader_stage: 16,
    ///     max_samplers_per_shader_stage: 16,
    ///     max_storage_buffers_per_shader_stage: 0, // * +
    ///     max_storage_textures_per_shader_stage: 0, // +
    ///     max_uniform_buffers_per_shader_stage: 11, // +
    ///     max_uniform_buffer_binding_size: 16 << 10, // * (16 KiB)
    ///     max_storage_buffer_binding_size: 0, // * +
    ///     max_vertex_buffers: 8,
    ///     max_vertex_attributes: 16,
    ///     max_vertex_buffer_array_stride: 255, // +
    ///     min_subgroup_size: 0,
    ///     max_subgroup_size: 0,
    ///     max_push_constant_size: 0,
    ///     min_uniform_buffer_offset_alignment: 256,
    ///     min_storage_buffer_offset_alignment: 256,
    ///     max_inter_stage_shader_components: 31,
    ///     max_color_attachments: 8,
    ///     max_color_attachment_bytes_per_sample: 32,
    ///     max_compute_workgroup_storage_size: 0, // +
    ///     max_compute_invocations_per_workgroup: 0, // +
    ///     max_compute_workgroup_size_x: 0, // +
    ///     max_compute_workgroup_size_y: 0, // +
    ///     max_compute_workgroup_size_z: 0, // +
    ///     max_compute_workgroups_per_dimension: 0, // +
    ///     max_buffer_size: 256 << 20, // (256 MiB),
    ///     max_non_sampler_bindings: 1_000_000,
    /// });
    /// ```
    pub const fn downlevel_webgl2_defaults() -> Self {
        Self {
            max_uniform_buffers_per_shader_stage: 11,
            max_storage_buffers_per_shader_stage: 0,
            max_storage_textures_per_shader_stage: 0,
            max_dynamic_storage_buffers_per_pipeline_layout: 0,
            max_storage_buffer_binding_size: 0,
            max_vertex_buffer_array_stride: 255,
            max_compute_workgroup_storage_size: 0,
            max_compute_invocations_per_workgroup: 0,
            max_compute_workgroup_size_x: 0,
            max_compute_workgroup_size_y: 0,
            max_compute_workgroup_size_z: 0,
            max_compute_workgroups_per_dimension: 0,
            min_subgroup_size: 0,
            max_subgroup_size: 0,

            // Value supported by Intel Celeron B830 on Windows (OpenGL 3.1)
            max_inter_stage_shader_components: 31,

            // Most of the values should be the same as the downlevel defaults
            ..Self::downlevel_defaults()
        }
    }

    /// Modify the current limits to use the resolution limits of the other.
    ///
    /// This is useful because the swapchain might need to be larger than any other image in the application.
    ///
    /// If your application only needs 512x512, you might be running on a 4k display and need extremely high resolution limits.
    pub const fn using_resolution(self, other: Self) -> Self {
        Self {
            max_texture_dimension_1d: other.max_texture_dimension_1d,
            max_texture_dimension_2d: other.max_texture_dimension_2d,
            max_texture_dimension_3d: other.max_texture_dimension_3d,
            ..self
        }
    }

    /// Modify the current limits to use the buffer alignment limits of the adapter.
    ///
    /// This is useful for when you'd like to dynamically use the "best" supported buffer alignments.
    pub const fn using_alignment(self, other: Self) -> Self {
        Self {
            min_uniform_buffer_offset_alignment: other.min_uniform_buffer_offset_alignment,
            min_storage_buffer_offset_alignment: other.min_storage_buffer_offset_alignment,
            ..self
        }
    }

    /// Compares every limits within self is within the limits given in `allowed`.
    ///
    /// If you need detailed information on failures, look at [`Limits::check_limits_with_fail_fn`].
    pub fn check_limits(&self, allowed: &Self) -> bool {
        let mut within = true;
        self.check_limits_with_fail_fn(allowed, true, |_, _, _| within = false);
        within
    }

    /// Compares every limits within self is within the limits given in `allowed`.
    /// For an easy to use binary choice, use [`Limits::check_limits`].
    ///
    /// If a value is not within the allowed limit, this function calls the `fail_fn`
    /// with the:
    ///  - limit name
    ///  - self's limit
    ///  - allowed's limit.
    ///
    /// If fatal is true, a single failure bails out the comparison after a single failure.
    pub fn check_limits_with_fail_fn(
        &self,
        allowed: &Self,
        fatal: bool,
        mut fail_fn: impl FnMut(&'static str, u64, u64),
    ) {
        use std::cmp::Ordering;

        macro_rules! compare {
            ($name:ident, $ordering:ident) => {
                match self.$name.cmp(&allowed.$name) {
                    Ordering::$ordering | Ordering::Equal => (),
                    _ => {
                        fail_fn(stringify!($name), self.$name as u64, allowed.$name as u64);
                        if fatal {
                            return;
                        }
                    }
                }
            };
        }

        compare!(max_texture_dimension_1d, Less);
        compare!(max_texture_dimension_2d, Less);
        compare!(max_texture_dimension_3d, Less);
        compare!(max_texture_array_layers, Less);
        compare!(max_bind_groups, Less);
        compare!(max_dynamic_uniform_buffers_per_pipeline_layout, Less);
        compare!(max_dynamic_storage_buffers_per_pipeline_layout, Less);
        compare!(max_sampled_textures_per_shader_stage, Less);
        compare!(max_samplers_per_shader_stage, Less);
        compare!(max_storage_buffers_per_shader_stage, Less);
        compare!(max_storage_textures_per_shader_stage, Less);
        compare!(max_uniform_buffers_per_shader_stage, Less);
        compare!(max_uniform_buffer_binding_size, Less);
        compare!(max_storage_buffer_binding_size, Less);
        compare!(max_vertex_buffers, Less);
        compare!(max_vertex_attributes, Less);
        compare!(max_vertex_buffer_array_stride, Less);
        if self.min_subgroup_size > 0 && self.max_subgroup_size > 0 {
            compare!(min_subgroup_size, Greater);
            compare!(max_subgroup_size, Less);
        }
        compare!(max_push_constant_size, Less);
        compare!(min_uniform_buffer_offset_alignment, Greater);
        compare!(min_storage_buffer_offset_alignment, Greater);
        compare!(max_inter_stage_shader_components, Less);
        compare!(max_compute_workgroup_storage_size, Less);
        compare!(max_compute_invocations_per_workgroup, Less);
        compare!(max_compute_workgroup_size_x, Less);
        compare!(max_compute_workgroup_size_y, Less);
        compare!(max_compute_workgroup_size_z, Less);
        compare!(max_compute_workgroups_per_dimension, Less);
        compare!(max_buffer_size, Less);
        compare!(max_non_sampler_bindings, Less);
    }
}

/// Represents the sets of additional limits on an adapter,
/// which take place when running on downlevel backends.
#[derive(Clone, Debug, PartialEq, Eq, PartialOrd, Ord, Hash)]
#[cfg_attr(feature = "serde", derive(Serialize, Deserialize))]
pub struct DownlevelLimits {}

#[allow(unknown_lints)] // derivable_impls is nightly only currently
#[allow(clippy::derivable_impls)]
impl Default for DownlevelLimits {
    fn default() -> Self {
        DownlevelLimits {}
    }
}

/// Lists various ways the underlying platform does not conform to the WebGPU standard.
#[derive(Clone, Debug, PartialEq, Eq, PartialOrd, Ord, Hash)]
#[cfg_attr(feature = "serde", derive(Serialize, Deserialize))]
pub struct DownlevelCapabilities {
    /// Combined boolean flags.
    pub flags: DownlevelFlags,
    /// Additional limits
    pub limits: DownlevelLimits,
    /// Which collections of features shaders support. Defined in terms of D3D's shader models.
    pub shader_model: ShaderModel,
}

impl Default for DownlevelCapabilities {
    fn default() -> Self {
        Self {
            flags: DownlevelFlags::all(),
            limits: DownlevelLimits::default(),
            shader_model: ShaderModel::Sm5,
        }
    }
}

impl DownlevelCapabilities {
    /// Returns true if the underlying platform offers complete support of the baseline WebGPU standard.
    ///
    /// If this returns false, some parts of the API will result in validation errors where they would not normally.
    /// These parts can be determined by the values in this structure.
    pub fn is_webgpu_compliant(&self) -> bool {
        self.flags.contains(DownlevelFlags::compliant())
            && self.limits == DownlevelLimits::default()
            && self.shader_model >= ShaderModel::Sm5
    }
}

bitflags::bitflags! {
    /// Binary flags listing features that may or may not be present on downlevel adapters.
    ///
    /// A downlevel adapter is a GPU adapter that WGPU supports, but with potentially limited
    /// features, due to the lack of hardware feature support.
    ///
    /// Flags that are **not** present for a downlevel adapter or device usually indicates
    /// non-compliance with the WebGPU specification, but not always.
    ///
    /// You can check whether a set of flags is compliant through the
    /// [`DownlevelCapabilities::is_webgpu_compliant()`] function.
    #[derive(Debug, Copy, Clone, PartialEq, Eq, PartialOrd, Ord, Hash)]
    pub struct DownlevelFlags: u32 {
        /// The device supports compiling and using compute shaders.
        ///
        /// WebGL2, and GLES3.0 devices do not support compute.
        const COMPUTE_SHADERS = 1 << 0;
        /// Supports binding storage buffers and textures to fragment shaders.
        const FRAGMENT_WRITABLE_STORAGE = 1 << 1;
        /// Supports indirect drawing and dispatching.
        ///
        /// WebGL2, GLES 3.0, and Metal on Apple1/Apple2 GPUs do not support indirect.
        const INDIRECT_EXECUTION = 1 << 2;
        /// Supports non-zero `base_vertex` parameter to direct indexed draw calls.
        ///
        /// Indirect calls, if supported, always support non-zero `base_vertex`.
        ///
        /// Supported by:
        /// - Vulkan
        /// - DX12
        /// - Metal on Apple3+ or Mac1+
        /// - OpenGL 3.2+
        /// - OpenGL ES 3.2
        const BASE_VERTEX = 1 << 3;
        /// Supports reading from a depth/stencil texture while using it as a read-only
        /// depth/stencil attachment.
        ///
        /// The WebGL2 and GLES backends do not support RODS.
        const READ_ONLY_DEPTH_STENCIL = 1 << 4;
        /// Supports textures with mipmaps which have a non power of two size.
        const NON_POWER_OF_TWO_MIPMAPPED_TEXTURES = 1 << 5;
        /// Supports textures that are cube arrays.
        const CUBE_ARRAY_TEXTURES = 1 << 6;
        /// Supports comparison samplers.
        const COMPARISON_SAMPLERS = 1 << 7;
        /// Supports different blend operations per color attachment.
        const INDEPENDENT_BLEND = 1 << 8;
        /// Supports storage buffers in vertex shaders.
        const VERTEX_STORAGE = 1 << 9;

        /// Supports samplers with anisotropic filtering. Note this isn't actually required by
        /// WebGPU, the implementation is allowed to completely ignore aniso clamp. This flag is
        /// here for native backends so they can communicate to the user of aniso is enabled.
        ///
        /// All backends and all devices support anisotropic filtering.
        const ANISOTROPIC_FILTERING = 1 << 10;

        /// Supports storage buffers in fragment shaders.
        const FRAGMENT_STORAGE = 1 << 11;

        /// Supports sample-rate shading.
        const MULTISAMPLED_SHADING = 1 << 12;

        /// Supports copies between depth textures and buffers.
        ///
        /// GLES/WebGL don't support this.
        const DEPTH_TEXTURE_AND_BUFFER_COPIES = 1 << 13;

        /// Supports all the texture usages described in WebGPU. If this isn't supported, you
        /// should call `get_texture_format_features` to get how you can use textures of a given format
        const WEBGPU_TEXTURE_FORMAT_SUPPORT = 1 << 14;

        /// Supports buffer bindings with sizes that aren't a multiple of 16.
        ///
        /// WebGL doesn't support this.
        const BUFFER_BINDINGS_NOT_16_BYTE_ALIGNED = 1 << 15;

        /// Supports buffers to combine [`BufferUsages::INDEX`] with usages other than [`BufferUsages::COPY_DST`] and [`BufferUsages::COPY_SRC`].
        /// Furthermore, in absence of this feature it is not allowed to copy index buffers from/to buffers with a set of usage flags containing
        /// [`BufferUsages::VERTEX`]/[`BufferUsages::UNIFORM`]/[`BufferUsages::STORAGE`] or [`BufferUsages::INDIRECT`].
        ///
        /// WebGL doesn't support this.
        const UNRESTRICTED_INDEX_BUFFER = 1 << 16;

        /// Supports full 32-bit range indices (2^32-1 as opposed to 2^24-1 without this flag)
        ///
        /// Corresponds to Vulkan's `VkPhysicalDeviceFeatures.fullDrawIndexUint32`
        const FULL_DRAW_INDEX_UINT32 = 1 << 17;

        /// Supports depth bias clamping
        ///
        /// Corresponds to Vulkan's `VkPhysicalDeviceFeatures.depthBiasClamp`
        const DEPTH_BIAS_CLAMP = 1 << 18;

        /// Supports specifying which view format values are allowed when create_view() is called on a texture.
        ///
        /// The WebGL and GLES backends doesn't support this.
        const VIEW_FORMATS = 1 << 19;

        /// With this feature not present, there are the following restrictions on `Queue::copy_external_image_to_texture`:
        /// - The source must not be [`web_sys::OffscreenCanvas`]
        /// - [`ImageCopyExternalImage::origin`] must be zero.
        /// - [`ImageCopyTextureTagged::color_space`] must be srgb.
        /// - If the source is an [`web_sys::ImageBitmap`]:
        ///   - [`ImageCopyExternalImage::flip_y`] must be false.
        ///   - [`ImageCopyTextureTagged::premultiplied_alpha`] must be false.
        ///
        /// WebGL doesn't support this. WebGPU does.
        const UNRESTRICTED_EXTERNAL_TEXTURE_COPIES = 1 << 20;

        /// Supports specifying which view formats are allowed when calling create_view on the texture returned by get_current_texture.
        ///
        /// The GLES/WebGL and Vulkan on Android doesn't support this.
        const SURFACE_VIEW_FORMATS = 1 << 21;

        /// If this is true, calls to `CommandEncoder::resolve_query_set` will be performed on the queue timeline.
        ///
        /// If this is false, calls to `CommandEncoder::resolve_query_set` will be performed on the device (i.e. cpu) timeline
        /// and will block that timeline until the query has data. You may work around this limitation by waiting until the submit
        /// whose queries you are resolving is fully finished (through use of `queue.on_submitted_work_done`) and only
        /// then submitting the resolve_query_set command. The queries will be guaranteed finished, so will not block.
        ///
        /// Supported by:
        /// - Vulkan,
        /// - DX12
        /// - Metal
        /// - OpenGL 4.4+
        ///
        /// Not Supported by:
        /// - GL ES / WebGL
        const NONBLOCKING_QUERY_RESOLVE = 1 << 22;

        /// If this is true, use of `@builtin(vertex_index)` and `@builtin(instance_index)` will properly take into consideration
        /// the `first_vertex` and `first_instance` parameters of indirect draw calls.
        ///
        /// If this is false, `@builtin(vertex_index)` and `@builtin(instance_index)` will start by counting from 0, ignoring the
        /// `first_vertex` and `first_instance` parameters.
        ///
        /// For example, if you had a draw call like this:
        /// - `first_vertex: 4,`
        /// - `vertex_count: 12,`
        ///
        /// When this flag is present, `@builtin(vertex_index)` will start at 4 and go up to 15 (12 invocations).
        ///
        /// When this flag is not present, `@builtin(vertex_index)` will start at 0 and go up to 11 (12 invocations).
        ///
        /// This only affects the builtins in the shaders,
        /// vertex buffers and instance rate vertex buffers will behave like expected with this flag disabled.
        ///
        /// See also [`Features::`]
        ///
        /// Supported By:
        /// - Vulkan
        /// - Metal
        /// - OpenGL
        ///
        /// Will be implemented in the future by:
        /// - DX12 ([#2471](https://github.com/gfx-rs/wgpu/issues/2471))
        const VERTEX_AND_INSTANCE_INDEX_RESPECTS_RESPECTIVE_FIRST_VALUE_IN_INDIRECT_DRAW = 1 << 23;
    }
}

impl_bitflags!(DownlevelFlags);

impl DownlevelFlags {
    /// All flags that indicate if the backend is WebGPU compliant
    pub const fn compliant() -> Self {
        // We use manual bit twiddling to make this a const fn as `Sub` and `.remove` aren't const

        // WebGPU doesn't actually require aniso
        Self::from_bits_truncate(Self::all().bits() & !Self::ANISOTROPIC_FILTERING.bits())
    }
}

/// Collections of shader features a device supports if they support less than WebGPU normally allows.
// TODO: Fill out the differences between shader models more completely
#[derive(Copy, Clone, Debug, PartialEq, Eq, PartialOrd, Ord, Hash)]
#[cfg_attr(feature = "serde", derive(Serialize, Deserialize))]
pub enum ShaderModel {
    /// Extremely limited shaders, including a total instruction limit.
    Sm2,
    /// Missing minor features and storage images.
    Sm4,
    /// WebGPU supports shader module 5.
    Sm5,
}

/// Supported physical device types.
#[repr(u8)]
#[derive(Clone, Copy, Debug, Eq, PartialEq)]
#[cfg_attr(feature = "serde", derive(Serialize, Deserialize))]
pub enum DeviceType {
    /// Other or Unknown.
    Other,
    /// Integrated GPU with shared CPU/GPU memory.
    IntegratedGpu,
    /// Discrete GPU with separate CPU/GPU memory.
    DiscreteGpu,
    /// Virtual / Hosted.
    VirtualGpu,
    /// Cpu / Software Rendering.
    Cpu,
}

//TODO: convert `vendor` and `device` to `u32`

/// Information about an adapter.
#[derive(Clone, Debug, Eq, PartialEq)]
#[cfg_attr(feature = "serde", derive(Serialize, Deserialize))]
pub struct AdapterInfo {
    /// Adapter name
    pub name: String,
    /// [`Backend`]-specific vendor ID of the adapter
    ///
    /// This generally is a 16-bit PCI vendor ID in the least significant bytes of this field.
    /// However, more significant bytes may be non-zero if the backend uses a different
    /// representation.
    ///
    /// * For [`Backend::Vulkan`], the [`VkPhysicalDeviceProperties::vendorID`] is used, which is
    ///     a superset of PCI IDs.
    ///
    /// [`VkPhysicalDeviceProperties::vendorID`]: https://registry.khronos.org/vulkan/specs/1.3-extensions/man/html/VkPhysicalDeviceProperties.html
    pub vendor: u32,
    /// [`Backend`]-specific device ID of the adapter
    ///
    ///
    /// This generally is a 16-bit PCI device ID in the least significant bytes of this field.
    /// However, more significant bytes may be non-zero if the backend uses a different
    /// representation.
    ///
    /// * For [`Backend::Vulkan`], the [`VkPhysicalDeviceProperties::deviceID`] is used, which is
    ///    a superset of PCI IDs.
    ///
    /// [`VkPhysicalDeviceProperties::deviceID`]: https://registry.khronos.org/vulkan/specs/1.3-extensions/man/html/VkPhysicalDeviceProperties.html
    pub device: u32,
    /// Type of device
    pub device_type: DeviceType,
    /// Driver name
    pub driver: String,
    /// Driver info
    pub driver_info: String,
    /// Backend used for device
    pub backend: Backend,
}

/// Describes a [`Device`](../wgpu/struct.Device.html).
///
/// Corresponds to [WebGPU `GPUDeviceDescriptor`](
/// https://gpuweb.github.io/gpuweb/#gpudevicedescriptor).
#[repr(C)]
#[derive(Clone, Debug, Default)]
#[cfg_attr(feature = "serde", derive(Serialize, Deserialize))]
pub struct DeviceDescriptor<L> {
    /// Debug label for the device.
    pub label: L,
    /// Specifies the features that are required by the device request.
    /// The request will fail if the adapter cannot provide these features.
    ///
    /// Exactly the specified set of features, and no more or less,
    /// will be allowed in validation of API calls on the resulting device.
    pub required_features: Features,
    /// Specifies the limits that are required by the device request.
    /// The request will fail if the adapter cannot provide these limits.
    ///
    /// Exactly the specified limits, and no better or worse,
    /// will be allowed in validation of API calls on the resulting device.
    pub required_limits: Limits,
}

impl<L> DeviceDescriptor<L> {
    /// Takes a closure and maps the label of the device descriptor into another.
    pub fn map_label<K>(&self, fun: impl FnOnce(&L) -> K) -> DeviceDescriptor<K> {
        DeviceDescriptor {
            label: fun(&self.label),
            required_features: self.required_features,
            required_limits: self.required_limits.clone(),
        }
    }
}

bitflags::bitflags! {
    /// Describes the shader stages that a binding will be visible from.
    ///
    /// These can be combined so something that is visible from both vertex and fragment shaders can be defined as:
    ///
    /// `ShaderStages::VERTEX | ShaderStages::FRAGMENT`
    ///
    /// Corresponds to [WebGPU `GPUShaderStageFlags`](
    /// https://gpuweb.github.io/gpuweb/#typedefdef-gpushaderstageflags).
    #[repr(transparent)]
    #[derive(Debug, Copy, Clone, PartialEq, Eq, Hash)]
    pub struct ShaderStages: u32 {
        /// Binding is not visible from any shader stage.
        const NONE = 0;
        /// Binding is visible from the vertex shader of a render pipeline.
        const VERTEX = 1 << 0;
        /// Binding is visible from the fragment shader of a render pipeline.
        const FRAGMENT = 1 << 1;
        /// Binding is visible from the compute shader of a compute pipeline.
        const COMPUTE = 1 << 2;
        /// Binding is visible from the vertex and fragment shaders of a render pipeline.
        const VERTEX_FRAGMENT = Self::VERTEX.bits() | Self::FRAGMENT.bits();
    }
}

impl_bitflags!(ShaderStages);

/// Dimensions of a particular texture view.
///
/// Corresponds to [WebGPU `GPUTextureViewDimension`](
/// https://gpuweb.github.io/gpuweb/#enumdef-gputextureviewdimension).
#[repr(C)]
#[derive(Copy, Clone, Debug, Default, Hash, Eq, PartialEq)]
#[cfg_attr(feature = "serde", derive(Serialize, Deserialize))]
pub enum TextureViewDimension {
    /// A one dimensional texture. `texture_1d` in WGSL and `texture1D` in GLSL.
    #[cfg_attr(feature = "serde", serde(rename = "1d"))]
    D1,
    /// A two dimensional texture. `texture_2d` in WGSL and `texture2D` in GLSL.
    #[cfg_attr(feature = "serde", serde(rename = "2d"))]
    #[default]
    D2,
    /// A two dimensional array texture. `texture_2d_array` in WGSL and `texture2DArray` in GLSL.
    #[cfg_attr(feature = "serde", serde(rename = "2d-array"))]
    D2Array,
    /// A cubemap texture. `texture_cube` in WGSL and `textureCube` in GLSL.
    #[cfg_attr(feature = "serde", serde(rename = "cube"))]
    Cube,
    /// A cubemap array texture. `texture_cube_array` in WGSL and `textureCubeArray` in GLSL.
    #[cfg_attr(feature = "serde", serde(rename = "cube-array"))]
    CubeArray,
    /// A three dimensional texture. `texture_3d` in WGSL and `texture3D` in GLSL.
    #[cfg_attr(feature = "serde", serde(rename = "3d"))]
    D3,
}

impl TextureViewDimension {
    /// Get the texture dimension required of this texture view dimension.
    pub fn compatible_texture_dimension(self) -> TextureDimension {
        match self {
            Self::D1 => TextureDimension::D1,
            Self::D2 | Self::D2Array | Self::Cube | Self::CubeArray => TextureDimension::D2,
            Self::D3 => TextureDimension::D3,
        }
    }
}

/// Alpha blend factor.
///
/// Alpha blending is very complicated: see the OpenGL or Vulkan spec for more information.
///
/// Corresponds to [WebGPU `GPUBlendFactor`](
/// https://gpuweb.github.io/gpuweb/#enumdef-gpublendfactor).
/// Values using S1 requires [`Features::DUAL_SOURCE_BLENDING`] and can only be
/// used with the first render target.
#[repr(C)]
#[derive(Copy, Clone, Debug, Hash, Eq, PartialEq)]
#[cfg_attr(feature = "serde", derive(Serialize, Deserialize))]
#[cfg_attr(feature = "serde", serde(rename_all = "kebab-case"))]
pub enum BlendFactor {
    /// 0.0
    Zero = 0,
    /// 1.0
    One = 1,
    /// S.component
    Src = 2,
    /// 1.0 - S.component
    OneMinusSrc = 3,
    /// S.alpha
    SrcAlpha = 4,
    /// 1.0 - S.alpha
    OneMinusSrcAlpha = 5,
    /// D.component
    Dst = 6,
    /// 1.0 - D.component
    OneMinusDst = 7,
    /// D.alpha
    DstAlpha = 8,
    /// 1.0 - D.alpha
    OneMinusDstAlpha = 9,
    /// min(S.alpha, 1.0 - D.alpha)
    SrcAlphaSaturated = 10,
    /// Constant
    Constant = 11,
    /// 1.0 - Constant
    OneMinusConstant = 12,
    /// S1.component
    Src1 = 13,
    /// 1.0 - S1.component
    OneMinusSrc1 = 14,
    /// S1.alpha
    Src1Alpha = 15,
    /// 1.0 - S1.alpha
    OneMinusSrc1Alpha = 16,
}

impl BlendFactor {
    /// Returns `true` if the blend factor references the second blend source.
    ///
    /// Note that the usage of those blend factors require [`Features::DUAL_SOURCE_BLENDING`].
    pub fn ref_second_blend_source(&self) -> bool {
        match self {
            BlendFactor::Src1
            | BlendFactor::OneMinusSrc1
            | BlendFactor::Src1Alpha
            | BlendFactor::OneMinusSrc1Alpha => true,
            _ => false,
        }
    }
}

/// Alpha blend operation.
///
/// Alpha blending is very complicated: see the OpenGL or Vulkan spec for more information.
///
/// Corresponds to [WebGPU `GPUBlendOperation`](
/// https://gpuweb.github.io/gpuweb/#enumdef-gpublendoperation).
#[repr(C)]
#[derive(Copy, Clone, Debug, Default, Hash, Eq, PartialEq)]
#[cfg_attr(feature = "serde", derive(Serialize, Deserialize))]
#[cfg_attr(feature = "serde", serde(rename_all = "kebab-case"))]
pub enum BlendOperation {
    /// Src + Dst
    #[default]
    Add = 0,
    /// Src - Dst
    Subtract = 1,
    /// Dst - Src
    ReverseSubtract = 2,
    /// min(Src, Dst)
    Min = 3,
    /// max(Src, Dst)
    Max = 4,
}

/// Describes a blend component of a [`BlendState`].
///
/// Corresponds to [WebGPU `GPUBlendComponent`](
/// https://gpuweb.github.io/gpuweb/#dictdef-gpublendcomponent).
#[repr(C)]
#[derive(Clone, Copy, Debug, PartialEq, Eq, Hash)]
#[cfg_attr(feature = "serde", derive(Serialize, Deserialize))]
#[cfg_attr(feature = "serde", serde(rename_all = "camelCase"))]
pub struct BlendComponent {
    /// Multiplier for the source, which is produced by the fragment shader.
    pub src_factor: BlendFactor,
    /// Multiplier for the destination, which is stored in the target.
    pub dst_factor: BlendFactor,
    /// The binary operation applied to the source and destination,
    /// multiplied by their respective factors.
    pub operation: BlendOperation,
}

impl BlendComponent {
    /// Default blending state that replaces destination with the source.
    pub const REPLACE: Self = Self {
        src_factor: BlendFactor::One,
        dst_factor: BlendFactor::Zero,
        operation: BlendOperation::Add,
    };

    /// Blend state of (1 * src) + ((1 - src_alpha) * dst)
    pub const OVER: Self = Self {
        src_factor: BlendFactor::One,
        dst_factor: BlendFactor::OneMinusSrcAlpha,
        operation: BlendOperation::Add,
    };

    /// Returns true if the state relies on the constant color, which is
    /// set independently on a render command encoder.
    pub fn uses_constant(&self) -> bool {
        match (self.src_factor, self.dst_factor) {
            (BlendFactor::Constant, _)
            | (BlendFactor::OneMinusConstant, _)
            | (_, BlendFactor::Constant)
            | (_, BlendFactor::OneMinusConstant) => true,
            (_, _) => false,
        }
    }
}

impl Default for BlendComponent {
    fn default() -> Self {
        Self::REPLACE
    }
}

/// Describe the blend state of a render pipeline,
/// within [`ColorTargetState`].
///
/// See the OpenGL or Vulkan spec for more information.
///
/// Corresponds to [WebGPU `GPUBlendState`](
/// https://gpuweb.github.io/gpuweb/#dictdef-gpublendstate).
#[repr(C)]
#[derive(Clone, Copy, Debug, PartialEq, Eq, Hash)]
#[cfg_attr(feature = "serde", derive(Serialize, Deserialize))]
#[cfg_attr(feature = "serde", serde(rename_all = "camelCase"))]
pub struct BlendState {
    /// Color equation.
    pub color: BlendComponent,
    /// Alpha equation.
    pub alpha: BlendComponent,
}

impl BlendState {
    /// Blend mode that does no color blending, just overwrites the output with the contents of the shader.
    pub const REPLACE: Self = Self {
        color: BlendComponent::REPLACE,
        alpha: BlendComponent::REPLACE,
    };

    /// Blend mode that does standard alpha blending with non-premultiplied alpha.
    pub const ALPHA_BLENDING: Self = Self {
        color: BlendComponent {
            src_factor: BlendFactor::SrcAlpha,
            dst_factor: BlendFactor::OneMinusSrcAlpha,
            operation: BlendOperation::Add,
        },
        alpha: BlendComponent::OVER,
    };

    /// Blend mode that does standard alpha blending with premultiplied alpha.
    pub const PREMULTIPLIED_ALPHA_BLENDING: Self = Self {
        color: BlendComponent::OVER,
        alpha: BlendComponent::OVER,
    };
}

/// Describes the color state of a render pipeline.
///
/// Corresponds to [WebGPU `GPUColorTargetState`](
/// https://gpuweb.github.io/gpuweb/#dictdef-gpucolortargetstate).
#[repr(C)]
#[derive(Clone, Debug, PartialEq, Eq, Hash)]
#[cfg_attr(feature = "serde", derive(Serialize, Deserialize))]
#[cfg_attr(feature = "serde", serde(rename_all = "camelCase"))]
pub struct ColorTargetState {
    /// The [`TextureFormat`] of the image that this pipeline will render to. Must match the format
    /// of the corresponding color attachment in [`CommandEncoder::begin_render_pass`][CEbrp]
    ///
    /// [CEbrp]: ../wgpu/struct.CommandEncoder.html#method.begin_render_pass
    pub format: TextureFormat,
    /// The blending that is used for this pipeline.
    #[cfg_attr(feature = "serde", serde(default))]
    pub blend: Option<BlendState>,
    /// Mask which enables/disables writes to different color/alpha channel.
    #[cfg_attr(feature = "serde", serde(default))]
    pub write_mask: ColorWrites,
}

impl From<TextureFormat> for ColorTargetState {
    fn from(format: TextureFormat) -> Self {
        Self {
            format,
            blend: None,
            write_mask: ColorWrites::ALL,
        }
    }
}

/// Primitive type the input mesh is composed of.
///
/// Corresponds to [WebGPU `GPUPrimitiveTopology`](
/// https://gpuweb.github.io/gpuweb/#enumdef-gpuprimitivetopology).
#[repr(C)]
#[derive(Copy, Clone, Debug, Default, Hash, Eq, PartialEq)]
#[cfg_attr(feature = "serde", derive(Serialize, Deserialize))]
#[cfg_attr(feature = "serde", serde(rename_all = "kebab-case"))]
pub enum PrimitiveTopology {
    /// Vertex data is a list of points. Each vertex is a new point.
    PointList = 0,
    /// Vertex data is a list of lines. Each pair of vertices composes a new line.
    ///
    /// Vertices `0 1 2 3` create two lines `0 1` and `2 3`
    LineList = 1,
    /// Vertex data is a strip of lines. Each set of two adjacent vertices form a line.
    ///
    /// Vertices `0 1 2 3` create three lines `0 1`, `1 2`, and `2 3`.
    LineStrip = 2,
    /// Vertex data is a list of triangles. Each set of 3 vertices composes a new triangle.
    ///
    /// Vertices `0 1 2 3 4 5` create two triangles `0 1 2` and `3 4 5`
    #[default]
    TriangleList = 3,
    /// Vertex data is a triangle strip. Each set of three adjacent vertices form a triangle.
    ///
    /// Vertices `0 1 2 3 4 5` create four triangles `0 1 2`, `2 1 3`, `2 3 4`, and `4 3 5`
    TriangleStrip = 4,
}

impl PrimitiveTopology {
    /// Returns true for strip topologies.
    pub fn is_strip(&self) -> bool {
        match *self {
            Self::PointList | Self::LineList | Self::TriangleList => false,
            Self::LineStrip | Self::TriangleStrip => true,
        }
    }
}

/// Vertex winding order which classifies the "front" face of a triangle.
///
/// Corresponds to [WebGPU `GPUFrontFace`](
/// https://gpuweb.github.io/gpuweb/#enumdef-gpufrontface).
#[repr(C)]
#[derive(Copy, Clone, Debug, Default, PartialEq, Eq, Hash)]
#[cfg_attr(feature = "serde", derive(Serialize, Deserialize))]
#[cfg_attr(feature = "serde", serde(rename_all = "kebab-case"))]
pub enum FrontFace {
    /// Triangles with vertices in counter clockwise order are considered the front face.
    ///
    /// This is the default with right handed coordinate spaces.
    #[default]
    Ccw = 0,
    /// Triangles with vertices in clockwise order are considered the front face.
    ///
    /// This is the default with left handed coordinate spaces.
    Cw = 1,
}

/// Face of a vertex.
///
/// Corresponds to [WebGPU `GPUCullMode`](
/// https://gpuweb.github.io/gpuweb/#enumdef-gpucullmode),
/// except that the `"none"` value is represented using `Option<Face>` instead.
#[repr(C)]
#[derive(Copy, Clone, Debug, PartialEq, Eq, Hash)]
#[cfg_attr(feature = "serde", derive(Serialize, Deserialize))]
#[cfg_attr(feature = "serde", serde(rename_all = "kebab-case"))]
pub enum Face {
    /// Front face
    Front = 0,
    /// Back face
    Back = 1,
}

/// Type of drawing mode for polygons
#[repr(C)]
#[derive(Copy, Clone, Debug, Default, PartialEq, Eq, Hash)]
#[cfg_attr(feature = "serde", derive(Serialize, Deserialize))]
#[cfg_attr(feature = "serde", serde(rename_all = "kebab-case"))]
pub enum PolygonMode {
    /// Polygons are filled
    #[default]
    Fill = 0,
    /// Polygons are drawn as line segments
    Line = 1,
    /// Polygons are drawn as points
    Point = 2,
}

/// Describes the state of primitive assembly and rasterization in a render pipeline.
///
/// Corresponds to [WebGPU `GPUPrimitiveState`](
/// https://gpuweb.github.io/gpuweb/#dictdef-gpuprimitivestate).
#[repr(C)]
#[derive(Clone, Copy, Debug, Default, PartialEq, Eq, Hash)]
#[cfg_attr(feature = "serde", derive(Serialize, Deserialize))]
#[cfg_attr(feature = "serde", serde(rename_all = "camelCase"))]
pub struct PrimitiveState {
    /// The primitive topology used to interpret vertices.
    pub topology: PrimitiveTopology,
    /// When drawing strip topologies with indices, this is the required format for the index buffer.
    /// This has no effect on non-indexed or non-strip draws.
    ///
    /// Specifying this value enables primitive restart, allowing individual strips to be separated
    /// with the index value `0xFFFF` when using `Uint16`, or `0xFFFFFFFF` when using `Uint32`.
    #[cfg_attr(feature = "serde", serde(default))]
    pub strip_index_format: Option<IndexFormat>,
    /// The face to consider the front for the purpose of culling and stencil operations.
    #[cfg_attr(feature = "serde", serde(default))]
    pub front_face: FrontFace,
    /// The face culling mode.
    #[cfg_attr(feature = "serde", serde(default))]
    pub cull_mode: Option<Face>,
    /// If set to true, the polygon depth is not clipped to 0-1 before rasterization.
    ///
    /// Enabling this requires `Features::DEPTH_CLIP_CONTROL` to be enabled.
    #[cfg_attr(feature = "serde", serde(default))]
    pub unclipped_depth: bool,
    /// Controls the way each polygon is rasterized. Can be either `Fill` (default), `Line` or `Point`
    ///
    /// Setting this to `Line` requires `Features::POLYGON_MODE_LINE` to be enabled.
    ///
    /// Setting this to `Point` requires `Features::POLYGON_MODE_POINT` to be enabled.
    #[cfg_attr(feature = "serde", serde(default))]
    pub polygon_mode: PolygonMode,
    /// If set to true, the primitives are rendered with conservative overestimation. I.e. any rastered pixel touched by it is filled.
    /// Only valid for PolygonMode::Fill!
    ///
    /// Enabling this requires `Features::CONSERVATIVE_RASTERIZATION` to be enabled.
    pub conservative: bool,
}

/// Describes the multi-sampling state of a render pipeline.
///
/// Corresponds to [WebGPU `GPUMultisampleState`](
/// https://gpuweb.github.io/gpuweb/#dictdef-gpumultisamplestate).
#[repr(C)]
#[derive(Clone, Copy, Debug, PartialEq, Eq, Hash)]
#[cfg_attr(feature = "serde", derive(Serialize, Deserialize))]
#[cfg_attr(feature = "serde", serde(rename_all = "camelCase"))]
pub struct MultisampleState {
    /// The number of samples calculated per pixel (for MSAA). For non-multisampled textures,
    /// this should be `1`
    pub count: u32,
    /// Bitmask that restricts the samples of a pixel modified by this pipeline. All samples
    /// can be enabled using the value `!0`
    pub mask: u64,
    /// When enabled, produces another sample mask per pixel based on the alpha output value, that
    /// is ANDed with the sample_mask and the primitive coverage to restrict the set of samples
    /// affected by a primitive.
    ///
    /// The implicit mask produced for alpha of zero is guaranteed to be zero, and for alpha of one
    /// is guaranteed to be all 1-s.
    pub alpha_to_coverage_enabled: bool,
}

impl Default for MultisampleState {
    fn default() -> Self {
        MultisampleState {
            count: 1,
            mask: !0,
            alpha_to_coverage_enabled: false,
        }
    }
}

bitflags::bitflags! {
    /// Feature flags for a texture format.
    #[repr(transparent)]
    #[derive(Debug, Copy, Clone, PartialEq, Eq, Hash)]
    pub struct TextureFormatFeatureFlags: u32 {
        /// If not present, the texture can't be sampled with a filtering sampler.
        /// This may overwrite TextureSampleType::Float.filterable
        const FILTERABLE = 1 << 0;
        /// Allows [`TextureDescriptor::sample_count`] to be `2`.
        const MULTISAMPLE_X2 = 1 << 1;
          /// Allows [`TextureDescriptor::sample_count`] to be `4`.
        const MULTISAMPLE_X4 = 1 << 2 ;
          /// Allows [`TextureDescriptor::sample_count`] to be `8`.
        const MULTISAMPLE_X8 = 1 << 3 ;
          /// Allows [`TextureDescriptor::sample_count`] to be `16`.
        const MULTISAMPLE_X16 = 1 << 4;
        /// Allows a texture of this format to back a view passed as `resolve_target`
        /// to a render pass for an automatic driver-implemented resolve.
        const MULTISAMPLE_RESOLVE = 1 << 5;
        /// When used as a STORAGE texture, then a texture with this format can be bound with
        /// [`StorageTextureAccess::ReadOnly`] or [`StorageTextureAccess::ReadWrite`].
        const STORAGE_READ_WRITE = 1 << 6;
        /// If not present, the texture can't be blended into the render target.
        const BLENDABLE = 1 << 7;
    }
}

impl TextureFormatFeatureFlags {
    /// Sample count supported by a given texture format.
    ///
    /// returns `true` if `count` is a supported sample count.
    pub fn sample_count_supported(&self, count: u32) -> bool {
        use TextureFormatFeatureFlags as tfsc;

        match count {
            1 => true,
            2 => self.contains(tfsc::MULTISAMPLE_X2),
            4 => self.contains(tfsc::MULTISAMPLE_X4),
            8 => self.contains(tfsc::MULTISAMPLE_X8),
            16 => self.contains(tfsc::MULTISAMPLE_X16),
            _ => false,
        }
    }

    /// A `Vec` of supported sample counts.
    pub fn supported_sample_counts(&self) -> Vec<u32> {
        let all_possible_sample_counts: [u32; 5] = [1, 2, 4, 8, 16];
        all_possible_sample_counts
            .into_iter()
            .filter(|&sc| self.sample_count_supported(sc))
            .collect()
    }
}

impl_bitflags!(TextureFormatFeatureFlags);

/// Features supported by a given texture format
///
/// Features are defined by WebGPU specification unless `Features::TEXTURE_ADAPTER_SPECIFIC_FORMAT_FEATURES` is enabled.
#[derive(Copy, Clone, Debug, Hash, Eq, PartialEq)]
#[cfg_attr(feature = "serde", derive(Serialize, Deserialize))]
pub struct TextureFormatFeatures {
    /// Valid bits for `TextureDescriptor::Usage` provided for format creation.
    pub allowed_usages: TextureUsages,
    /// Additional property flags for the format.
    pub flags: TextureFormatFeatureFlags,
}

/// ASTC block dimensions
#[repr(C)]
#[derive(Copy, Clone, Debug, Hash, Eq, PartialEq)]
#[cfg_attr(feature = "serde", derive(Serialize, Deserialize))]
pub enum AstcBlock {
    /// 4x4 block compressed texture. 16 bytes per block (8 bit/px).
    B4x4,
    /// 5x4 block compressed texture. 16 bytes per block (6.4 bit/px).
    B5x4,
    /// 5x5 block compressed texture. 16 bytes per block (5.12 bit/px).
    B5x5,
    /// 6x5 block compressed texture. 16 bytes per block (4.27 bit/px).
    B6x5,
    /// 6x6 block compressed texture. 16 bytes per block (3.56 bit/px).
    B6x6,
    /// 8x5 block compressed texture. 16 bytes per block (3.2 bit/px).
    B8x5,
    /// 8x6 block compressed texture. 16 bytes per block (2.67 bit/px).
    B8x6,
    /// 8x8 block compressed texture. 16 bytes per block (2 bit/px).
    B8x8,
    /// 10x5 block compressed texture. 16 bytes per block (2.56 bit/px).
    B10x5,
    /// 10x6 block compressed texture. 16 bytes per block (2.13 bit/px).
    B10x6,
    /// 10x8 block compressed texture. 16 bytes per block (1.6 bit/px).
    B10x8,
    /// 10x10 block compressed texture. 16 bytes per block (1.28 bit/px).
    B10x10,
    /// 12x10 block compressed texture. 16 bytes per block (1.07 bit/px).
    B12x10,
    /// 12x12 block compressed texture. 16 bytes per block (0.89 bit/px).
    B12x12,
}

/// ASTC RGBA channel
#[repr(C)]
#[derive(Copy, Clone, Debug, Hash, Eq, PartialEq)]
#[cfg_attr(feature = "serde", derive(Serialize, Deserialize))]
pub enum AstcChannel {
    /// 8 bit integer RGBA, [0, 255] converted to/from linear-color float [0, 1] in shader.
    ///
    /// [`Features::TEXTURE_COMPRESSION_ASTC`] must be enabled to use this channel.
    Unorm,
    /// 8 bit integer RGBA, Srgb-color [0, 255] converted to/from linear-color float [0, 1] in shader.
    ///
    /// [`Features::TEXTURE_COMPRESSION_ASTC`] must be enabled to use this channel.
    UnormSrgb,
    /// floating-point RGBA, linear-color float can be outside of the [0, 1] range.
    ///
    /// [`Features::TEXTURE_COMPRESSION_ASTC_HDR`] must be enabled to use this channel.
    Hdr,
}

/// Underlying texture data format.
///
/// If there is a conversion in the format (such as srgb -> linear), the conversion listed here is for
/// loading from texture in a shader. When writing to the texture, the opposite conversion takes place.
///
/// Corresponds to [WebGPU `GPUTextureFormat`](
/// https://gpuweb.github.io/gpuweb/#enumdef-gputextureformat).
#[repr(C)]
#[derive(Copy, Clone, Debug, Hash, Eq, PartialEq)]
pub enum TextureFormat {
    // Normal 8 bit formats
    /// Red channel only. 8 bit integer per channel. [0, 255] converted to/from float [0, 1] in shader.
    R8Unorm,
    /// Red channel only. 8 bit integer per channel. [-127, 127] converted to/from float [-1, 1] in shader.
    R8Snorm,
    /// Red channel only. 8 bit integer per channel. Unsigned in shader.
    R8Uint,
    /// Red channel only. 8 bit integer per channel. Signed in shader.
    R8Sint,

    // Normal 16 bit formats
    /// Red channel only. 16 bit integer per channel. Unsigned in shader.
    R16Uint,
    /// Red channel only. 16 bit integer per channel. Signed in shader.
    R16Sint,
    /// Red channel only. 16 bit integer per channel. [0, 65535] converted to/from float [0, 1] in shader.
    ///
    /// [`Features::TEXTURE_FORMAT_16BIT_NORM`] must be enabled to use this texture format.
    R16Unorm,
    /// Red channel only. 16 bit integer per channel. [0, 65535] converted to/from float [-1, 1] in shader.
    ///
    /// [`Features::TEXTURE_FORMAT_16BIT_NORM`] must be enabled to use this texture format.
    R16Snorm,
    /// Red channel only. 16 bit float per channel. Float in shader.
    R16Float,
    /// Red and green channels. 8 bit integer per channel. [0, 255] converted to/from float [0, 1] in shader.
    Rg8Unorm,
    /// Red and green channels. 8 bit integer per channel. [-127, 127] converted to/from float [-1, 1] in shader.
    Rg8Snorm,
    /// Red and green channels. 8 bit integer per channel. Unsigned in shader.
    Rg8Uint,
    /// Red and green channels. 8 bit integer per channel. Signed in shader.
    Rg8Sint,

    // Normal 32 bit formats
    /// Red channel only. 32 bit integer per channel. Unsigned in shader.
    R32Uint,
    /// Red channel only. 32 bit integer per channel. Signed in shader.
    R32Sint,
    /// Red channel only. 32 bit float per channel. Float in shader.
    R32Float,
    /// Red and green channels. 16 bit integer per channel. Unsigned in shader.
    Rg16Uint,
    /// Red and green channels. 16 bit integer per channel. Signed in shader.
    Rg16Sint,
    /// Red and green channels. 16 bit integer per channel. [0, 65535] converted to/from float [0, 1] in shader.
    ///
    /// [`Features::TEXTURE_FORMAT_16BIT_NORM`] must be enabled to use this texture format.
    Rg16Unorm,
    /// Red and green channels. 16 bit integer per channel. [0, 65535] converted to/from float [-1, 1] in shader.
    ///
    /// [`Features::TEXTURE_FORMAT_16BIT_NORM`] must be enabled to use this texture format.
    Rg16Snorm,
    /// Red and green channels. 16 bit float per channel. Float in shader.
    Rg16Float,
    /// Red, green, blue, and alpha channels. 8 bit integer per channel. [0, 255] converted to/from float [0, 1] in shader.
    Rgba8Unorm,
    /// Red, green, blue, and alpha channels. 8 bit integer per channel. Srgb-color [0, 255] converted to/from linear-color float [0, 1] in shader.
    Rgba8UnormSrgb,
    /// Red, green, blue, and alpha channels. 8 bit integer per channel. [-127, 127] converted to/from float [-1, 1] in shader.
    Rgba8Snorm,
    /// Red, green, blue, and alpha channels. 8 bit integer per channel. Unsigned in shader.
    Rgba8Uint,
    /// Red, green, blue, and alpha channels. 8 bit integer per channel. Signed in shader.
    Rgba8Sint,
    /// Blue, green, red, and alpha channels. 8 bit integer per channel. [0, 255] converted to/from float [0, 1] in shader.
    Bgra8Unorm,
    /// Blue, green, red, and alpha channels. 8 bit integer per channel. Srgb-color [0, 255] converted to/from linear-color float [0, 1] in shader.
    Bgra8UnormSrgb,

    // Packed 32 bit formats
    /// Packed unsigned float with 9 bits mantisa for each RGB component, then a common 5 bits exponent
    Rgb9e5Ufloat,
    /// Red, green, blue, and alpha channels. 10 bit integer for RGB channels, 2 bit integer for alpha channel. Unsigned in shader.
    Rgb10a2Uint,
    /// Red, green, blue, and alpha channels. 10 bit integer for RGB channels, 2 bit integer for alpha channel. [0, 1023] ([0, 3] for alpha) converted to/from float [0, 1] in shader.
    Rgb10a2Unorm,
    /// Red, green, and blue channels. 11 bit float with no sign bit for RG channels. 10 bit float with no sign bit for blue channel. Float in shader.
    Rg11b10Float,

    // Normal 64 bit formats
    /// Red and green channels. 32 bit integer per channel. Unsigned in shader.
    Rg32Uint,
    /// Red and green channels. 32 bit integer per channel. Signed in shader.
    Rg32Sint,
    /// Red and green channels. 32 bit float per channel. Float in shader.
    Rg32Float,
    /// Red, green, blue, and alpha channels. 16 bit integer per channel. Unsigned in shader.
    Rgba16Uint,
    /// Red, green, blue, and alpha channels. 16 bit integer per channel. Signed in shader.
    Rgba16Sint,
    /// Red, green, blue, and alpha channels. 16 bit integer per channel. [0, 65535] converted to/from float [0, 1] in shader.
    ///
    /// [`Features::TEXTURE_FORMAT_16BIT_NORM`] must be enabled to use this texture format.
    Rgba16Unorm,
    /// Red, green, blue, and alpha. 16 bit integer per channel. [0, 65535] converted to/from float [-1, 1] in shader.
    ///
    /// [`Features::TEXTURE_FORMAT_16BIT_NORM`] must be enabled to use this texture format.
    Rgba16Snorm,
    /// Red, green, blue, and alpha channels. 16 bit float per channel. Float in shader.
    Rgba16Float,

    // Normal 128 bit formats
    /// Red, green, blue, and alpha channels. 32 bit integer per channel. Unsigned in shader.
    Rgba32Uint,
    /// Red, green, blue, and alpha channels. 32 bit integer per channel. Signed in shader.
    Rgba32Sint,
    /// Red, green, blue, and alpha channels. 32 bit float per channel. Float in shader.
    Rgba32Float,

    // Depth and stencil formats
    /// Stencil format with 8 bit integer stencil.
    Stencil8,
    /// Special depth format with 16 bit integer depth.
    Depth16Unorm,
    /// Special depth format with at least 24 bit integer depth.
    Depth24Plus,
    /// Special depth/stencil format with at least 24 bit integer depth and 8 bits integer stencil.
    Depth24PlusStencil8,
    /// Special depth format with 32 bit floating point depth.
    Depth32Float,
    /// Special depth/stencil format with 32 bit floating point depth and 8 bits integer stencil.
    ///
    /// [`Features::DEPTH32FLOAT_STENCIL8`] must be enabled to use this texture format.
    Depth32FloatStencil8,

    /// YUV 4:2:0 chroma subsampled format.
    ///
    /// Contains two planes:
    /// - 0: Single 8 bit channel luminance.
    /// - 1: Dual 8 bit channel chrominance at half width and half height.
    ///
    /// Valid view formats for luminance are [`TextureFormat::R8Unorm`].
    ///
    /// Valid view formats for chrominance are [`TextureFormat::Rg8Unorm`].
    ///
    /// Width and height must be even.
    ///
    /// [`Features::TEXTURE_FORMAT_NV12`] must be enabled to use this texture format.
    NV12,

    // Compressed textures usable with `TEXTURE_COMPRESSION_BC` feature.
    /// 4x4 block compressed texture. 8 bytes per block (4 bit/px). 4 color + alpha pallet. 5 bit R + 6 bit G + 5 bit B + 1 bit alpha.
    /// [0, 63] ([0, 1] for alpha) converted to/from float [0, 1] in shader.
    ///
    /// Also known as DXT1.
    ///
    /// [`Features::TEXTURE_COMPRESSION_BC`] must be enabled to use this texture format.
    Bc1RgbaUnorm,
    /// 4x4 block compressed texture. 8 bytes per block (4 bit/px). 4 color + alpha pallet. 5 bit R + 6 bit G + 5 bit B + 1 bit alpha.
    /// Srgb-color [0, 63] ([0, 1] for alpha) converted to/from linear-color float [0, 1] in shader.
    ///
    /// Also known as DXT1.
    ///
    /// [`Features::TEXTURE_COMPRESSION_BC`] must be enabled to use this texture format.
    Bc1RgbaUnormSrgb,
    /// 4x4 block compressed texture. 16 bytes per block (8 bit/px). 4 color pallet. 5 bit R + 6 bit G + 5 bit B + 4 bit alpha.
    /// [0, 63] ([0, 15] for alpha) converted to/from float [0, 1] in shader.
    ///
    /// Also known as DXT3.
    ///
    /// [`Features::TEXTURE_COMPRESSION_BC`] must be enabled to use this texture format.
    Bc2RgbaUnorm,
    /// 4x4 block compressed texture. 16 bytes per block (8 bit/px). 4 color pallet. 5 bit R + 6 bit G + 5 bit B + 4 bit alpha.
    /// Srgb-color [0, 63] ([0, 255] for alpha) converted to/from linear-color float [0, 1] in shader.
    ///
    /// Also known as DXT3.
    ///
    /// [`Features::TEXTURE_COMPRESSION_BC`] must be enabled to use this texture format.
    Bc2RgbaUnormSrgb,
    /// 4x4 block compressed texture. 16 bytes per block (8 bit/px). 4 color pallet + 8 alpha pallet. 5 bit R + 6 bit G + 5 bit B + 8 bit alpha.
    /// [0, 63] ([0, 255] for alpha) converted to/from float [0, 1] in shader.
    ///
    /// Also known as DXT5.
    ///
    /// [`Features::TEXTURE_COMPRESSION_BC`] must be enabled to use this texture format.
    Bc3RgbaUnorm,
    /// 4x4 block compressed texture. 16 bytes per block (8 bit/px). 4 color pallet + 8 alpha pallet. 5 bit R + 6 bit G + 5 bit B + 8 bit alpha.
    /// Srgb-color [0, 63] ([0, 255] for alpha) converted to/from linear-color float [0, 1] in shader.
    ///
    /// Also known as DXT5.
    ///
    /// [`Features::TEXTURE_COMPRESSION_BC`] must be enabled to use this texture format.
    Bc3RgbaUnormSrgb,
    /// 4x4 block compressed texture. 8 bytes per block (4 bit/px). 8 color pallet. 8 bit R.
    /// [0, 255] converted to/from float [0, 1] in shader.
    ///
    /// Also known as RGTC1.
    ///
    /// [`Features::TEXTURE_COMPRESSION_BC`] must be enabled to use this texture format.
    Bc4RUnorm,
    /// 4x4 block compressed texture. 8 bytes per block (4 bit/px). 8 color pallet. 8 bit R.
    /// [-127, 127] converted to/from float [-1, 1] in shader.
    ///
    /// Also known as RGTC1.
    ///
    /// [`Features::TEXTURE_COMPRESSION_BC`] must be enabled to use this texture format.
    Bc4RSnorm,
    /// 4x4 block compressed texture. 16 bytes per block (8 bit/px). 8 color red pallet + 8 color green pallet. 8 bit RG.
    /// [0, 255] converted to/from float [0, 1] in shader.
    ///
    /// Also known as RGTC2.
    ///
    /// [`Features::TEXTURE_COMPRESSION_BC`] must be enabled to use this texture format.
    Bc5RgUnorm,
    /// 4x4 block compressed texture. 16 bytes per block (8 bit/px). 8 color red pallet + 8 color green pallet. 8 bit RG.
    /// [-127, 127] converted to/from float [-1, 1] in shader.
    ///
    /// Also known as RGTC2.
    ///
    /// [`Features::TEXTURE_COMPRESSION_BC`] must be enabled to use this texture format.
    Bc5RgSnorm,
    /// 4x4 block compressed texture. 16 bytes per block (8 bit/px). Variable sized pallet. 16 bit unsigned float RGB. Float in shader.
    ///
    /// Also known as BPTC (float).
    ///
    /// [`Features::TEXTURE_COMPRESSION_BC`] must be enabled to use this texture format.
    Bc6hRgbUfloat,
    /// 4x4 block compressed texture. 16 bytes per block (8 bit/px). Variable sized pallet. 16 bit signed float RGB. Float in shader.
    ///
    /// Also known as BPTC (float).
    ///
    /// [`Features::TEXTURE_COMPRESSION_BC`] must be enabled to use this texture format.
    Bc6hRgbFloat,
    /// 4x4 block compressed texture. 16 bytes per block (8 bit/px). Variable sized pallet. 8 bit integer RGBA.
    /// [0, 255] converted to/from float [0, 1] in shader.
    ///
    /// Also known as BPTC (unorm).
    ///
    /// [`Features::TEXTURE_COMPRESSION_BC`] must be enabled to use this texture format.
    Bc7RgbaUnorm,
    /// 4x4 block compressed texture. 16 bytes per block (8 bit/px). Variable sized pallet. 8 bit integer RGBA.
    /// Srgb-color [0, 255] converted to/from linear-color float [0, 1] in shader.
    ///
    /// Also known as BPTC (unorm).
    ///
    /// [`Features::TEXTURE_COMPRESSION_BC`] must be enabled to use this texture format.
    Bc7RgbaUnormSrgb,
    /// 4x4 block compressed texture. 8 bytes per block (4 bit/px). Complex pallet. 8 bit integer RGB.
    /// [0, 255] converted to/from float [0, 1] in shader.
    ///
    /// [`Features::TEXTURE_COMPRESSION_ETC2`] must be enabled to use this texture format.
    Etc2Rgb8Unorm,
    /// 4x4 block compressed texture. 8 bytes per block (4 bit/px). Complex pallet. 8 bit integer RGB.
    /// Srgb-color [0, 255] converted to/from linear-color float [0, 1] in shader.
    ///
    /// [`Features::TEXTURE_COMPRESSION_ETC2`] must be enabled to use this texture format.
    Etc2Rgb8UnormSrgb,
    /// 4x4 block compressed texture. 8 bytes per block (4 bit/px). Complex pallet. 8 bit integer RGB + 1 bit alpha.
    /// [0, 255] ([0, 1] for alpha) converted to/from float [0, 1] in shader.
    ///
    /// [`Features::TEXTURE_COMPRESSION_ETC2`] must be enabled to use this texture format.
    Etc2Rgb8A1Unorm,
    /// 4x4 block compressed texture. 8 bytes per block (4 bit/px). Complex pallet. 8 bit integer RGB + 1 bit alpha.
    /// Srgb-color [0, 255] ([0, 1] for alpha) converted to/from linear-color float [0, 1] in shader.
    ///
    /// [`Features::TEXTURE_COMPRESSION_ETC2`] must be enabled to use this texture format.
    Etc2Rgb8A1UnormSrgb,
    /// 4x4 block compressed texture. 16 bytes per block (8 bit/px). Complex pallet. 8 bit integer RGB + 8 bit alpha.
    /// [0, 255] converted to/from float [0, 1] in shader.
    ///
    /// [`Features::TEXTURE_COMPRESSION_ETC2`] must be enabled to use this texture format.
    Etc2Rgba8Unorm,
    /// 4x4 block compressed texture. 16 bytes per block (8 bit/px). Complex pallet. 8 bit integer RGB + 8 bit alpha.
    /// Srgb-color [0, 255] converted to/from linear-color float [0, 1] in shader.
    ///
    /// [`Features::TEXTURE_COMPRESSION_ETC2`] must be enabled to use this texture format.
    Etc2Rgba8UnormSrgb,
    /// 4x4 block compressed texture. 8 bytes per block (4 bit/px). Complex pallet. 11 bit integer R.
    /// [0, 255] converted to/from float [0, 1] in shader.
    ///
    /// [`Features::TEXTURE_COMPRESSION_ETC2`] must be enabled to use this texture format.
    EacR11Unorm,
    /// 4x4 block compressed texture. 8 bytes per block (4 bit/px). Complex pallet. 11 bit integer R.
    /// [-127, 127] converted to/from float [-1, 1] in shader.
    ///
    /// [`Features::TEXTURE_COMPRESSION_ETC2`] must be enabled to use this texture format.
    EacR11Snorm,
    /// 4x4 block compressed texture. 16 bytes per block (8 bit/px). Complex pallet. 11 bit integer R + 11 bit integer G.
    /// [0, 255] converted to/from float [0, 1] in shader.
    ///
    /// [`Features::TEXTURE_COMPRESSION_ETC2`] must be enabled to use this texture format.
    EacRg11Unorm,
    /// 4x4 block compressed texture. 16 bytes per block (8 bit/px). Complex pallet. 11 bit integer R + 11 bit integer G.
    /// [-127, 127] converted to/from float [-1, 1] in shader.
    ///
    /// [`Features::TEXTURE_COMPRESSION_ETC2`] must be enabled to use this texture format.
    EacRg11Snorm,
    /// block compressed texture. 16 bytes per block.
    ///
    /// Features [`TEXTURE_COMPRESSION_ASTC`] or [`TEXTURE_COMPRESSION_ASTC_HDR`]
    /// must be enabled to use this texture format.
    ///
    /// [`TEXTURE_COMPRESSION_ASTC`]: Features::TEXTURE_COMPRESSION_ASTC
    /// [`TEXTURE_COMPRESSION_ASTC_HDR`]: Features::TEXTURE_COMPRESSION_ASTC_HDR
    Astc {
        /// compressed block dimensions
        block: AstcBlock,
        /// ASTC RGBA channel
        channel: AstcChannel,
    },
}

#[cfg(any(feature = "serde", test))]
impl<'de> Deserialize<'de> for TextureFormat {
    fn deserialize<D>(deserializer: D) -> Result<Self, D::Error>
    where
        D: serde::Deserializer<'de>,
    {
        use serde::de::{self, Error, Unexpected};

        struct TextureFormatVisitor;

        impl<'de> de::Visitor<'de> for TextureFormatVisitor {
            type Value = TextureFormat;

            fn expecting(&self, formatter: &mut std::fmt::Formatter) -> std::fmt::Result {
                formatter.write_str("a valid texture format")
            }

            fn visit_str<E: Error>(self, s: &str) -> Result<Self::Value, E> {
                let format = match s {
                    "r8unorm" => TextureFormat::R8Unorm,
                    "r8snorm" => TextureFormat::R8Snorm,
                    "r8uint" => TextureFormat::R8Uint,
                    "r8sint" => TextureFormat::R8Sint,
                    "r16uint" => TextureFormat::R16Uint,
                    "r16sint" => TextureFormat::R16Sint,
                    "r16unorm" => TextureFormat::R16Unorm,
                    "r16snorm" => TextureFormat::R16Snorm,
                    "r16float" => TextureFormat::R16Float,
                    "rg8unorm" => TextureFormat::Rg8Unorm,
                    "rg8snorm" => TextureFormat::Rg8Snorm,
                    "rg8uint" => TextureFormat::Rg8Uint,
                    "rg8sint" => TextureFormat::Rg8Sint,
                    "r32uint" => TextureFormat::R32Uint,
                    "r32sint" => TextureFormat::R32Sint,
                    "r32float" => TextureFormat::R32Float,
                    "rg16uint" => TextureFormat::Rg16Uint,
                    "rg16sint" => TextureFormat::Rg16Sint,
                    "rg16unorm" => TextureFormat::Rg16Unorm,
                    "rg16snorm" => TextureFormat::Rg16Snorm,
                    "rg16float" => TextureFormat::Rg16Float,
                    "rgba8unorm" => TextureFormat::Rgba8Unorm,
                    "rgba8unorm-srgb" => TextureFormat::Rgba8UnormSrgb,
                    "rgba8snorm" => TextureFormat::Rgba8Snorm,
                    "rgba8uint" => TextureFormat::Rgba8Uint,
                    "rgba8sint" => TextureFormat::Rgba8Sint,
                    "bgra8unorm" => TextureFormat::Bgra8Unorm,
                    "bgra8unorm-srgb" => TextureFormat::Bgra8UnormSrgb,
                    "rgb10a2uint" => TextureFormat::Rgb10a2Uint,
                    "rgb10a2unorm" => TextureFormat::Rgb10a2Unorm,
                    "rg11b10ufloat" => TextureFormat::Rg11b10Float,
                    "rg32uint" => TextureFormat::Rg32Uint,
                    "rg32sint" => TextureFormat::Rg32Sint,
                    "rg32float" => TextureFormat::Rg32Float,
                    "rgba16uint" => TextureFormat::Rgba16Uint,
                    "rgba16sint" => TextureFormat::Rgba16Sint,
                    "rgba16unorm" => TextureFormat::Rgba16Unorm,
                    "rgba16snorm" => TextureFormat::Rgba16Snorm,
                    "rgba16float" => TextureFormat::Rgba16Float,
                    "rgba32uint" => TextureFormat::Rgba32Uint,
                    "rgba32sint" => TextureFormat::Rgba32Sint,
                    "rgba32float" => TextureFormat::Rgba32Float,
                    "stencil8" => TextureFormat::Stencil8,
                    "depth32float" => TextureFormat::Depth32Float,
                    "depth32float-stencil8" => TextureFormat::Depth32FloatStencil8,
                    "depth16unorm" => TextureFormat::Depth16Unorm,
                    "depth24plus" => TextureFormat::Depth24Plus,
                    "depth24plus-stencil8" => TextureFormat::Depth24PlusStencil8,
                    "nv12" => TextureFormat::NV12,
                    "rgb9e5ufloat" => TextureFormat::Rgb9e5Ufloat,
                    "bc1-rgba-unorm" => TextureFormat::Bc1RgbaUnorm,
                    "bc1-rgba-unorm-srgb" => TextureFormat::Bc1RgbaUnormSrgb,
                    "bc2-rgba-unorm" => TextureFormat::Bc2RgbaUnorm,
                    "bc2-rgba-unorm-srgb" => TextureFormat::Bc2RgbaUnormSrgb,
                    "bc3-rgba-unorm" => TextureFormat::Bc3RgbaUnorm,
                    "bc3-rgba-unorm-srgb" => TextureFormat::Bc3RgbaUnormSrgb,
                    "bc4-r-unorm" => TextureFormat::Bc4RUnorm,
                    "bc4-r-snorm" => TextureFormat::Bc4RSnorm,
                    "bc5-rg-unorm" => TextureFormat::Bc5RgUnorm,
                    "bc5-rg-snorm" => TextureFormat::Bc5RgSnorm,
                    "bc6h-rgb-ufloat" => TextureFormat::Bc6hRgbUfloat,
                    "bc6h-rgb-float" => TextureFormat::Bc6hRgbFloat,
                    "bc7-rgba-unorm" => TextureFormat::Bc7RgbaUnorm,
                    "bc7-rgba-unorm-srgb" => TextureFormat::Bc7RgbaUnormSrgb,
                    "etc2-rgb8unorm" => TextureFormat::Etc2Rgb8Unorm,
                    "etc2-rgb8unorm-srgb" => TextureFormat::Etc2Rgb8UnormSrgb,
                    "etc2-rgb8a1unorm" => TextureFormat::Etc2Rgb8A1Unorm,
                    "etc2-rgb8a1unorm-srgb" => TextureFormat::Etc2Rgb8A1UnormSrgb,
                    "etc2-rgba8unorm" => TextureFormat::Etc2Rgba8Unorm,
                    "etc2-rgba8unorm-srgb" => TextureFormat::Etc2Rgba8UnormSrgb,
                    "eac-r11unorm" => TextureFormat::EacR11Unorm,
                    "eac-r11snorm" => TextureFormat::EacR11Snorm,
                    "eac-rg11unorm" => TextureFormat::EacRg11Unorm,
                    "eac-rg11snorm" => TextureFormat::EacRg11Snorm,
                    other => {
                        if let Some(parts) = other.strip_prefix("astc-") {
                            let (block, channel) = parts
                                .split_once('-')
                                .ok_or_else(|| E::invalid_value(Unexpected::Str(s), &self))?;

                            let block = match block {
                                "4x4" => AstcBlock::B4x4,
                                "5x4" => AstcBlock::B5x4,
                                "5x5" => AstcBlock::B5x5,
                                "6x5" => AstcBlock::B6x5,
                                "6x6" => AstcBlock::B6x6,
                                "8x5" => AstcBlock::B8x5,
                                "8x6" => AstcBlock::B8x6,
                                "8x8" => AstcBlock::B8x8,
                                "10x5" => AstcBlock::B10x5,
                                "10x6" => AstcBlock::B10x6,
                                "10x8" => AstcBlock::B10x8,
                                "10x10" => AstcBlock::B10x10,
                                "12x10" => AstcBlock::B12x10,
                                "12x12" => AstcBlock::B12x12,
                                _ => return Err(E::invalid_value(Unexpected::Str(s), &self)),
                            };

                            let channel = match channel {
                                "unorm" => AstcChannel::Unorm,
                                "unorm-srgb" => AstcChannel::UnormSrgb,
                                "hdr" => AstcChannel::Hdr,
                                _ => return Err(E::invalid_value(Unexpected::Str(s), &self)),
                            };

                            TextureFormat::Astc { block, channel }
                        } else {
                            return Err(E::invalid_value(Unexpected::Str(s), &self));
                        }
                    }
                };

                Ok(format)
            }
        }

        deserializer.deserialize_str(TextureFormatVisitor)
    }
}

#[cfg(any(feature = "serde", test))]
impl Serialize for TextureFormat {
    fn serialize<S>(&self, serializer: S) -> Result<S::Ok, S::Error>
    where
        S: serde::Serializer,
    {
        let s: String;
        let name = match *self {
            TextureFormat::R8Unorm => "r8unorm",
            TextureFormat::R8Snorm => "r8snorm",
            TextureFormat::R8Uint => "r8uint",
            TextureFormat::R8Sint => "r8sint",
            TextureFormat::R16Uint => "r16uint",
            TextureFormat::R16Sint => "r16sint",
            TextureFormat::R16Unorm => "r16unorm",
            TextureFormat::R16Snorm => "r16snorm",
            TextureFormat::R16Float => "r16float",
            TextureFormat::Rg8Unorm => "rg8unorm",
            TextureFormat::Rg8Snorm => "rg8snorm",
            TextureFormat::Rg8Uint => "rg8uint",
            TextureFormat::Rg8Sint => "rg8sint",
            TextureFormat::R32Uint => "r32uint",
            TextureFormat::R32Sint => "r32sint",
            TextureFormat::R32Float => "r32float",
            TextureFormat::Rg16Uint => "rg16uint",
            TextureFormat::Rg16Sint => "rg16sint",
            TextureFormat::Rg16Unorm => "rg16unorm",
            TextureFormat::Rg16Snorm => "rg16snorm",
            TextureFormat::Rg16Float => "rg16float",
            TextureFormat::Rgba8Unorm => "rgba8unorm",
            TextureFormat::Rgba8UnormSrgb => "rgba8unorm-srgb",
            TextureFormat::Rgba8Snorm => "rgba8snorm",
            TextureFormat::Rgba8Uint => "rgba8uint",
            TextureFormat::Rgba8Sint => "rgba8sint",
            TextureFormat::Bgra8Unorm => "bgra8unorm",
            TextureFormat::Bgra8UnormSrgb => "bgra8unorm-srgb",
            TextureFormat::Rgb10a2Uint => "rgb10a2uint",
            TextureFormat::Rgb10a2Unorm => "rgb10a2unorm",
            TextureFormat::Rg11b10Float => "rg11b10ufloat",
            TextureFormat::Rg32Uint => "rg32uint",
            TextureFormat::Rg32Sint => "rg32sint",
            TextureFormat::Rg32Float => "rg32float",
            TextureFormat::Rgba16Uint => "rgba16uint",
            TextureFormat::Rgba16Sint => "rgba16sint",
            TextureFormat::Rgba16Unorm => "rgba16unorm",
            TextureFormat::Rgba16Snorm => "rgba16snorm",
            TextureFormat::Rgba16Float => "rgba16float",
            TextureFormat::Rgba32Uint => "rgba32uint",
            TextureFormat::Rgba32Sint => "rgba32sint",
            TextureFormat::Rgba32Float => "rgba32float",
            TextureFormat::Stencil8 => "stencil8",
            TextureFormat::Depth32Float => "depth32float",
            TextureFormat::Depth16Unorm => "depth16unorm",
            TextureFormat::Depth32FloatStencil8 => "depth32float-stencil8",
            TextureFormat::Depth24Plus => "depth24plus",
            TextureFormat::Depth24PlusStencil8 => "depth24plus-stencil8",
            TextureFormat::NV12 => "nv12",
            TextureFormat::Rgb9e5Ufloat => "rgb9e5ufloat",
            TextureFormat::Bc1RgbaUnorm => "bc1-rgba-unorm",
            TextureFormat::Bc1RgbaUnormSrgb => "bc1-rgba-unorm-srgb",
            TextureFormat::Bc2RgbaUnorm => "bc2-rgba-unorm",
            TextureFormat::Bc2RgbaUnormSrgb => "bc2-rgba-unorm-srgb",
            TextureFormat::Bc3RgbaUnorm => "bc3-rgba-unorm",
            TextureFormat::Bc3RgbaUnormSrgb => "bc3-rgba-unorm-srgb",
            TextureFormat::Bc4RUnorm => "bc4-r-unorm",
            TextureFormat::Bc4RSnorm => "bc4-r-snorm",
            TextureFormat::Bc5RgUnorm => "bc5-rg-unorm",
            TextureFormat::Bc5RgSnorm => "bc5-rg-snorm",
            TextureFormat::Bc6hRgbUfloat => "bc6h-rgb-ufloat",
            TextureFormat::Bc6hRgbFloat => "bc6h-rgb-float",
            TextureFormat::Bc7RgbaUnorm => "bc7-rgba-unorm",
            TextureFormat::Bc7RgbaUnormSrgb => "bc7-rgba-unorm-srgb",
            TextureFormat::Etc2Rgb8Unorm => "etc2-rgb8unorm",
            TextureFormat::Etc2Rgb8UnormSrgb => "etc2-rgb8unorm-srgb",
            TextureFormat::Etc2Rgb8A1Unorm => "etc2-rgb8a1unorm",
            TextureFormat::Etc2Rgb8A1UnormSrgb => "etc2-rgb8a1unorm-srgb",
            TextureFormat::Etc2Rgba8Unorm => "etc2-rgba8unorm",
            TextureFormat::Etc2Rgba8UnormSrgb => "etc2-rgba8unorm-srgb",
            TextureFormat::EacR11Unorm => "eac-r11unorm",
            TextureFormat::EacR11Snorm => "eac-r11snorm",
            TextureFormat::EacRg11Unorm => "eac-rg11unorm",
            TextureFormat::EacRg11Snorm => "eac-rg11snorm",
            TextureFormat::Astc { block, channel } => {
                let block = match block {
                    AstcBlock::B4x4 => "4x4",
                    AstcBlock::B5x4 => "5x4",
                    AstcBlock::B5x5 => "5x5",
                    AstcBlock::B6x5 => "6x5",
                    AstcBlock::B6x6 => "6x6",
                    AstcBlock::B8x5 => "8x5",
                    AstcBlock::B8x6 => "8x6",
                    AstcBlock::B8x8 => "8x8",
                    AstcBlock::B10x5 => "10x5",
                    AstcBlock::B10x6 => "10x6",
                    AstcBlock::B10x8 => "10x8",
                    AstcBlock::B10x10 => "10x10",
                    AstcBlock::B12x10 => "12x10",
                    AstcBlock::B12x12 => "12x12",
                };

                let channel = match channel {
                    AstcChannel::Unorm => "unorm",
                    AstcChannel::UnormSrgb => "unorm-srgb",
                    AstcChannel::Hdr => "hdr",
                };

                s = format!("astc-{block}-{channel}");
                &s
            }
        };
        serializer.serialize_str(name)
    }
}

impl TextureAspect {
    /// Returns the texture aspect for a given plane.
    pub fn from_plane(plane: u32) -> Option<Self> {
        Some(match plane {
            0 => Self::Plane0,
            1 => Self::Plane1,
            2 => Self::Plane2,
            _ => return None,
        })
    }
}

impl TextureFormat {
    /// Returns the aspect-specific format of the original format
    ///
    /// see <https://gpuweb.github.io/gpuweb/#abstract-opdef-resolving-gputextureaspect>
    pub fn aspect_specific_format(&self, aspect: TextureAspect) -> Option<Self> {
        match (*self, aspect) {
            (Self::Stencil8, TextureAspect::StencilOnly) => Some(*self),
            (
                Self::Depth16Unorm | Self::Depth24Plus | Self::Depth32Float,
                TextureAspect::DepthOnly,
            ) => Some(*self),
            (
                Self::Depth24PlusStencil8 | Self::Depth32FloatStencil8,
                TextureAspect::StencilOnly,
            ) => Some(Self::Stencil8),
            (Self::Depth24PlusStencil8, TextureAspect::DepthOnly) => Some(Self::Depth24Plus),
            (Self::Depth32FloatStencil8, TextureAspect::DepthOnly) => Some(Self::Depth32Float),
            (Self::NV12, TextureAspect::Plane0) => Some(Self::R8Unorm),
            (Self::NV12, TextureAspect::Plane1) => Some(Self::Rg8Unorm),
            // views to multi-planar formats must specify the plane
            (format, TextureAspect::All) if !format.is_multi_planar_format() => Some(format),
            _ => None,
        }
    }

    /// Returns `true` if `self` is a depth or stencil component of the given
    /// combined depth-stencil format
    pub fn is_depth_stencil_component(&self, combined_format: Self) -> bool {
        match (combined_format, *self) {
            (Self::Depth24PlusStencil8, Self::Depth24Plus | Self::Stencil8)
            | (Self::Depth32FloatStencil8, Self::Depth32Float | Self::Stencil8) => true,
            _ => false,
        }
    }

    /// Returns `true` if the format is a depth and/or stencil format
    ///
    /// see <https://gpuweb.github.io/gpuweb/#depth-formats>
    pub fn is_depth_stencil_format(&self) -> bool {
        match *self {
            Self::Stencil8
            | Self::Depth16Unorm
            | Self::Depth24Plus
            | Self::Depth24PlusStencil8
            | Self::Depth32Float
            | Self::Depth32FloatStencil8 => true,
            _ => false,
        }
    }

    /// Returns `true` if the format is a combined depth-stencil format
    ///
    /// see <https://gpuweb.github.io/gpuweb/#combined-depth-stencil-format>
    pub fn is_combined_depth_stencil_format(&self) -> bool {
        match *self {
            Self::Depth24PlusStencil8 | Self::Depth32FloatStencil8 => true,
            _ => false,
        }
    }

    /// Returns `true` if the format is a multi-planar format
    pub fn is_multi_planar_format(&self) -> bool {
        self.planes().is_some()
    }

    /// Returns the number of planes a multi-planar format has.
    pub fn planes(&self) -> Option<u32> {
        match *self {
            Self::NV12 => Some(2),
            _ => None,
        }
    }

    /// Returns `true` if the format has a color aspect
    pub fn has_color_aspect(&self) -> bool {
        !self.is_depth_stencil_format()
    }

    /// Returns `true` if the format has a depth aspect
    pub fn has_depth_aspect(&self) -> bool {
        match *self {
            Self::Depth16Unorm
            | Self::Depth24Plus
            | Self::Depth24PlusStencil8
            | Self::Depth32Float
            | Self::Depth32FloatStencil8 => true,
            _ => false,
        }
    }

    /// Returns `true` if the format has a stencil aspect
    pub fn has_stencil_aspect(&self) -> bool {
        match *self {
            Self::Stencil8 | Self::Depth24PlusStencil8 | Self::Depth32FloatStencil8 => true,
            _ => false,
        }
    }

    /// Returns the size multiple requirement for a texture using this format.
    pub fn size_multiple_requirement(&self) -> (u32, u32) {
        match *self {
            Self::NV12 => (2, 2),
            _ => self.block_dimensions(),
        }
    }

    /// Returns the dimension of a [block](https://gpuweb.github.io/gpuweb/#texel-block) of texels.
    ///
    /// Uncompressed formats have a block dimension of `(1, 1)`.
    pub fn block_dimensions(&self) -> (u32, u32) {
        match *self {
            Self::R8Unorm
            | Self::R8Snorm
            | Self::R8Uint
            | Self::R8Sint
            | Self::R16Uint
            | Self::R16Sint
            | Self::R16Unorm
            | Self::R16Snorm
            | Self::R16Float
            | Self::Rg8Unorm
            | Self::Rg8Snorm
            | Self::Rg8Uint
            | Self::Rg8Sint
            | Self::R32Uint
            | Self::R32Sint
            | Self::R32Float
            | Self::Rg16Uint
            | Self::Rg16Sint
            | Self::Rg16Unorm
            | Self::Rg16Snorm
            | Self::Rg16Float
            | Self::Rgba8Unorm
            | Self::Rgba8UnormSrgb
            | Self::Rgba8Snorm
            | Self::Rgba8Uint
            | Self::Rgba8Sint
            | Self::Bgra8Unorm
            | Self::Bgra8UnormSrgb
            | Self::Rgb9e5Ufloat
            | Self::Rgb10a2Uint
            | Self::Rgb10a2Unorm
            | Self::Rg11b10Float
            | Self::Rg32Uint
            | Self::Rg32Sint
            | Self::Rg32Float
            | Self::Rgba16Uint
            | Self::Rgba16Sint
            | Self::Rgba16Unorm
            | Self::Rgba16Snorm
            | Self::Rgba16Float
            | Self::Rgba32Uint
            | Self::Rgba32Sint
            | Self::Rgba32Float
            | Self::Stencil8
            | Self::Depth16Unorm
            | Self::Depth24Plus
            | Self::Depth24PlusStencil8
            | Self::Depth32Float
            | Self::Depth32FloatStencil8
            | Self::NV12 => (1, 1),

            Self::Bc1RgbaUnorm
            | Self::Bc1RgbaUnormSrgb
            | Self::Bc2RgbaUnorm
            | Self::Bc2RgbaUnormSrgb
            | Self::Bc3RgbaUnorm
            | Self::Bc3RgbaUnormSrgb
            | Self::Bc4RUnorm
            | Self::Bc4RSnorm
            | Self::Bc5RgUnorm
            | Self::Bc5RgSnorm
            | Self::Bc6hRgbUfloat
            | Self::Bc6hRgbFloat
            | Self::Bc7RgbaUnorm
            | Self::Bc7RgbaUnormSrgb => (4, 4),

            Self::Etc2Rgb8Unorm
            | Self::Etc2Rgb8UnormSrgb
            | Self::Etc2Rgb8A1Unorm
            | Self::Etc2Rgb8A1UnormSrgb
            | Self::Etc2Rgba8Unorm
            | Self::Etc2Rgba8UnormSrgb
            | Self::EacR11Unorm
            | Self::EacR11Snorm
            | Self::EacRg11Unorm
            | Self::EacRg11Snorm => (4, 4),

            Self::Astc { block, .. } => match block {
                AstcBlock::B4x4 => (4, 4),
                AstcBlock::B5x4 => (5, 4),
                AstcBlock::B5x5 => (5, 5),
                AstcBlock::B6x5 => (6, 5),
                AstcBlock::B6x6 => (6, 6),
                AstcBlock::B8x5 => (8, 5),
                AstcBlock::B8x6 => (8, 6),
                AstcBlock::B8x8 => (8, 8),
                AstcBlock::B10x5 => (10, 5),
                AstcBlock::B10x6 => (10, 6),
                AstcBlock::B10x8 => (10, 8),
                AstcBlock::B10x10 => (10, 10),
                AstcBlock::B12x10 => (12, 10),
                AstcBlock::B12x12 => (12, 12),
            },
        }
    }

    /// Returns `true` for compressed formats.
    pub fn is_compressed(&self) -> bool {
        self.block_dimensions() != (1, 1)
    }

    /// Returns the required features (if any) in order to use the texture.
    pub fn required_features(&self) -> Features {
        match *self {
            Self::R8Unorm
            | Self::R8Snorm
            | Self::R8Uint
            | Self::R8Sint
            | Self::R16Uint
            | Self::R16Sint
            | Self::R16Float
            | Self::Rg8Unorm
            | Self::Rg8Snorm
            | Self::Rg8Uint
            | Self::Rg8Sint
            | Self::R32Uint
            | Self::R32Sint
            | Self::R32Float
            | Self::Rg16Uint
            | Self::Rg16Sint
            | Self::Rg16Float
            | Self::Rgba8Unorm
            | Self::Rgba8UnormSrgb
            | Self::Rgba8Snorm
            | Self::Rgba8Uint
            | Self::Rgba8Sint
            | Self::Bgra8Unorm
            | Self::Bgra8UnormSrgb
            | Self::Rgb9e5Ufloat
            | Self::Rgb10a2Uint
            | Self::Rgb10a2Unorm
            | Self::Rg11b10Float
            | Self::Rg32Uint
            | Self::Rg32Sint
            | Self::Rg32Float
            | Self::Rgba16Uint
            | Self::Rgba16Sint
            | Self::Rgba16Float
            | Self::Rgba32Uint
            | Self::Rgba32Sint
            | Self::Rgba32Float
            | Self::Stencil8
            | Self::Depth16Unorm
            | Self::Depth24Plus
            | Self::Depth24PlusStencil8
            | Self::Depth32Float => Features::empty(),

            Self::Depth32FloatStencil8 => Features::DEPTH32FLOAT_STENCIL8,

            Self::NV12 => Features::TEXTURE_FORMAT_NV12,

            Self::R16Unorm
            | Self::R16Snorm
            | Self::Rg16Unorm
            | Self::Rg16Snorm
            | Self::Rgba16Unorm
            | Self::Rgba16Snorm => Features::TEXTURE_FORMAT_16BIT_NORM,

            Self::Bc1RgbaUnorm
            | Self::Bc1RgbaUnormSrgb
            | Self::Bc2RgbaUnorm
            | Self::Bc2RgbaUnormSrgb
            | Self::Bc3RgbaUnorm
            | Self::Bc3RgbaUnormSrgb
            | Self::Bc4RUnorm
            | Self::Bc4RSnorm
            | Self::Bc5RgUnorm
            | Self::Bc5RgSnorm
            | Self::Bc6hRgbUfloat
            | Self::Bc6hRgbFloat
            | Self::Bc7RgbaUnorm
            | Self::Bc7RgbaUnormSrgb => Features::TEXTURE_COMPRESSION_BC,

            Self::Etc2Rgb8Unorm
            | Self::Etc2Rgb8UnormSrgb
            | Self::Etc2Rgb8A1Unorm
            | Self::Etc2Rgb8A1UnormSrgb
            | Self::Etc2Rgba8Unorm
            | Self::Etc2Rgba8UnormSrgb
            | Self::EacR11Unorm
            | Self::EacR11Snorm
            | Self::EacRg11Unorm
            | Self::EacRg11Snorm => Features::TEXTURE_COMPRESSION_ETC2,

            Self::Astc { channel, .. } => match channel {
                AstcChannel::Hdr => Features::TEXTURE_COMPRESSION_ASTC_HDR,
                AstcChannel::Unorm | AstcChannel::UnormSrgb => Features::TEXTURE_COMPRESSION_ASTC,
            },
        }
    }

    /// Returns the format features guaranteed by the WebGPU spec.
    ///
    /// Additional features are available if `Features::TEXTURE_ADAPTER_SPECIFIC_FORMAT_FEATURES` is enabled.
    pub fn guaranteed_format_features(&self, device_features: Features) -> TextureFormatFeatures {
        // Multisampling
        let noaa = TextureFormatFeatureFlags::empty();
        let msaa = TextureFormatFeatureFlags::MULTISAMPLE_X4;
        let msaa_resolve = msaa | TextureFormatFeatureFlags::MULTISAMPLE_RESOLVE;

        // Flags
        let basic =
            TextureUsages::COPY_SRC | TextureUsages::COPY_DST | TextureUsages::TEXTURE_BINDING;
        let attachment = basic | TextureUsages::RENDER_ATTACHMENT;
        let storage = basic | TextureUsages::STORAGE_BINDING;
        let binding = TextureUsages::TEXTURE_BINDING;
        let all_flags = TextureUsages::all();
        let rg11b10f = if device_features.contains(Features::RG11B10UFLOAT_RENDERABLE) {
            attachment
        } else {
            basic
        };
        let bgra8unorm = if device_features.contains(Features::BGRA8UNORM_STORAGE) {
            attachment | TextureUsages::STORAGE_BINDING
        } else {
            attachment
        };

        #[rustfmt::skip] // lets make a nice table
        let (
            mut flags,
            allowed_usages,
        ) = match *self {
            Self::R8Unorm =>              (msaa_resolve, attachment),
            Self::R8Snorm =>              (        noaa,      basic),
            Self::R8Uint =>               (        msaa, attachment),
            Self::R8Sint =>               (        msaa, attachment),
            Self::R16Uint =>              (        msaa, attachment),
            Self::R16Sint =>              (        msaa, attachment),
            Self::R16Float =>             (msaa_resolve, attachment),
            Self::Rg8Unorm =>             (msaa_resolve, attachment),
            Self::Rg8Snorm =>             (        noaa,      basic),
            Self::Rg8Uint =>              (        msaa, attachment),
            Self::Rg8Sint =>              (        msaa, attachment),
            Self::R32Uint =>              (        noaa,  all_flags),
            Self::R32Sint =>              (        noaa,  all_flags),
            Self::R32Float =>             (        msaa,  all_flags),
            Self::Rg16Uint =>             (        msaa, attachment),
            Self::Rg16Sint =>             (        msaa, attachment),
            Self::Rg16Float =>            (msaa_resolve, attachment),
            Self::Rgba8Unorm =>           (msaa_resolve,  all_flags),
            Self::Rgba8UnormSrgb =>       (msaa_resolve, attachment),
            Self::Rgba8Snorm =>           (        noaa,    storage),
            Self::Rgba8Uint =>            (        msaa,  all_flags),
            Self::Rgba8Sint =>            (        msaa,  all_flags),
            Self::Bgra8Unorm =>           (msaa_resolve, bgra8unorm),
            Self::Bgra8UnormSrgb =>       (msaa_resolve, attachment),
            Self::Rgb10a2Uint =>          (        msaa, attachment),
            Self::Rgb10a2Unorm =>         (msaa_resolve, attachment),
            Self::Rg11b10Float =>         (        msaa,   rg11b10f),
            Self::Rg32Uint =>             (        noaa,  all_flags),
            Self::Rg32Sint =>             (        noaa,  all_flags),
            Self::Rg32Float =>            (        noaa,  all_flags),
            Self::Rgba16Uint =>           (        msaa,  all_flags),
            Self::Rgba16Sint =>           (        msaa,  all_flags),
            Self::Rgba16Float =>          (msaa_resolve,  all_flags),
            Self::Rgba32Uint =>           (        noaa,  all_flags),
            Self::Rgba32Sint =>           (        noaa,  all_flags),
            Self::Rgba32Float =>          (        noaa,  all_flags),

            Self::Stencil8 =>             (        msaa, attachment),
            Self::Depth16Unorm =>         (        msaa, attachment),
            Self::Depth24Plus =>          (        msaa, attachment),
            Self::Depth24PlusStencil8 =>  (        msaa, attachment),
            Self::Depth32Float =>         (        msaa, attachment),
            Self::Depth32FloatStencil8 => (        msaa, attachment),

            // We only support sampling nv12 textures until we implement transfer plane data.
            Self::NV12 =>                 (        noaa,    binding),

            Self::R16Unorm =>             (        msaa,    storage),
            Self::R16Snorm =>             (        msaa,    storage),
            Self::Rg16Unorm =>            (        msaa,    storage),
            Self::Rg16Snorm =>            (        msaa,    storage),
            Self::Rgba16Unorm =>          (        msaa,    storage),
            Self::Rgba16Snorm =>          (        msaa,    storage),

            Self::Rgb9e5Ufloat =>         (        noaa,      basic),

            Self::Bc1RgbaUnorm =>         (        noaa,      basic),
            Self::Bc1RgbaUnormSrgb =>     (        noaa,      basic),
            Self::Bc2RgbaUnorm =>         (        noaa,      basic),
            Self::Bc2RgbaUnormSrgb =>     (        noaa,      basic),
            Self::Bc3RgbaUnorm =>         (        noaa,      basic),
            Self::Bc3RgbaUnormSrgb =>     (        noaa,      basic),
            Self::Bc4RUnorm =>            (        noaa,      basic),
            Self::Bc4RSnorm =>            (        noaa,      basic),
            Self::Bc5RgUnorm =>           (        noaa,      basic),
            Self::Bc5RgSnorm =>           (        noaa,      basic),
            Self::Bc6hRgbUfloat =>        (        noaa,      basic),
            Self::Bc6hRgbFloat =>         (        noaa,      basic),
            Self::Bc7RgbaUnorm =>         (        noaa,      basic),
            Self::Bc7RgbaUnormSrgb =>     (        noaa,      basic),

            Self::Etc2Rgb8Unorm =>        (        noaa,      basic),
            Self::Etc2Rgb8UnormSrgb =>    (        noaa,      basic),
            Self::Etc2Rgb8A1Unorm =>      (        noaa,      basic),
            Self::Etc2Rgb8A1UnormSrgb =>  (        noaa,      basic),
            Self::Etc2Rgba8Unorm =>       (        noaa,      basic),
            Self::Etc2Rgba8UnormSrgb =>   (        noaa,      basic),
            Self::EacR11Unorm =>          (        noaa,      basic),
            Self::EacR11Snorm =>          (        noaa,      basic),
            Self::EacRg11Unorm =>         (        noaa,      basic),
            Self::EacRg11Snorm =>         (        noaa,      basic),

            Self::Astc { .. } =>          (        noaa,      basic),
        };

        // Get whether the format is filterable, taking features into account
        let sample_type1 = self.sample_type(None, Some(device_features));
        let is_filterable = sample_type1 == Some(TextureSampleType::Float { filterable: true });

        // Features that enable filtering don't affect blendability
        let sample_type2 = self.sample_type(None, None);
        let is_blendable = sample_type2 == Some(TextureSampleType::Float { filterable: true });

        flags.set(TextureFormatFeatureFlags::FILTERABLE, is_filterable);
        flags.set(TextureFormatFeatureFlags::BLENDABLE, is_blendable);

        TextureFormatFeatures {
            allowed_usages,
            flags,
        }
    }

    /// Returns the sample type compatible with this format and aspect.
    ///
    /// Returns `None` only if this is a combined depth-stencil format or a multi-planar format
    /// and `TextureAspect::All` or no `aspect` was provided.
    pub fn sample_type(
        &self,
        aspect: Option<TextureAspect>,
        device_features: Option<Features>,
    ) -> Option<TextureSampleType> {
        let float = TextureSampleType::Float { filterable: true };
        let unfilterable_float = TextureSampleType::Float { filterable: false };
        let float32_sample_type = TextureSampleType::Float {
            filterable: device_features
                .unwrap_or(Features::empty())
                .contains(Features::FLOAT32_FILTERABLE),
        };
        let depth = TextureSampleType::Depth;
        let uint = TextureSampleType::Uint;
        let sint = TextureSampleType::Sint;

        match *self {
            Self::R8Unorm
            | Self::R8Snorm
            | Self::Rg8Unorm
            | Self::Rg8Snorm
            | Self::Rgba8Unorm
            | Self::Rgba8UnormSrgb
            | Self::Rgba8Snorm
            | Self::Bgra8Unorm
            | Self::Bgra8UnormSrgb
            | Self::R16Float
            | Self::Rg16Float
            | Self::Rgba16Float
            | Self::Rgb10a2Unorm
            | Self::Rg11b10Float => Some(float),

            Self::R32Float | Self::Rg32Float | Self::Rgba32Float => Some(float32_sample_type),

            Self::R8Uint
            | Self::Rg8Uint
            | Self::Rgba8Uint
            | Self::R16Uint
            | Self::Rg16Uint
            | Self::Rgba16Uint
            | Self::R32Uint
            | Self::Rg32Uint
            | Self::Rgba32Uint
            | Self::Rgb10a2Uint => Some(uint),

            Self::R8Sint
            | Self::Rg8Sint
            | Self::Rgba8Sint
            | Self::R16Sint
            | Self::Rg16Sint
            | Self::Rgba16Sint
            | Self::R32Sint
            | Self::Rg32Sint
            | Self::Rgba32Sint => Some(sint),

            Self::Stencil8 => Some(uint),
            Self::Depth16Unorm | Self::Depth24Plus | Self::Depth32Float => Some(depth),
            Self::Depth24PlusStencil8 | Self::Depth32FloatStencil8 => match aspect {
                Some(TextureAspect::DepthOnly) => Some(depth),
                Some(TextureAspect::StencilOnly) => Some(uint),
                _ => None,
            },

            Self::NV12 => match aspect {
                Some(TextureAspect::Plane0) | Some(TextureAspect::Plane1) => {
                    Some(unfilterable_float)
                }
                _ => None,
            },

            Self::R16Unorm
            | Self::R16Snorm
            | Self::Rg16Unorm
            | Self::Rg16Snorm
            | Self::Rgba16Unorm
            | Self::Rgba16Snorm => Some(float),

            Self::Rgb9e5Ufloat => Some(float),

            Self::Bc1RgbaUnorm
            | Self::Bc1RgbaUnormSrgb
            | Self::Bc2RgbaUnorm
            | Self::Bc2RgbaUnormSrgb
            | Self::Bc3RgbaUnorm
            | Self::Bc3RgbaUnormSrgb
            | Self::Bc4RUnorm
            | Self::Bc4RSnorm
            | Self::Bc5RgUnorm
            | Self::Bc5RgSnorm
            | Self::Bc6hRgbUfloat
            | Self::Bc6hRgbFloat
            | Self::Bc7RgbaUnorm
            | Self::Bc7RgbaUnormSrgb => Some(float),

            Self::Etc2Rgb8Unorm
            | Self::Etc2Rgb8UnormSrgb
            | Self::Etc2Rgb8A1Unorm
            | Self::Etc2Rgb8A1UnormSrgb
            | Self::Etc2Rgba8Unorm
            | Self::Etc2Rgba8UnormSrgb
            | Self::EacR11Unorm
            | Self::EacR11Snorm
            | Self::EacRg11Unorm
            | Self::EacRg11Snorm => Some(float),

            Self::Astc { .. } => Some(float),
        }
    }

    /// The number of bytes one [texel block](https://gpuweb.github.io/gpuweb/#texel-block) occupies during an image copy, if applicable.
    ///
    /// Known as the [texel block copy footprint](https://gpuweb.github.io/gpuweb/#texel-block-copy-footprint).
    ///
    /// Note that for uncompressed formats this is the same as the size of a single texel,
    /// since uncompressed formats have a block size of 1x1.
    ///
    /// Returns `None` if any of the following are true:
    ///  - the format is a combined depth-stencil and no `aspect` was provided
    ///  - the format is a multi-planar format and no `aspect` was provided
    ///  - the format is `Depth24Plus`
    ///  - the format is `Depth24PlusStencil8` and `aspect` is depth.
    #[deprecated(since = "0.19.0", note = "Use `block_copy_size` instead.")]
    pub fn block_size(&self, aspect: Option<TextureAspect>) -> Option<u32> {
        self.block_copy_size(aspect)
    }

    /// The number of bytes one [texel block](https://gpuweb.github.io/gpuweb/#texel-block) occupies during an image copy, if applicable.
    ///
    /// Known as the [texel block copy footprint](https://gpuweb.github.io/gpuweb/#texel-block-copy-footprint).
    ///
    /// Note that for uncompressed formats this is the same as the size of a single texel,
    /// since uncompressed formats have a block size of 1x1.
    ///
    /// Returns `None` if any of the following are true:
    ///  - the format is a combined depth-stencil and no `aspect` was provided
    ///  - the format is a multi-planar format and no `aspect` was provided
    ///  - the format is `Depth24Plus`
    ///  - the format is `Depth24PlusStencil8` and `aspect` is depth.
    pub fn block_copy_size(&self, aspect: Option<TextureAspect>) -> Option<u32> {
        match *self {
            Self::R8Unorm | Self::R8Snorm | Self::R8Uint | Self::R8Sint => Some(1),

            Self::Rg8Unorm | Self::Rg8Snorm | Self::Rg8Uint | Self::Rg8Sint => Some(2),
            Self::R16Unorm | Self::R16Snorm | Self::R16Uint | Self::R16Sint | Self::R16Float => {
                Some(2)
            }

            Self::Rgba8Unorm
            | Self::Rgba8UnormSrgb
            | Self::Rgba8Snorm
            | Self::Rgba8Uint
            | Self::Rgba8Sint
            | Self::Bgra8Unorm
            | Self::Bgra8UnormSrgb => Some(4),
            Self::Rg16Unorm
            | Self::Rg16Snorm
            | Self::Rg16Uint
            | Self::Rg16Sint
            | Self::Rg16Float => Some(4),
            Self::R32Uint | Self::R32Sint | Self::R32Float => Some(4),
            Self::Rgb9e5Ufloat | Self::Rgb10a2Uint | Self::Rgb10a2Unorm | Self::Rg11b10Float => {
                Some(4)
            }

            Self::Rgba16Unorm
            | Self::Rgba16Snorm
            | Self::Rgba16Uint
            | Self::Rgba16Sint
            | Self::Rgba16Float => Some(8),
            Self::Rg32Uint | Self::Rg32Sint | Self::Rg32Float => Some(8),

            Self::Rgba32Uint | Self::Rgba32Sint | Self::Rgba32Float => Some(16),

            Self::Stencil8 => Some(1),
            Self::Depth16Unorm => Some(2),
            Self::Depth32Float => Some(4),
            Self::Depth24Plus => None,
            Self::Depth24PlusStencil8 => match aspect {
                Some(TextureAspect::DepthOnly) => None,
                Some(TextureAspect::StencilOnly) => Some(1),
                _ => None,
            },
            Self::Depth32FloatStencil8 => match aspect {
                Some(TextureAspect::DepthOnly) => Some(4),
                Some(TextureAspect::StencilOnly) => Some(1),
                _ => None,
            },

            Self::NV12 => match aspect {
                Some(TextureAspect::Plane0) => Some(1),
                Some(TextureAspect::Plane1) => Some(2),
                _ => None,
            },

            Self::Bc1RgbaUnorm | Self::Bc1RgbaUnormSrgb | Self::Bc4RUnorm | Self::Bc4RSnorm => {
                Some(8)
            }
            Self::Bc2RgbaUnorm
            | Self::Bc2RgbaUnormSrgb
            | Self::Bc3RgbaUnorm
            | Self::Bc3RgbaUnormSrgb
            | Self::Bc5RgUnorm
            | Self::Bc5RgSnorm
            | Self::Bc6hRgbUfloat
            | Self::Bc6hRgbFloat
            | Self::Bc7RgbaUnorm
            | Self::Bc7RgbaUnormSrgb => Some(16),

            Self::Etc2Rgb8Unorm
            | Self::Etc2Rgb8UnormSrgb
            | Self::Etc2Rgb8A1Unorm
            | Self::Etc2Rgb8A1UnormSrgb
            | Self::EacR11Unorm
            | Self::EacR11Snorm => Some(8),
            Self::Etc2Rgba8Unorm
            | Self::Etc2Rgba8UnormSrgb
            | Self::EacRg11Unorm
            | Self::EacRg11Snorm => Some(16),

            Self::Astc { .. } => Some(16),
        }
    }

    /// The number of bytes occupied per pixel in a color attachment
    /// <https://gpuweb.github.io/gpuweb/#render-target-pixel-byte-cost>
    pub fn target_pixel_byte_cost(&self) -> Option<u32> {
        match *self {
            Self::R8Unorm | Self::R8Uint | Self::R8Sint => Some(1),
            Self::Rg8Unorm
            | Self::Rg8Uint
            | Self::Rg8Sint
            | Self::R16Uint
            | Self::R16Sint
            | Self::R16Float => Some(2),
            Self::Rgba8Uint
            | Self::Rgba8Sint
            | Self::Rg16Uint
            | Self::Rg16Sint
            | Self::Rg16Float
            | Self::R32Uint
            | Self::R32Sint
            | Self::R32Float => Some(4),
            Self::Rgba8Unorm
            | Self::Rgba8UnormSrgb
            | Self::Bgra8Unorm
            | Self::Bgra8UnormSrgb
            | Self::Rgba16Uint
            | Self::Rgba16Sint
            | Self::Rgba16Float
            | Self::Rg32Uint
            | Self::Rg32Sint
            | Self::Rg32Float
            | Self::Rgb10a2Uint
            | Self::Rgb10a2Unorm
            | Self::Rg11b10Float => Some(8),
            Self::Rgba32Uint | Self::Rgba32Sint | Self::Rgba32Float => Some(16),
            Self::Rgba8Snorm | Self::Rg8Snorm | Self::R8Snorm => None,
            _ => None,
        }
    }

    /// See <https://gpuweb.github.io/gpuweb/#render-target-component-alignment>
    pub fn target_component_alignment(&self) -> Option<u32> {
        match self {
            Self::R8Unorm
            | Self::R8Snorm
            | Self::R8Uint
            | Self::R8Sint
            | Self::Rg8Unorm
            | Self::Rg8Snorm
            | Self::Rg8Uint
            | Self::Rg8Sint
            | Self::Rgba8Unorm
            | Self::Rgba8UnormSrgb
            | Self::Rgba8Snorm
            | Self::Rgba8Uint
            | Self::Rgba8Sint
            | Self::Bgra8Unorm
            | Self::Bgra8UnormSrgb => Some(1),
            Self::R16Uint
            | Self::R16Sint
            | Self::R16Float
            | Self::Rg16Uint
            | Self::Rg16Sint
            | Self::Rg16Float
            | Self::Rgba16Uint
            | Self::Rgba16Sint
            | Self::Rgba16Float => Some(2),
            Self::R32Uint
            | Self::R32Sint
            | Self::R32Float
            | Self::Rg32Uint
            | Self::Rg32Sint
            | Self::Rg32Float
            | Self::Rgba32Uint
            | Self::Rgba32Sint
            | Self::Rgba32Float
            | Self::Rgb10a2Uint
            | Self::Rgb10a2Unorm
            | Self::Rg11b10Float => Some(4),
            _ => None,
        }
    }

    /// Returns the number of components this format has.
    pub fn components(&self) -> u8 {
        self.components_with_aspect(TextureAspect::All)
    }

    /// Returns the number of components this format has taking into account the `aspect`.
    ///
    /// The `aspect` is only relevant for combined depth-stencil formats and multi-planar formats.
    pub fn components_with_aspect(&self, aspect: TextureAspect) -> u8 {
        match *self {
            Self::R8Unorm
            | Self::R8Snorm
            | Self::R8Uint
            | Self::R8Sint
            | Self::R16Unorm
            | Self::R16Snorm
            | Self::R16Uint
            | Self::R16Sint
            | Self::R16Float
            | Self::R32Uint
            | Self::R32Sint
            | Self::R32Float => 1,

            Self::Rg8Unorm
            | Self::Rg8Snorm
            | Self::Rg8Uint
            | Self::Rg8Sint
            | Self::Rg16Unorm
            | Self::Rg16Snorm
            | Self::Rg16Uint
            | Self::Rg16Sint
            | Self::Rg16Float
            | Self::Rg32Uint
            | Self::Rg32Sint
            | Self::Rg32Float => 2,

            Self::Rgba8Unorm
            | Self::Rgba8UnormSrgb
            | Self::Rgba8Snorm
            | Self::Rgba8Uint
            | Self::Rgba8Sint
            | Self::Bgra8Unorm
            | Self::Bgra8UnormSrgb
            | Self::Rgba16Unorm
            | Self::Rgba16Snorm
            | Self::Rgba16Uint
            | Self::Rgba16Sint
            | Self::Rgba16Float
            | Self::Rgba32Uint
            | Self::Rgba32Sint
            | Self::Rgba32Float => 4,

            Self::Rgb9e5Ufloat | Self::Rg11b10Float => 3,
            Self::Rgb10a2Uint | Self::Rgb10a2Unorm => 4,

            Self::Stencil8 | Self::Depth16Unorm | Self::Depth24Plus | Self::Depth32Float => 1,

            Self::Depth24PlusStencil8 | Self::Depth32FloatStencil8 => match aspect {
                TextureAspect::DepthOnly | TextureAspect::StencilOnly => 1,
                _ => 2,
            },

            Self::NV12 => match aspect {
                TextureAspect::Plane0 => 1,
                TextureAspect::Plane1 => 2,
                _ => 3,
            },

            Self::Bc4RUnorm | Self::Bc4RSnorm => 1,
            Self::Bc5RgUnorm | Self::Bc5RgSnorm => 2,
            Self::Bc6hRgbUfloat | Self::Bc6hRgbFloat => 3,
            Self::Bc1RgbaUnorm
            | Self::Bc1RgbaUnormSrgb
            | Self::Bc2RgbaUnorm
            | Self::Bc2RgbaUnormSrgb
            | Self::Bc3RgbaUnorm
            | Self::Bc3RgbaUnormSrgb
            | Self::Bc7RgbaUnorm
            | Self::Bc7RgbaUnormSrgb => 4,

            Self::EacR11Unorm | Self::EacR11Snorm => 1,
            Self::EacRg11Unorm | Self::EacRg11Snorm => 2,
            Self::Etc2Rgb8Unorm | Self::Etc2Rgb8UnormSrgb => 3,
            Self::Etc2Rgb8A1Unorm
            | Self::Etc2Rgb8A1UnormSrgb
            | Self::Etc2Rgba8Unorm
            | Self::Etc2Rgba8UnormSrgb => 4,

            Self::Astc { .. } => 4,
        }
    }

    /// Strips the `Srgb` suffix from the given texture format.
    pub fn remove_srgb_suffix(&self) -> TextureFormat {
        match *self {
            Self::Rgba8UnormSrgb => Self::Rgba8Unorm,
            Self::Bgra8UnormSrgb => Self::Bgra8Unorm,
            Self::Bc1RgbaUnormSrgb => Self::Bc1RgbaUnorm,
            Self::Bc2RgbaUnormSrgb => Self::Bc2RgbaUnorm,
            Self::Bc3RgbaUnormSrgb => Self::Bc3RgbaUnorm,
            Self::Bc7RgbaUnormSrgb => Self::Bc7RgbaUnorm,
            Self::Etc2Rgb8UnormSrgb => Self::Etc2Rgb8Unorm,
            Self::Etc2Rgb8A1UnormSrgb => Self::Etc2Rgb8A1Unorm,
            Self::Etc2Rgba8UnormSrgb => Self::Etc2Rgba8Unorm,
            Self::Astc {
                block,
                channel: AstcChannel::UnormSrgb,
            } => Self::Astc {
                block,
                channel: AstcChannel::Unorm,
            },
            _ => *self,
        }
    }

    /// Adds an `Srgb` suffix to the given texture format, if the format supports it.
    pub fn add_srgb_suffix(&self) -> TextureFormat {
        match *self {
            Self::Rgba8Unorm => Self::Rgba8UnormSrgb,
            Self::Bgra8Unorm => Self::Bgra8UnormSrgb,
            Self::Bc1RgbaUnorm => Self::Bc1RgbaUnormSrgb,
            Self::Bc2RgbaUnorm => Self::Bc2RgbaUnormSrgb,
            Self::Bc3RgbaUnorm => Self::Bc3RgbaUnormSrgb,
            Self::Bc7RgbaUnorm => Self::Bc7RgbaUnormSrgb,
            Self::Etc2Rgb8Unorm => Self::Etc2Rgb8UnormSrgb,
            Self::Etc2Rgb8A1Unorm => Self::Etc2Rgb8A1UnormSrgb,
            Self::Etc2Rgba8Unorm => Self::Etc2Rgba8UnormSrgb,
            Self::Astc {
                block,
                channel: AstcChannel::Unorm,
            } => Self::Astc {
                block,
                channel: AstcChannel::UnormSrgb,
            },
            _ => *self,
        }
    }

    /// Returns `true` for srgb formats.
    pub fn is_srgb(&self) -> bool {
        *self != self.remove_srgb_suffix()
    }
}

#[test]
fn texture_format_serialize() {
    assert_eq!(
        serde_json::to_string(&TextureFormat::R8Unorm).unwrap(),
        "\"r8unorm\"".to_string()
    );
    assert_eq!(
        serde_json::to_string(&TextureFormat::R8Snorm).unwrap(),
        "\"r8snorm\"".to_string()
    );
    assert_eq!(
        serde_json::to_string(&TextureFormat::R8Uint).unwrap(),
        "\"r8uint\"".to_string()
    );
    assert_eq!(
        serde_json::to_string(&TextureFormat::R8Sint).unwrap(),
        "\"r8sint\"".to_string()
    );
    assert_eq!(
        serde_json::to_string(&TextureFormat::R16Uint).unwrap(),
        "\"r16uint\"".to_string()
    );
    assert_eq!(
        serde_json::to_string(&TextureFormat::R16Sint).unwrap(),
        "\"r16sint\"".to_string()
    );
    assert_eq!(
        serde_json::to_string(&TextureFormat::R16Unorm).unwrap(),
        "\"r16unorm\"".to_string()
    );
    assert_eq!(
        serde_json::to_string(&TextureFormat::R16Snorm).unwrap(),
        "\"r16snorm\"".to_string()
    );
    assert_eq!(
        serde_json::to_string(&TextureFormat::R16Float).unwrap(),
        "\"r16float\"".to_string()
    );
    assert_eq!(
        serde_json::to_string(&TextureFormat::Rg8Unorm).unwrap(),
        "\"rg8unorm\"".to_string()
    );
    assert_eq!(
        serde_json::to_string(&TextureFormat::Rg8Snorm).unwrap(),
        "\"rg8snorm\"".to_string()
    );
    assert_eq!(
        serde_json::to_string(&TextureFormat::Rg8Uint).unwrap(),
        "\"rg8uint\"".to_string()
    );
    assert_eq!(
        serde_json::to_string(&TextureFormat::Rg8Sint).unwrap(),
        "\"rg8sint\"".to_string()
    );
    assert_eq!(
        serde_json::to_string(&TextureFormat::R32Uint).unwrap(),
        "\"r32uint\"".to_string()
    );
    assert_eq!(
        serde_json::to_string(&TextureFormat::R32Sint).unwrap(),
        "\"r32sint\"".to_string()
    );
    assert_eq!(
        serde_json::to_string(&TextureFormat::R32Float).unwrap(),
        "\"r32float\"".to_string()
    );
    assert_eq!(
        serde_json::to_string(&TextureFormat::Rg16Uint).unwrap(),
        "\"rg16uint\"".to_string()
    );
    assert_eq!(
        serde_json::to_string(&TextureFormat::Rg16Sint).unwrap(),
        "\"rg16sint\"".to_string()
    );
    assert_eq!(
        serde_json::to_string(&TextureFormat::Rg16Unorm).unwrap(),
        "\"rg16unorm\"".to_string()
    );
    assert_eq!(
        serde_json::to_string(&TextureFormat::Rg16Snorm).unwrap(),
        "\"rg16snorm\"".to_string()
    );
    assert_eq!(
        serde_json::to_string(&TextureFormat::Rg16Float).unwrap(),
        "\"rg16float\"".to_string()
    );
    assert_eq!(
        serde_json::to_string(&TextureFormat::Rgba8Unorm).unwrap(),
        "\"rgba8unorm\"".to_string()
    );
    assert_eq!(
        serde_json::to_string(&TextureFormat::Rgba8UnormSrgb).unwrap(),
        "\"rgba8unorm-srgb\"".to_string()
    );
    assert_eq!(
        serde_json::to_string(&TextureFormat::Rgba8Snorm).unwrap(),
        "\"rgba8snorm\"".to_string()
    );
    assert_eq!(
        serde_json::to_string(&TextureFormat::Rgba8Uint).unwrap(),
        "\"rgba8uint\"".to_string()
    );
    assert_eq!(
        serde_json::to_string(&TextureFormat::Rgba8Sint).unwrap(),
        "\"rgba8sint\"".to_string()
    );
    assert_eq!(
        serde_json::to_string(&TextureFormat::Bgra8Unorm).unwrap(),
        "\"bgra8unorm\"".to_string()
    );
    assert_eq!(
        serde_json::to_string(&TextureFormat::Bgra8UnormSrgb).unwrap(),
        "\"bgra8unorm-srgb\"".to_string()
    );
    assert_eq!(
        serde_json::to_string(&TextureFormat::Rgb10a2Uint).unwrap(),
        "\"rgb10a2uint\"".to_string()
    );
    assert_eq!(
        serde_json::to_string(&TextureFormat::Rgb10a2Unorm).unwrap(),
        "\"rgb10a2unorm\"".to_string()
    );
    assert_eq!(
        serde_json::to_string(&TextureFormat::Rg11b10Float).unwrap(),
        "\"rg11b10ufloat\"".to_string()
    );
    assert_eq!(
        serde_json::to_string(&TextureFormat::Rg32Uint).unwrap(),
        "\"rg32uint\"".to_string()
    );
    assert_eq!(
        serde_json::to_string(&TextureFormat::Rg32Sint).unwrap(),
        "\"rg32sint\"".to_string()
    );
    assert_eq!(
        serde_json::to_string(&TextureFormat::Rg32Float).unwrap(),
        "\"rg32float\"".to_string()
    );
    assert_eq!(
        serde_json::to_string(&TextureFormat::Rgba16Uint).unwrap(),
        "\"rgba16uint\"".to_string()
    );
    assert_eq!(
        serde_json::to_string(&TextureFormat::Rgba16Sint).unwrap(),
        "\"rgba16sint\"".to_string()
    );
    assert_eq!(
        serde_json::to_string(&TextureFormat::Rgba16Unorm).unwrap(),
        "\"rgba16unorm\"".to_string()
    );
    assert_eq!(
        serde_json::to_string(&TextureFormat::Rgba16Snorm).unwrap(),
        "\"rgba16snorm\"".to_string()
    );
    assert_eq!(
        serde_json::to_string(&TextureFormat::Rgba16Float).unwrap(),
        "\"rgba16float\"".to_string()
    );
    assert_eq!(
        serde_json::to_string(&TextureFormat::Rgba32Uint).unwrap(),
        "\"rgba32uint\"".to_string()
    );
    assert_eq!(
        serde_json::to_string(&TextureFormat::Rgba32Sint).unwrap(),
        "\"rgba32sint\"".to_string()
    );
    assert_eq!(
        serde_json::to_string(&TextureFormat::Rgba32Float).unwrap(),
        "\"rgba32float\"".to_string()
    );
    assert_eq!(
        serde_json::to_string(&TextureFormat::Stencil8).unwrap(),
        "\"stencil8\"".to_string()
    );
    assert_eq!(
        serde_json::to_string(&TextureFormat::Depth32Float).unwrap(),
        "\"depth32float\"".to_string()
    );
    assert_eq!(
        serde_json::to_string(&TextureFormat::Depth16Unorm).unwrap(),
        "\"depth16unorm\"".to_string()
    );
    assert_eq!(
        serde_json::to_string(&TextureFormat::Depth32FloatStencil8).unwrap(),
        "\"depth32float-stencil8\"".to_string()
    );
    assert_eq!(
        serde_json::to_string(&TextureFormat::Depth24Plus).unwrap(),
        "\"depth24plus\"".to_string()
    );
    assert_eq!(
        serde_json::to_string(&TextureFormat::Depth24PlusStencil8).unwrap(),
        "\"depth24plus-stencil8\"".to_string()
    );
    assert_eq!(
        serde_json::to_string(&TextureFormat::Rgb9e5Ufloat).unwrap(),
        "\"rgb9e5ufloat\"".to_string()
    );
    assert_eq!(
        serde_json::to_string(&TextureFormat::Bc1RgbaUnorm).unwrap(),
        "\"bc1-rgba-unorm\"".to_string()
    );
    assert_eq!(
        serde_json::to_string(&TextureFormat::Bc1RgbaUnormSrgb).unwrap(),
        "\"bc1-rgba-unorm-srgb\"".to_string()
    );
    assert_eq!(
        serde_json::to_string(&TextureFormat::Bc2RgbaUnorm).unwrap(),
        "\"bc2-rgba-unorm\"".to_string()
    );
    assert_eq!(
        serde_json::to_string(&TextureFormat::Bc2RgbaUnormSrgb).unwrap(),
        "\"bc2-rgba-unorm-srgb\"".to_string()
    );
    assert_eq!(
        serde_json::to_string(&TextureFormat::Bc3RgbaUnorm).unwrap(),
        "\"bc3-rgba-unorm\"".to_string()
    );
    assert_eq!(
        serde_json::to_string(&TextureFormat::Bc3RgbaUnormSrgb).unwrap(),
        "\"bc3-rgba-unorm-srgb\"".to_string()
    );
    assert_eq!(
        serde_json::to_string(&TextureFormat::Bc4RUnorm).unwrap(),
        "\"bc4-r-unorm\"".to_string()
    );
    assert_eq!(
        serde_json::to_string(&TextureFormat::Bc4RSnorm).unwrap(),
        "\"bc4-r-snorm\"".to_string()
    );
    assert_eq!(
        serde_json::to_string(&TextureFormat::Bc5RgUnorm).unwrap(),
        "\"bc5-rg-unorm\"".to_string()
    );
    assert_eq!(
        serde_json::to_string(&TextureFormat::Bc5RgSnorm).unwrap(),
        "\"bc5-rg-snorm\"".to_string()
    );
    assert_eq!(
        serde_json::to_string(&TextureFormat::Bc6hRgbUfloat).unwrap(),
        "\"bc6h-rgb-ufloat\"".to_string()
    );
    assert_eq!(
        serde_json::to_string(&TextureFormat::Bc6hRgbFloat).unwrap(),
        "\"bc6h-rgb-float\"".to_string()
    );
    assert_eq!(
        serde_json::to_string(&TextureFormat::Bc7RgbaUnorm).unwrap(),
        "\"bc7-rgba-unorm\"".to_string()
    );
    assert_eq!(
        serde_json::to_string(&TextureFormat::Bc7RgbaUnormSrgb).unwrap(),
        "\"bc7-rgba-unorm-srgb\"".to_string()
    );
    assert_eq!(
        serde_json::to_string(&TextureFormat::Etc2Rgb8Unorm).unwrap(),
        "\"etc2-rgb8unorm\"".to_string()
    );
    assert_eq!(
        serde_json::to_string(&TextureFormat::Etc2Rgb8UnormSrgb).unwrap(),
        "\"etc2-rgb8unorm-srgb\"".to_string()
    );
    assert_eq!(
        serde_json::to_string(&TextureFormat::Etc2Rgb8A1Unorm).unwrap(),
        "\"etc2-rgb8a1unorm\"".to_string()
    );
    assert_eq!(
        serde_json::to_string(&TextureFormat::Etc2Rgb8A1UnormSrgb).unwrap(),
        "\"etc2-rgb8a1unorm-srgb\"".to_string()
    );
    assert_eq!(
        serde_json::to_string(&TextureFormat::Etc2Rgba8Unorm).unwrap(),
        "\"etc2-rgba8unorm\"".to_string()
    );
    assert_eq!(
        serde_json::to_string(&TextureFormat::Etc2Rgba8UnormSrgb).unwrap(),
        "\"etc2-rgba8unorm-srgb\"".to_string()
    );
    assert_eq!(
        serde_json::to_string(&TextureFormat::EacR11Unorm).unwrap(),
        "\"eac-r11unorm\"".to_string()
    );
    assert_eq!(
        serde_json::to_string(&TextureFormat::EacR11Snorm).unwrap(),
        "\"eac-r11snorm\"".to_string()
    );
    assert_eq!(
        serde_json::to_string(&TextureFormat::EacRg11Unorm).unwrap(),
        "\"eac-rg11unorm\"".to_string()
    );
    assert_eq!(
        serde_json::to_string(&TextureFormat::EacRg11Snorm).unwrap(),
        "\"eac-rg11snorm\"".to_string()
    );
}

#[test]
fn texture_format_deserialize() {
    assert_eq!(
        serde_json::from_str::<TextureFormat>("\"r8unorm\"").unwrap(),
        TextureFormat::R8Unorm
    );
    assert_eq!(
        serde_json::from_str::<TextureFormat>("\"r8snorm\"").unwrap(),
        TextureFormat::R8Snorm
    );
    assert_eq!(
        serde_json::from_str::<TextureFormat>("\"r8uint\"").unwrap(),
        TextureFormat::R8Uint
    );
    assert_eq!(
        serde_json::from_str::<TextureFormat>("\"r8sint\"").unwrap(),
        TextureFormat::R8Sint
    );
    assert_eq!(
        serde_json::from_str::<TextureFormat>("\"r16uint\"").unwrap(),
        TextureFormat::R16Uint
    );
    assert_eq!(
        serde_json::from_str::<TextureFormat>("\"r16sint\"").unwrap(),
        TextureFormat::R16Sint
    );
    assert_eq!(
        serde_json::from_str::<TextureFormat>("\"r16unorm\"").unwrap(),
        TextureFormat::R16Unorm
    );
    assert_eq!(
        serde_json::from_str::<TextureFormat>("\"r16snorm\"").unwrap(),
        TextureFormat::R16Snorm
    );
    assert_eq!(
        serde_json::from_str::<TextureFormat>("\"r16float\"").unwrap(),
        TextureFormat::R16Float
    );
    assert_eq!(
        serde_json::from_str::<TextureFormat>("\"rg8unorm\"").unwrap(),
        TextureFormat::Rg8Unorm
    );
    assert_eq!(
        serde_json::from_str::<TextureFormat>("\"rg8snorm\"").unwrap(),
        TextureFormat::Rg8Snorm
    );
    assert_eq!(
        serde_json::from_str::<TextureFormat>("\"rg8uint\"").unwrap(),
        TextureFormat::Rg8Uint
    );
    assert_eq!(
        serde_json::from_str::<TextureFormat>("\"rg8sint\"").unwrap(),
        TextureFormat::Rg8Sint
    );
    assert_eq!(
        serde_json::from_str::<TextureFormat>("\"r32uint\"").unwrap(),
        TextureFormat::R32Uint
    );
    assert_eq!(
        serde_json::from_str::<TextureFormat>("\"r32sint\"").unwrap(),
        TextureFormat::R32Sint
    );
    assert_eq!(
        serde_json::from_str::<TextureFormat>("\"r32float\"").unwrap(),
        TextureFormat::R32Float
    );
    assert_eq!(
        serde_json::from_str::<TextureFormat>("\"rg16uint\"").unwrap(),
        TextureFormat::Rg16Uint
    );
    assert_eq!(
        serde_json::from_str::<TextureFormat>("\"rg16sint\"").unwrap(),
        TextureFormat::Rg16Sint
    );
    assert_eq!(
        serde_json::from_str::<TextureFormat>("\"rg16unorm\"").unwrap(),
        TextureFormat::Rg16Unorm
    );
    assert_eq!(
        serde_json::from_str::<TextureFormat>("\"rg16snorm\"").unwrap(),
        TextureFormat::Rg16Snorm
    );
    assert_eq!(
        serde_json::from_str::<TextureFormat>("\"rg16float\"").unwrap(),
        TextureFormat::Rg16Float
    );
    assert_eq!(
        serde_json::from_str::<TextureFormat>("\"rgba8unorm\"").unwrap(),
        TextureFormat::Rgba8Unorm
    );
    assert_eq!(
        serde_json::from_str::<TextureFormat>("\"rgba8unorm-srgb\"").unwrap(),
        TextureFormat::Rgba8UnormSrgb
    );
    assert_eq!(
        serde_json::from_str::<TextureFormat>("\"rgba8snorm\"").unwrap(),
        TextureFormat::Rgba8Snorm
    );
    assert_eq!(
        serde_json::from_str::<TextureFormat>("\"rgba8uint\"").unwrap(),
        TextureFormat::Rgba8Uint
    );
    assert_eq!(
        serde_json::from_str::<TextureFormat>("\"rgba8sint\"").unwrap(),
        TextureFormat::Rgba8Sint
    );
    assert_eq!(
        serde_json::from_str::<TextureFormat>("\"bgra8unorm\"").unwrap(),
        TextureFormat::Bgra8Unorm
    );
    assert_eq!(
        serde_json::from_str::<TextureFormat>("\"bgra8unorm-srgb\"").unwrap(),
        TextureFormat::Bgra8UnormSrgb
    );
    assert_eq!(
        serde_json::from_str::<TextureFormat>("\"rgb10a2uint\"").unwrap(),
        TextureFormat::Rgb10a2Uint
    );
    assert_eq!(
        serde_json::from_str::<TextureFormat>("\"rgb10a2unorm\"").unwrap(),
        TextureFormat::Rgb10a2Unorm
    );
    assert_eq!(
        serde_json::from_str::<TextureFormat>("\"rg11b10ufloat\"").unwrap(),
        TextureFormat::Rg11b10Float
    );
    assert_eq!(
        serde_json::from_str::<TextureFormat>("\"rg32uint\"").unwrap(),
        TextureFormat::Rg32Uint
    );
    assert_eq!(
        serde_json::from_str::<TextureFormat>("\"rg32sint\"").unwrap(),
        TextureFormat::Rg32Sint
    );
    assert_eq!(
        serde_json::from_str::<TextureFormat>("\"rg32float\"").unwrap(),
        TextureFormat::Rg32Float
    );
    assert_eq!(
        serde_json::from_str::<TextureFormat>("\"rgba16uint\"").unwrap(),
        TextureFormat::Rgba16Uint
    );
    assert_eq!(
        serde_json::from_str::<TextureFormat>("\"rgba16sint\"").unwrap(),
        TextureFormat::Rgba16Sint
    );
    assert_eq!(
        serde_json::from_str::<TextureFormat>("\"rgba16unorm\"").unwrap(),
        TextureFormat::Rgba16Unorm
    );
    assert_eq!(
        serde_json::from_str::<TextureFormat>("\"rgba16snorm\"").unwrap(),
        TextureFormat::Rgba16Snorm
    );
    assert_eq!(
        serde_json::from_str::<TextureFormat>("\"rgba16float\"").unwrap(),
        TextureFormat::Rgba16Float
    );
    assert_eq!(
        serde_json::from_str::<TextureFormat>("\"rgba32uint\"").unwrap(),
        TextureFormat::Rgba32Uint
    );
    assert_eq!(
        serde_json::from_str::<TextureFormat>("\"rgba32sint\"").unwrap(),
        TextureFormat::Rgba32Sint
    );
    assert_eq!(
        serde_json::from_str::<TextureFormat>("\"rgba32float\"").unwrap(),
        TextureFormat::Rgba32Float
    );
    assert_eq!(
        serde_json::from_str::<TextureFormat>("\"stencil8\"").unwrap(),
        TextureFormat::Stencil8
    );
    assert_eq!(
        serde_json::from_str::<TextureFormat>("\"depth32float\"").unwrap(),
        TextureFormat::Depth32Float
    );
    assert_eq!(
        serde_json::from_str::<TextureFormat>("\"depth16unorm\"").unwrap(),
        TextureFormat::Depth16Unorm
    );
    assert_eq!(
        serde_json::from_str::<TextureFormat>("\"depth32float-stencil8\"").unwrap(),
        TextureFormat::Depth32FloatStencil8
    );
    assert_eq!(
        serde_json::from_str::<TextureFormat>("\"depth24plus\"").unwrap(),
        TextureFormat::Depth24Plus
    );
    assert_eq!(
        serde_json::from_str::<TextureFormat>("\"depth24plus-stencil8\"").unwrap(),
        TextureFormat::Depth24PlusStencil8
    );
    assert_eq!(
        serde_json::from_str::<TextureFormat>("\"rgb9e5ufloat\"").unwrap(),
        TextureFormat::Rgb9e5Ufloat
    );
    assert_eq!(
        serde_json::from_str::<TextureFormat>("\"bc1-rgba-unorm\"").unwrap(),
        TextureFormat::Bc1RgbaUnorm
    );
    assert_eq!(
        serde_json::from_str::<TextureFormat>("\"bc1-rgba-unorm-srgb\"").unwrap(),
        TextureFormat::Bc1RgbaUnormSrgb
    );
    assert_eq!(
        serde_json::from_str::<TextureFormat>("\"bc2-rgba-unorm\"").unwrap(),
        TextureFormat::Bc2RgbaUnorm
    );
    assert_eq!(
        serde_json::from_str::<TextureFormat>("\"bc2-rgba-unorm-srgb\"").unwrap(),
        TextureFormat::Bc2RgbaUnormSrgb
    );
    assert_eq!(
        serde_json::from_str::<TextureFormat>("\"bc3-rgba-unorm\"").unwrap(),
        TextureFormat::Bc3RgbaUnorm
    );
    assert_eq!(
        serde_json::from_str::<TextureFormat>("\"bc3-rgba-unorm-srgb\"").unwrap(),
        TextureFormat::Bc3RgbaUnormSrgb
    );
    assert_eq!(
        serde_json::from_str::<TextureFormat>("\"bc4-r-unorm\"").unwrap(),
        TextureFormat::Bc4RUnorm
    );
    assert_eq!(
        serde_json::from_str::<TextureFormat>("\"bc4-r-snorm\"").unwrap(),
        TextureFormat::Bc4RSnorm
    );
    assert_eq!(
        serde_json::from_str::<TextureFormat>("\"bc5-rg-unorm\"").unwrap(),
        TextureFormat::Bc5RgUnorm
    );
    assert_eq!(
        serde_json::from_str::<TextureFormat>("\"bc5-rg-snorm\"").unwrap(),
        TextureFormat::Bc5RgSnorm
    );
    assert_eq!(
        serde_json::from_str::<TextureFormat>("\"bc6h-rgb-ufloat\"").unwrap(),
        TextureFormat::Bc6hRgbUfloat
    );
    assert_eq!(
        serde_json::from_str::<TextureFormat>("\"bc6h-rgb-float\"").unwrap(),
        TextureFormat::Bc6hRgbFloat
    );
    assert_eq!(
        serde_json::from_str::<TextureFormat>("\"bc7-rgba-unorm\"").unwrap(),
        TextureFormat::Bc7RgbaUnorm
    );
    assert_eq!(
        serde_json::from_str::<TextureFormat>("\"bc7-rgba-unorm-srgb\"").unwrap(),
        TextureFormat::Bc7RgbaUnormSrgb
    );
    assert_eq!(
        serde_json::from_str::<TextureFormat>("\"etc2-rgb8unorm\"").unwrap(),
        TextureFormat::Etc2Rgb8Unorm
    );
    assert_eq!(
        serde_json::from_str::<TextureFormat>("\"etc2-rgb8unorm-srgb\"").unwrap(),
        TextureFormat::Etc2Rgb8UnormSrgb
    );
    assert_eq!(
        serde_json::from_str::<TextureFormat>("\"etc2-rgb8a1unorm\"").unwrap(),
        TextureFormat::Etc2Rgb8A1Unorm
    );
    assert_eq!(
        serde_json::from_str::<TextureFormat>("\"etc2-rgb8a1unorm-srgb\"").unwrap(),
        TextureFormat::Etc2Rgb8A1UnormSrgb
    );
    assert_eq!(
        serde_json::from_str::<TextureFormat>("\"etc2-rgba8unorm\"").unwrap(),
        TextureFormat::Etc2Rgba8Unorm
    );
    assert_eq!(
        serde_json::from_str::<TextureFormat>("\"etc2-rgba8unorm-srgb\"").unwrap(),
        TextureFormat::Etc2Rgba8UnormSrgb
    );
    assert_eq!(
        serde_json::from_str::<TextureFormat>("\"eac-r11unorm\"").unwrap(),
        TextureFormat::EacR11Unorm
    );
    assert_eq!(
        serde_json::from_str::<TextureFormat>("\"eac-r11snorm\"").unwrap(),
        TextureFormat::EacR11Snorm
    );
    assert_eq!(
        serde_json::from_str::<TextureFormat>("\"eac-rg11unorm\"").unwrap(),
        TextureFormat::EacRg11Unorm
    );
    assert_eq!(
        serde_json::from_str::<TextureFormat>("\"eac-rg11snorm\"").unwrap(),
        TextureFormat::EacRg11Snorm
    );
}

bitflags::bitflags! {
    /// Color write mask. Disabled color channels will not be written to.
    ///
    /// Corresponds to [WebGPU `GPUColorWriteFlags`](
    /// https://gpuweb.github.io/gpuweb/#typedefdef-gpucolorwriteflags).
    #[repr(transparent)]
    #[derive(Debug, Copy, Clone, PartialEq, Eq, Hash)]
    pub struct ColorWrites: u32 {
        /// Enable red channel writes
        const RED = 1 << 0;
        /// Enable green channel writes
        const GREEN = 1 << 1;
        /// Enable blue channel writes
        const BLUE = 1 << 2;
        /// Enable alpha channel writes
        const ALPHA = 1 << 3;
        /// Enable red, green, and blue channel writes
        const COLOR = Self::RED.bits() | Self::GREEN.bits() | Self::BLUE.bits();
        /// Enable writes to all channels.
        const ALL = Self::RED.bits() | Self::GREEN.bits() | Self::BLUE.bits() | Self::ALPHA.bits();
    }
}

impl_bitflags!(ColorWrites);

impl Default for ColorWrites {
    fn default() -> Self {
        Self::ALL
    }
}

/// Passed to `Device::poll` to control how and if it should block.
#[derive(Clone)]
pub enum Maintain<T> {
    /// On wgpu-core based backends, block until the given submission has
    /// completed execution, and any callbacks have been invoked.
    ///
    /// On WebGPU, this has no effect. Callbacks are invoked from the
    /// window event loop.
    WaitForSubmissionIndex(T),
    /// Same as WaitForSubmissionIndex but waits for the most recent submission.
    Wait,
    /// Check the device for a single time without blocking.
    Poll,
}

impl<T> Maintain<T> {
    /// Construct a wait variant
    pub fn wait() -> Self {
        // This function seems a little silly, but it is useful to allow
        // <https://github.com/gfx-rs/wgpu/pull/5012> to be split up, as
        // it has meaning in that PR.
        Self::Wait
    }

    /// Construct a WaitForSubmissionIndex variant
    pub fn wait_for(submission_index: T) -> Self {
        // This function seems a little silly, but it is useful to allow
        // <https://github.com/gfx-rs/wgpu/pull/5012> to be split up, as
        // it has meaning in that PR.
        Self::WaitForSubmissionIndex(submission_index)
    }

    /// This maintain represents a wait of some kind.
    pub fn is_wait(&self) -> bool {
        match *self {
            Self::WaitForSubmissionIndex(..) | Self::Wait => true,
            Self::Poll => false,
        }
    }

    /// Map on the wait index type.
    pub fn map_index<U, F>(self, func: F) -> Maintain<U>
    where
        F: FnOnce(T) -> U,
    {
        match self {
            Self::WaitForSubmissionIndex(i) => Maintain::WaitForSubmissionIndex(func(i)),
            Self::Wait => Maintain::Wait,
            Self::Poll => Maintain::Poll,
        }
    }
}

/// Result of a maintain operation.
pub enum MaintainResult {
    /// There are no active submissions in flight as of the beginning of the poll call.
    /// Other submissions may have been queued on other threads at the same time.
    ///
    /// This implies that the given poll is complete.
    SubmissionQueueEmpty,
    /// More information coming soon <https://github.com/gfx-rs/wgpu/pull/5012>
    Ok,
}

impl MaintainResult {
    /// Returns true if the result is [`Self::SubmissionQueueEmpty`]`.
    pub fn is_queue_empty(&self) -> bool {
        matches!(self, Self::SubmissionQueueEmpty)
    }

    /// Panics if the MaintainResult is not Ok.
    pub fn panic_on_timeout(self) {
        let _ = self;
    }
}

/// State of the stencil operation (fixed-pipeline stage).
///
/// For use in [`DepthStencilState`].
///
/// Corresponds to a portion of [WebGPU `GPUDepthStencilState`](
/// https://gpuweb.github.io/gpuweb/#dictdef-gpudepthstencilstate).
#[repr(C)]
#[derive(Clone, Debug, Default, PartialEq, Eq, Hash)]
#[cfg_attr(feature = "serde", derive(Serialize, Deserialize))]
pub struct StencilState {
    /// Front face mode.
    pub front: StencilFaceState,
    /// Back face mode.
    pub back: StencilFaceState,
    /// Stencil values are AND'd with this mask when reading and writing from the stencil buffer. Only low 8 bits are used.
    pub read_mask: u32,
    /// Stencil values are AND'd with this mask when writing to the stencil buffer. Only low 8 bits are used.
    pub write_mask: u32,
}

impl StencilState {
    /// Returns true if the stencil test is enabled.
    pub fn is_enabled(&self) -> bool {
        (self.front != StencilFaceState::IGNORE || self.back != StencilFaceState::IGNORE)
            && (self.read_mask != 0 || self.write_mask != 0)
    }
    /// Returns true if the state doesn't mutate the target values.
    pub fn is_read_only(&self, cull_mode: Option<Face>) -> bool {
        // The rules are defined in step 7 of the "Device timeline initialization steps"
        // subsection of the "Render Pipeline Creation" section of WebGPU
        // (link to the section: https://gpuweb.github.io/gpuweb/#render-pipeline-creation)

        if self.write_mask == 0 {
            return true;
        }

        let front_ro = cull_mode == Some(Face::Front) || self.front.is_read_only();
        let back_ro = cull_mode == Some(Face::Back) || self.back.is_read_only();

        front_ro && back_ro
    }
    /// Returns true if the stencil state uses the reference value for testing.
    pub fn needs_ref_value(&self) -> bool {
        self.front.needs_ref_value() || self.back.needs_ref_value()
    }
}

/// Describes the biasing setting for the depth target.
///
/// For use in [`DepthStencilState`].
///
/// Corresponds to a portion of [WebGPU `GPUDepthStencilState`](
/// https://gpuweb.github.io/gpuweb/#dictdef-gpudepthstencilstate).
#[repr(C)]
#[derive(Clone, Copy, Debug, Default)]
#[cfg_attr(feature = "serde", derive(Serialize, Deserialize))]
pub struct DepthBiasState {
    /// Constant depth biasing factor, in basic units of the depth format.
    pub constant: i32,
    /// Slope depth biasing factor.
    pub slope_scale: f32,
    /// Depth bias clamp value (absolute).
    pub clamp: f32,
}

impl DepthBiasState {
    /// Returns true if the depth biasing is enabled.
    pub fn is_enabled(&self) -> bool {
        self.constant != 0 || self.slope_scale != 0.0
    }
}

impl Hash for DepthBiasState {
    fn hash<H: Hasher>(&self, state: &mut H) {
        self.constant.hash(state);
        self.slope_scale.to_bits().hash(state);
        self.clamp.to_bits().hash(state);
    }
}

impl PartialEq for DepthBiasState {
    fn eq(&self, other: &Self) -> bool {
        (self.constant == other.constant)
            && (self.slope_scale.to_bits() == other.slope_scale.to_bits())
            && (self.clamp.to_bits() == other.clamp.to_bits())
    }
}

impl Eq for DepthBiasState {}

/// Describes the depth/stencil state in a render pipeline.
///
/// Corresponds to [WebGPU `GPUDepthStencilState`](
/// https://gpuweb.github.io/gpuweb/#dictdef-gpudepthstencilstate).
#[repr(C)]
#[derive(Clone, Debug, Hash, PartialEq, Eq)]
#[cfg_attr(feature = "serde", derive(Serialize, Deserialize))]
pub struct DepthStencilState {
    /// Format of the depth/stencil buffer, must be special depth format. Must match the format
    /// of the depth/stencil attachment in [`CommandEncoder::begin_render_pass`][CEbrp].
    ///
    /// [CEbrp]: ../wgpu/struct.CommandEncoder.html#method.begin_render_pass
    pub format: TextureFormat,
    /// If disabled, depth will not be written to.
    pub depth_write_enabled: bool,
    /// Comparison function used to compare depth values in the depth test.
    pub depth_compare: CompareFunction,
    /// Stencil state.
    #[cfg_attr(feature = "serde", serde(default))]
    pub stencil: StencilState,
    /// Depth bias state.
    #[cfg_attr(feature = "serde", serde(default))]
    pub bias: DepthBiasState,
}

impl DepthStencilState {
    /// Returns true if the depth testing is enabled.
    pub fn is_depth_enabled(&self) -> bool {
        self.depth_compare != CompareFunction::Always || self.depth_write_enabled
    }

    /// Returns true if the state doesn't mutate the depth buffer.
    pub fn is_depth_read_only(&self) -> bool {
        !self.depth_write_enabled
    }

    /// Returns true if the state doesn't mutate the stencil.
    pub fn is_stencil_read_only(&self, cull_mode: Option<Face>) -> bool {
        self.stencil.is_read_only(cull_mode)
    }

    /// Returns true if the state doesn't mutate either depth or stencil of the target.
    pub fn is_read_only(&self, cull_mode: Option<Face>) -> bool {
        self.is_depth_read_only() && self.is_stencil_read_only(cull_mode)
    }
}

/// Format of indices used with pipeline.
///
/// Corresponds to [WebGPU `GPUIndexFormat`](
/// https://gpuweb.github.io/gpuweb/#enumdef-gpuindexformat).
#[repr(C)]
#[derive(Copy, Clone, Debug, Default, Hash, Eq, PartialEq)]
#[cfg_attr(feature = "serde", derive(Serialize, Deserialize))]
#[cfg_attr(feature = "serde", serde(rename_all = "kebab-case"))]
pub enum IndexFormat {
    /// Indices are 16 bit unsigned integers.
    Uint16 = 0,
    /// Indices are 32 bit unsigned integers.
    #[default]
    Uint32 = 1,
}

/// Operation to perform on the stencil value.
///
/// Corresponds to [WebGPU `GPUStencilOperation`](
/// https://gpuweb.github.io/gpuweb/#enumdef-gpustenciloperation).
#[repr(C)]
#[derive(Copy, Clone, Debug, Default, Hash, Eq, PartialEq)]
#[cfg_attr(feature = "serde", derive(Serialize, Deserialize))]
#[cfg_attr(feature = "serde", serde(rename_all = "kebab-case"))]
pub enum StencilOperation {
    /// Keep stencil value unchanged.
    #[default]
    Keep = 0,
    /// Set stencil value to zero.
    Zero = 1,
    /// Replace stencil value with value provided in most recent call to
    /// [`RenderPass::set_stencil_reference`][RPssr].
    ///
    /// [RPssr]: ../wgpu/struct.RenderPass.html#method.set_stencil_reference
    Replace = 2,
    /// Bitwise inverts stencil value.
    Invert = 3,
    /// Increments stencil value by one, clamping on overflow.
    IncrementClamp = 4,
    /// Decrements stencil value by one, clamping on underflow.
    DecrementClamp = 5,
    /// Increments stencil value by one, wrapping on overflow.
    IncrementWrap = 6,
    /// Decrements stencil value by one, wrapping on underflow.
    DecrementWrap = 7,
}

/// Describes stencil state in a render pipeline.
///
/// If you are not using stencil state, set this to [`StencilFaceState::IGNORE`].
///
/// Corresponds to [WebGPU `GPUStencilFaceState`](
/// https://gpuweb.github.io/gpuweb/#dictdef-gpustencilfacestate).
#[repr(C)]
#[derive(Clone, Copy, Debug, PartialEq, Eq, Hash)]
#[cfg_attr(feature = "serde", derive(Serialize, Deserialize))]
#[cfg_attr(feature = "serde", serde(rename_all = "camelCase"))]
pub struct StencilFaceState {
    /// Comparison function that determines if the fail_op or pass_op is used on the stencil buffer.
    pub compare: CompareFunction,
    /// Operation that is preformed when stencil test fails.
    pub fail_op: StencilOperation,
    /// Operation that is performed when depth test fails but stencil test succeeds.
    pub depth_fail_op: StencilOperation,
    /// Operation that is performed when stencil test success.
    pub pass_op: StencilOperation,
}

impl StencilFaceState {
    /// Ignore the stencil state for the face.
    pub const IGNORE: Self = StencilFaceState {
        compare: CompareFunction::Always,
        fail_op: StencilOperation::Keep,
        depth_fail_op: StencilOperation::Keep,
        pass_op: StencilOperation::Keep,
    };

    /// Returns true if the face state uses the reference value for testing or operation.
    pub fn needs_ref_value(&self) -> bool {
        self.compare.needs_ref_value()
            || self.fail_op == StencilOperation::Replace
            || self.depth_fail_op == StencilOperation::Replace
            || self.pass_op == StencilOperation::Replace
    }

    /// Returns true if the face state doesn't mutate the target values.
    pub fn is_read_only(&self) -> bool {
        self.pass_op == StencilOperation::Keep
            && self.depth_fail_op == StencilOperation::Keep
            && self.fail_op == StencilOperation::Keep
    }
}

impl Default for StencilFaceState {
    fn default() -> Self {
        Self::IGNORE
    }
}

/// Comparison function used for depth and stencil operations.
///
/// Corresponds to [WebGPU `GPUCompareFunction`](
/// https://gpuweb.github.io/gpuweb/#enumdef-gpucomparefunction).
#[repr(C)]
#[derive(Copy, Clone, Debug, Hash, Eq, PartialEq)]
#[cfg_attr(feature = "serde", derive(Serialize, Deserialize))]
#[cfg_attr(feature = "serde", serde(rename_all = "kebab-case"))]
pub enum CompareFunction {
    /// Function never passes
    Never = 1,
    /// Function passes if new value less than existing value
    Less = 2,
    /// Function passes if new value is equal to existing value. When using
    /// this compare function, make sure to mark your Vertex Shader's `@builtin(position)`
    /// output as `@invariant` to prevent artifacting.
    Equal = 3,
    /// Function passes if new value is less than or equal to existing value
    LessEqual = 4,
    /// Function passes if new value is greater than existing value
    Greater = 5,
    /// Function passes if new value is not equal to existing value. When using
    /// this compare function, make sure to mark your Vertex Shader's `@builtin(position)`
    /// output as `@invariant` to prevent artifacting.
    NotEqual = 6,
    /// Function passes if new value is greater than or equal to existing value
    GreaterEqual = 7,
    /// Function always passes
    Always = 8,
}

impl CompareFunction {
    /// Returns true if the comparison depends on the reference value.
    pub fn needs_ref_value(self) -> bool {
        match self {
            Self::Never | Self::Always => false,
            _ => true,
        }
    }
}

/// Whether a vertex buffer is indexed by vertex or by instance.
///
/// Consider a call to [`RenderPass::draw`] like this:
///
/// ```ignore
/// render_pass.draw(vertices, instances)
/// ```
///
/// where `vertices` is a `Range<u32>` of vertex indices, and
/// `instances` is a `Range<u32>` of instance indices.
///
/// For this call, `wgpu` invokes the vertex shader entry point once
/// for every possible `(v, i)` pair, where `v` is drawn from
/// `vertices` and `i` is drawn from `instances`. These invocations
/// may happen in any order, and will usually run in parallel.
///
/// Each vertex buffer has a step mode, established by the
/// [`step_mode`] field of its [`VertexBufferLayout`], given when the
/// pipeline was created. Buffers whose step mode is [`Vertex`] use
/// `v` as the index into their contents, whereas buffers whose step
/// mode is [`Instance`] use `i`. The indicated buffer element then
/// contributes zero or more attribute values for the `(v, i)` vertex
/// shader invocation to use, based on the [`VertexBufferLayout`]'s
/// [`attributes`] list.
///
/// You can visualize the results from all these vertex shader
/// invocations as a matrix with a row for each `i` from `instances`,
/// and with a column for each `v` from `vertices`. In one sense, `v`
/// and `i` are symmetrical: both are used to index vertex buffers and
/// provide attribute values.  But the key difference between `v` and
/// `i` is that line and triangle primitives are built from the values
/// of each row, along which `i` is constant and `v` varies, not the
/// columns.
///
/// An indexed draw call works similarly:
///
/// ```ignore
/// render_pass.draw_indexed(indices, base_vertex, instances)
/// ```
///
/// The only difference is that `v` values are drawn from the contents
/// of the index buffer&mdash;specifically, the subrange of the index
/// buffer given by `indices`&mdash;instead of simply being sequential
/// integers, as they are in a `draw` call.
///
/// A non-instanced call, where `instances` is `0..1`, is simply a
/// matrix with only one row.
///
/// Corresponds to [WebGPU `GPUVertexStepMode`](
/// https://gpuweb.github.io/gpuweb/#enumdef-gpuvertexstepmode).
///
/// [`RenderPass::draw`]: ../wgpu/struct.RenderPass.html#method.draw
/// [`VertexBufferLayout`]: ../wgpu/struct.VertexBufferLayout.html
/// [`step_mode`]: ../wgpu/struct.VertexBufferLayout.html#structfield.step_mode
/// [`attributes`]: ../wgpu/struct.VertexBufferLayout.html#structfield.attributes
/// [`Vertex`]: VertexStepMode::Vertex
/// [`Instance`]: VertexStepMode::Instance
#[repr(C)]
#[derive(Copy, Clone, Debug, Default, Hash, Eq, PartialEq)]
#[cfg_attr(feature = "serde", derive(Serialize, Deserialize))]
#[cfg_attr(feature = "serde", serde(rename_all = "kebab-case"))]
pub enum VertexStepMode {
    /// Vertex data is advanced every vertex.
    #[default]
    Vertex = 0,
    /// Vertex data is advanced every instance.
    Instance = 1,
}

/// Vertex inputs (attributes) to shaders.
///
/// Arrays of these can be made with the [`vertex_attr_array`]
/// macro. Vertex attributes are assumed to be tightly packed.
///
/// Corresponds to [WebGPU `GPUVertexAttribute`](
/// https://gpuweb.github.io/gpuweb/#dictdef-gpuvertexattribute).
///
/// [`vertex_attr_array`]: ../wgpu/macro.vertex_attr_array.html
#[repr(C)]
#[derive(Clone, Copy, Debug, PartialEq, Eq, Hash)]
#[cfg_attr(feature = "serde", derive(Serialize, Deserialize))]
#[cfg_attr(feature = "serde", serde(rename_all = "camelCase"))]
pub struct VertexAttribute {
    /// Format of the input
    pub format: VertexFormat,
    /// Byte offset of the start of the input
    pub offset: BufferAddress,
    /// Location for this input. Must match the location in the shader.
    pub shader_location: ShaderLocation,
}

/// Vertex Format for a [`VertexAttribute`] (input).
///
/// Corresponds to [WebGPU `GPUVertexFormat`](
/// https://gpuweb.github.io/gpuweb/#enumdef-gpuvertexformat).
#[repr(C)]
#[derive(Copy, Clone, Debug, Hash, Eq, PartialEq)]
#[cfg_attr(feature = "serde", derive(Serialize, Deserialize))]
#[cfg_attr(feature = "serde", serde(rename_all = "lowercase"))]
pub enum VertexFormat {
    /// Two unsigned bytes (u8). `vec2<u32>` in shaders.
    Uint8x2 = 0,
    /// Four unsigned bytes (u8). `vec4<u32>` in shaders.
    Uint8x4 = 1,
    /// Two signed bytes (i8). `vec2<i32>` in shaders.
    Sint8x2 = 2,
    /// Four signed bytes (i8). `vec4<i32>` in shaders.
    Sint8x4 = 3,
    /// Two unsigned bytes (u8). [0, 255] converted to float [0, 1] `vec2<f32>` in shaders.
    Unorm8x2 = 4,
    /// Four unsigned bytes (u8). [0, 255] converted to float [0, 1] `vec4<f32>` in shaders.
    Unorm8x4 = 5,
    /// Two signed bytes (i8). [-127, 127] converted to float [-1, 1] `vec2<f32>` in shaders.
    Snorm8x2 = 6,
    /// Four signed bytes (i8). [-127, 127] converted to float [-1, 1] `vec4<f32>` in shaders.
    Snorm8x4 = 7,
    /// Two unsigned shorts (u16). `vec2<u32>` in shaders.
    Uint16x2 = 8,
    /// Four unsigned shorts (u16). `vec4<u32>` in shaders.
    Uint16x4 = 9,
    /// Two signed shorts (i16). `vec2<i32>` in shaders.
    Sint16x2 = 10,
    /// Four signed shorts (i16). `vec4<i32>` in shaders.
    Sint16x4 = 11,
    /// Two unsigned shorts (u16). [0, 65535] converted to float [0, 1] `vec2<f32>` in shaders.
    Unorm16x2 = 12,
    /// Four unsigned shorts (u16). [0, 65535] converted to float [0, 1] `vec4<f32>` in shaders.
    Unorm16x4 = 13,
    /// Two signed shorts (i16). [-32767, 32767] converted to float [-1, 1] `vec2<f32>` in shaders.
    Snorm16x2 = 14,
    /// Four signed shorts (i16). [-32767, 32767] converted to float [-1, 1] `vec4<f32>` in shaders.
    Snorm16x4 = 15,
    /// Two half-precision floats (no Rust equiv). `vec2<f32>` in shaders.
    Float16x2 = 16,
    /// Four half-precision floats (no Rust equiv). `vec4<f32>` in shaders.
    Float16x4 = 17,
    /// One single-precision float (f32). `f32` in shaders.
    Float32 = 18,
    /// Two single-precision floats (f32). `vec2<f32>` in shaders.
    Float32x2 = 19,
    /// Three single-precision floats (f32). `vec3<f32>` in shaders.
    Float32x3 = 20,
    /// Four single-precision floats (f32). `vec4<f32>` in shaders.
    Float32x4 = 21,
    /// One unsigned int (u32). `u32` in shaders.
    Uint32 = 22,
    /// Two unsigned ints (u32). `vec2<u32>` in shaders.
    Uint32x2 = 23,
    /// Three unsigned ints (u32). `vec3<u32>` in shaders.
    Uint32x3 = 24,
    /// Four unsigned ints (u32). `vec4<u32>` in shaders.
    Uint32x4 = 25,
    /// One signed int (i32). `i32` in shaders.
    Sint32 = 26,
    /// Two signed ints (i32). `vec2<i32>` in shaders.
    Sint32x2 = 27,
    /// Three signed ints (i32). `vec3<i32>` in shaders.
    Sint32x3 = 28,
    /// Four signed ints (i32). `vec4<i32>` in shaders.
    Sint32x4 = 29,
    /// One double-precision float (f64). `f32` in shaders. Requires [`Features::VERTEX_ATTRIBUTE_64BIT`].
    Float64 = 30,
    /// Two double-precision floats (f64). `vec2<f32>` in shaders. Requires [`Features::VERTEX_ATTRIBUTE_64BIT`].
    Float64x2 = 31,
    /// Three double-precision floats (f64). `vec3<f32>` in shaders. Requires [`Features::VERTEX_ATTRIBUTE_64BIT`].
    Float64x3 = 32,
    /// Four double-precision floats (f64). `vec4<f32>` in shaders. Requires [`Features::VERTEX_ATTRIBUTE_64BIT`].
    Float64x4 = 33,
    /// Three unsigned 10-bit integers and one 2-bit integer, packed into a 32-bit integer (u32). [0, 1024] converted to float [0, 1] `vec4<f32>` in shaders.
    #[cfg_attr(feature = "serde", serde(rename = "unorm10-10-10-2"))]
    Unorm10_10_10_2 = 34,
}

impl VertexFormat {
    /// Returns the byte size of the format.
    pub const fn size(&self) -> u64 {
        match self {
            Self::Uint8x2 | Self::Sint8x2 | Self::Unorm8x2 | Self::Snorm8x2 => 2,
            Self::Uint8x4
            | Self::Sint8x4
            | Self::Unorm8x4
            | Self::Snorm8x4
            | Self::Uint16x2
            | Self::Sint16x2
            | Self::Unorm16x2
            | Self::Snorm16x2
            | Self::Float16x2
            | Self::Float32
            | Self::Uint32
            | Self::Sint32
            | Self::Unorm10_10_10_2 => 4,
            Self::Uint16x4
            | Self::Sint16x4
            | Self::Unorm16x4
            | Self::Snorm16x4
            | Self::Float16x4
            | Self::Float32x2
            | Self::Uint32x2
            | Self::Sint32x2
            | Self::Float64 => 8,
            Self::Float32x3 | Self::Uint32x3 | Self::Sint32x3 => 12,
            Self::Float32x4 | Self::Uint32x4 | Self::Sint32x4 | Self::Float64x2 => 16,
            Self::Float64x3 => 24,
            Self::Float64x4 => 32,
        }
    }
}

bitflags::bitflags! {
    /// Different ways that you can use a buffer.
    ///
    /// The usages determine what kind of memory the buffer is allocated from and what
    /// actions the buffer can partake in.
    ///
    /// Corresponds to [WebGPU `GPUBufferUsageFlags`](
    /// https://gpuweb.github.io/gpuweb/#typedefdef-gpubufferusageflags).
    #[repr(transparent)]
    #[derive(Debug, Copy, Clone, PartialEq, Eq, Hash)]
    pub struct BufferUsages: u32 {
        /// Allow a buffer to be mapped for reading using [`Buffer::map_async`] + [`Buffer::get_mapped_range`].
        /// This does not include creating a buffer with [`BufferDescriptor::mapped_at_creation`] set.
        ///
        /// If [`Features::MAPPABLE_PRIMARY_BUFFERS`] isn't enabled, the only other usage a buffer
        /// may have is COPY_DST.
        const MAP_READ = 1 << 0;
        /// Allow a buffer to be mapped for writing using [`Buffer::map_async`] + [`Buffer::get_mapped_range_mut`].
        /// This does not include creating a buffer with `mapped_at_creation` set.
        ///
        /// If [`Features::MAPPABLE_PRIMARY_BUFFERS`] feature isn't enabled, the only other usage a buffer
        /// may have is COPY_SRC.
        const MAP_WRITE = 1 << 1;
        /// Allow a buffer to be the source buffer for a [`CommandEncoder::copy_buffer_to_buffer`] or [`CommandEncoder::copy_buffer_to_texture`]
        /// operation.
        const COPY_SRC = 1 << 2;
        /// Allow a buffer to be the destination buffer for a [`CommandEncoder::copy_buffer_to_buffer`], [`CommandEncoder::copy_texture_to_buffer`],
        /// [`CommandEncoder::clear_buffer`] or [`Queue::write_buffer`] operation.
        const COPY_DST = 1 << 3;
        /// Allow a buffer to be the index buffer in a draw operation.
        const INDEX = 1 << 4;
        /// Allow a buffer to be the vertex buffer in a draw operation.
        const VERTEX = 1 << 5;
        /// Allow a buffer to be a [`BufferBindingType::Uniform`] inside a bind group.
        const UNIFORM = 1 << 6;
        /// Allow a buffer to be a [`BufferBindingType::Storage`] inside a bind group.
        const STORAGE = 1 << 7;
        /// Allow a buffer to be the indirect buffer in an indirect draw call.
        const INDIRECT = 1 << 8;
        /// Allow a buffer to be the destination buffer for a [`CommandEncoder::resolve_query_set`] operation.
        const QUERY_RESOLVE = 1 << 9;
        /// Allows a buffer to be used as input for a bottom level acceleration structure build
        const BLAS_INPUT = 1 << 10;
        /// Allows a buffer to be used as input for a top level acceleration structure build
        const TLAS_INPUT = 1 << 11;
    }
}

impl_bitflags!(BufferUsages);

/// Describes a [`Buffer`](../wgpu/struct.Buffer.html).
///
/// Corresponds to [WebGPU `GPUBufferDescriptor`](
/// https://gpuweb.github.io/gpuweb/#dictdef-gpubufferdescriptor).
#[repr(C)]
#[derive(Clone, Debug, PartialEq, Eq, Hash)]
#[cfg_attr(feature = "serde", derive(Serialize, Deserialize))]
pub struct BufferDescriptor<L> {
    /// Debug label of a buffer. This will show up in graphics debuggers for easy identification.
    pub label: L,
    /// Size of a buffer, in bytes.
    pub size: BufferAddress,
    /// Usages of a buffer. If the buffer is used in any way that isn't specified here, the operation
    /// will panic.
    pub usage: BufferUsages,
    /// Allows a buffer to be mapped immediately after they are made. It does not have to be [`BufferUsages::MAP_READ`] or
    /// [`BufferUsages::MAP_WRITE`], all buffers are allowed to be mapped at creation.
    ///
    /// If this is `true`, [`size`](#structfield.size) must be a multiple of
    /// [`COPY_BUFFER_ALIGNMENT`].
    pub mapped_at_creation: bool,
}

impl<L> BufferDescriptor<L> {
    /// Takes a closure and maps the label of the buffer descriptor into another.
    pub fn map_label<K>(&self, fun: impl FnOnce(&L) -> K) -> BufferDescriptor<K> {
        BufferDescriptor {
            label: fun(&self.label),
            size: self.size,
            usage: self.usage,
            mapped_at_creation: self.mapped_at_creation,
        }
    }
}

/// Describes a [`CommandEncoder`](../wgpu/struct.CommandEncoder.html).
///
/// Corresponds to [WebGPU `GPUCommandEncoderDescriptor`](
/// https://gpuweb.github.io/gpuweb/#dictdef-gpucommandencoderdescriptor).
#[repr(C)]
#[cfg_attr(feature = "serde", derive(Serialize, Deserialize))]
#[derive(Clone, Debug, PartialEq, Eq, Hash)]
pub struct CommandEncoderDescriptor<L> {
    /// Debug label for the command encoder. This will show up in graphics debuggers for easy identification.
    pub label: L,
}

impl<L> CommandEncoderDescriptor<L> {
    /// Takes a closure and maps the label of the command encoder descriptor into another.
    pub fn map_label<K>(&self, fun: impl FnOnce(&L) -> K) -> CommandEncoderDescriptor<K> {
        CommandEncoderDescriptor {
            label: fun(&self.label),
        }
    }
}

impl<T> Default for CommandEncoderDescriptor<Option<T>> {
    fn default() -> Self {
        Self { label: None }
    }
}

/// Behavior of the presentation engine based on frame rate.
#[repr(C)]
#[derive(Copy, Clone, Debug, Default, PartialEq, Eq, Hash)]
#[cfg_attr(feature = "serde", derive(Serialize, Deserialize))]
pub enum PresentMode {
    /// Chooses FifoRelaxed -> Fifo based on availability.
    ///
    /// Because of the fallback behavior, it is supported everywhere.
    AutoVsync = 0,
    /// Chooses Immediate -> Mailbox -> Fifo (on web) based on availability.
    ///
    /// Because of the fallback behavior, it is supported everywhere.
    AutoNoVsync = 1,
    /// Presentation frames are kept in a First-In-First-Out queue approximately 3 frames
    /// long. Every vertical blanking period, the presentation engine will pop a frame
    /// off the queue to display. If there is no frame to display, it will present the same
    /// frame again until the next vblank.
    ///
    /// When a present command is executed on the gpu, the presented image is added on the queue.
    ///
    /// No tearing will be observed.
    ///
    /// Calls to get_current_texture will block until there is a spot in the queue.
    ///
    /// Supported on all platforms.
    ///
    /// If you don't know what mode to choose, choose this mode. This is traditionally called "Vsync On".
    #[default]
    Fifo = 2,
    /// Presentation frames are kept in a First-In-First-Out queue approximately 3 frames
    /// long. Every vertical blanking period, the presentation engine will pop a frame
    /// off the queue to display. If there is no frame to display, it will present the
    /// same frame until there is a frame in the queue. The moment there is a frame in the
    /// queue, it will immediately pop the frame off the queue.
    ///
    /// When a present command is executed on the gpu, the presented image is added on the queue.
    ///
    /// Tearing will be observed if frames last more than one vblank as the front buffer.
    ///
    /// Calls to get_current_texture will block until there is a spot in the queue.
    ///
    /// Supported on AMD on Vulkan.
    ///
    /// This is traditionally called "Adaptive Vsync"
    FifoRelaxed = 3,
    /// Presentation frames are not queued at all. The moment a present command
    /// is executed on the GPU, the presented image is swapped onto the front buffer
    /// immediately.
    ///
    /// Tearing can be observed.
    ///
    /// Supported on most platforms except older DX12 and Wayland.
    ///
    /// This is traditionally called "Vsync Off".
    Immediate = 4,
    /// Presentation frames are kept in a single-frame queue. Every vertical blanking period,
    /// the presentation engine will pop a frame from the queue. If there is no frame to display,
    /// it will present the same frame again until the next vblank.
    ///
    /// When a present command is executed on the gpu, the frame will be put into the queue.
    /// If there was already a frame in the queue, the new frame will _replace_ the old frame
    /// on the queue.
    ///
    /// No tearing will be observed.
    ///
    /// Supported on DX12 on Windows 10, NVidia on Vulkan and Wayland on Vulkan.
    ///
    /// This is traditionally called "Fast Vsync"
    Mailbox = 5,
}

/// Specifies how the alpha channel of the textures should be handled during
/// compositing.
#[repr(C)]
#[derive(Debug, Clone, Copy, PartialEq, Eq, Hash)]
#[cfg_attr(feature = "serde", derive(Serialize, Deserialize))]
#[cfg_attr(feature = "serde", serde(rename_all = "lowercase"))]
pub enum CompositeAlphaMode {
    /// Chooses either `Opaque` or `Inherit` automatically，depending on the
    /// `alpha_mode` that the current surface can support.
    Auto = 0,
    /// The alpha channel, if it exists, of the textures is ignored in the
    /// compositing process. Instead, the textures is treated as if it has a
    /// constant alpha of 1.0.
    Opaque = 1,
    /// The alpha channel, if it exists, of the textures is respected in the
    /// compositing process. The non-alpha channels of the textures are
    /// expected to already be multiplied by the alpha channel by the
    /// application.
    PreMultiplied = 2,
    /// The alpha channel, if it exists, of the textures is respected in the
    /// compositing process. The non-alpha channels of the textures are not
    /// expected to already be multiplied by the alpha channel by the
    /// application; instead, the compositor will multiply the non-alpha
    /// channels of the texture by the alpha channel during compositing.
    PostMultiplied = 3,
    /// The alpha channel, if it exists, of the textures is unknown for processing
    /// during compositing. Instead, the application is responsible for setting
    /// the composite alpha blending mode using native WSI command. If not set,
    /// then a platform-specific default will be used.
    Inherit = 4,
}

impl Default for CompositeAlphaMode {
    fn default() -> Self {
        Self::Auto
    }
}

bitflags::bitflags! {
    /// Different ways that you can use a texture.
    ///
    /// The usages determine what kind of memory the texture is allocated from and what
    /// actions the texture can partake in.
    ///
    /// Corresponds to [WebGPU `GPUTextureUsageFlags`](
    /// https://gpuweb.github.io/gpuweb/#typedefdef-gputextureusageflags).
    #[repr(transparent)]
    #[derive(Debug, Copy, Clone, PartialEq, Eq, Hash)]
    pub struct TextureUsages: u32 {
        /// Allows a texture to be the source in a [`CommandEncoder::copy_texture_to_buffer`] or
        /// [`CommandEncoder::copy_texture_to_texture`] operation.
        const COPY_SRC = 1 << 0;
        /// Allows a texture to be the destination in a  [`CommandEncoder::copy_buffer_to_texture`],
        /// [`CommandEncoder::copy_texture_to_texture`], or [`Queue::write_texture`] operation.
        const COPY_DST = 1 << 1;
        /// Allows a texture to be a [`BindingType::Texture`] in a bind group.
        const TEXTURE_BINDING = 1 << 2;
        /// Allows a texture to be a [`BindingType::StorageTexture`] in a bind group.
        const STORAGE_BINDING = 1 << 3;
        /// Allows a texture to be an output attachment of a render pass.
        const RENDER_ATTACHMENT = 1 << 4;
    }
}

impl_bitflags!(TextureUsages);

/// Defines the capabilities of a given surface and adapter.
#[derive(Debug)]
pub struct SurfaceCapabilities {
    /// List of supported formats to use with the given adapter. The first format in the vector is preferred.
    ///
    /// Returns an empty vector if the surface is incompatible with the adapter.
    pub formats: Vec<TextureFormat>,
    /// List of supported presentation modes to use with the given adapter.
    ///
    /// Returns an empty vector if the surface is incompatible with the adapter.
    pub present_modes: Vec<PresentMode>,
    /// List of supported alpha modes to use with the given adapter.
    ///
    /// Will return at least one element, CompositeAlphaMode::Opaque or CompositeAlphaMode::Inherit.
    pub alpha_modes: Vec<CompositeAlphaMode>,
    /// Bitflag of supported texture usages for the surface to use with the given adapter.
    ///
    /// The usage TextureUsages::RENDER_ATTACHMENT is guaranteed.
    pub usages: TextureUsages,
}

impl Default for SurfaceCapabilities {
    fn default() -> Self {
        Self {
            formats: Vec::new(),
            present_modes: Vec::new(),
            alpha_modes: vec![CompositeAlphaMode::Opaque],
            usages: TextureUsages::RENDER_ATTACHMENT,
        }
    }
}

/// Configures a [`Surface`] for presentation.
///
/// [`Surface`]: ../wgpu/struct.Surface.html
#[repr(C)]
#[derive(Clone, Debug, PartialEq, Eq, Hash)]
#[cfg_attr(feature = "serde", derive(Serialize, Deserialize))]
pub struct SurfaceConfiguration<V> {
    /// The usage of the swap chain. The only supported usage is `RENDER_ATTACHMENT`.
    pub usage: TextureUsages,
    /// The texture format of the swap chain. The only formats that are guaranteed are
    /// `Bgra8Unorm` and `Bgra8UnormSrgb`
    pub format: TextureFormat,
    /// Width of the swap chain. Must be the same size as the surface, and nonzero.
    pub width: u32,
    /// Height of the swap chain. Must be the same size as the surface, and nonzero.
    pub height: u32,
    /// Presentation mode of the swap chain. Fifo is the only mode guaranteed to be supported.
    /// FifoRelaxed, Immediate, and Mailbox will crash if unsupported, while AutoVsync and
    /// AutoNoVsync will gracefully do a designed sets of fallbacks if their primary modes are
    /// unsupported.
    pub present_mode: PresentMode,
    /// Desired maximum number of frames that the presentation engine should queue in advance.
    ///
    /// This is a hint to the backend implementation and will always be clamped to the supported range.
    /// As a consequence, either the maximum frame latency is set directly on the swap chain,
    /// or waits on present are scheduled to avoid exceeding the maximum frame latency if supported,
    /// or the swap chain size is set to (max-latency + 1).
    ///
    /// Defaults to 2 when created via `wgpu::Surface::get_default_config`.
    ///
    /// Typical values range from 3 to 1, but higher values are possible:
    /// * Choose 2 or higher for potentially smoother frame display, as it allows to be at least one frame
    /// to be queued up. This typically avoids starving the GPU's work queue.
    /// Higher values are useful for achieving a constant flow of frames to the display under varying load.
    /// * Choose 1 for low latency from frame recording to frame display.
    /// ⚠️ If the backend does not support waiting on present, this will cause the CPU to wait for the GPU
    /// to finish all work related to the previous frame when calling `wgpu::Surface::get_current_texture`,
    /// causing CPU-GPU serialization (i.e. when `wgpu::Surface::get_current_texture` returns, the GPU might be idle).
    /// It is currently not possible to query this. See <https://github.com/gfx-rs/wgpu/issues/2869>.
    /// * A value of 0 is generally not supported and always clamped to a higher value.
    pub desired_maximum_frame_latency: u32,
    /// Specifies how the alpha channel of the textures should be handled during compositing.
    pub alpha_mode: CompositeAlphaMode,
    /// Specifies what view formats will be allowed when calling create_view() on texture returned by get_current_texture().
    ///
    /// View formats of the same format as the texture are always allowed.
    ///
    /// Note: currently, only the srgb-ness is allowed to change. (ex: Rgba8Unorm texture + Rgba8UnormSrgb view)
    pub view_formats: V,
}

impl<V: Clone> SurfaceConfiguration<V> {
    /// Map view_formats of the texture descriptor into another.
    pub fn map_view_formats<M>(&self, fun: impl FnOnce(V) -> M) -> SurfaceConfiguration<M> {
        SurfaceConfiguration {
            usage: self.usage,
            format: self.format,
            width: self.width,
            height: self.height,
            present_mode: self.present_mode,
            desired_maximum_frame_latency: self.desired_maximum_frame_latency,
            alpha_mode: self.alpha_mode,
            view_formats: fun(self.view_formats.clone()),
        }
    }
}

/// Status of the received surface image.
#[repr(C)]
#[derive(Debug)]
pub enum SurfaceStatus {
    /// No issues.
    Good,
    /// The swap chain is operational, but it does no longer perfectly
    /// match the surface. A re-configuration is needed.
    Suboptimal,
    /// Unable to get the next frame, timed out.
    Timeout,
    /// The surface under the swap chain has changed.
    Outdated,
    /// The surface under the swap chain is lost.
    Lost,
}

/// Nanosecond timestamp used by the presentation engine.
///
/// The specific clock depends on the window system integration (WSI) API used.
///
/// <table>
/// <tr>
///     <td>WSI</td>
///     <td>Clock</td>
/// </tr>
/// <tr>
///     <td>IDXGISwapchain</td>
///     <td><a href="https://docs.microsoft.com/en-us/windows/win32/api/profileapi/nf-profileapi-queryperformancecounter">QueryPerformanceCounter</a></td>
/// </tr>
/// <tr>
///     <td>IPresentationManager</td>
///     <td><a href="https://docs.microsoft.com/en-us/windows/win32/api/realtimeapiset/nf-realtimeapiset-queryinterrupttimeprecise">QueryInterruptTimePrecise</a></td>
/// </tr>
/// <tr>
///     <td>CAMetalLayer</td>
///     <td><a href="https://developer.apple.com/documentation/kernel/1462446-mach_absolute_time">mach_absolute_time</a></td>
/// </tr>
/// <tr>
///     <td>VK_GOOGLE_display_timing</td>
///     <td><a href="https://linux.die.net/man/3/clock_gettime">clock_gettime(CLOCK_MONOTONIC)</a></td>
/// </tr>
/// </table>
#[derive(Debug, Copy, Clone, PartialEq, Eq, PartialOrd, Ord)]
pub struct PresentationTimestamp(
    /// Timestamp in nanoseconds.
    pub u128,
);

impl PresentationTimestamp {
    /// A timestamp that is invalid due to the platform not having a timestamp system.
    pub const INVALID_TIMESTAMP: Self = Self(u128::MAX);

    /// Returns true if this timestamp is the invalid timestamp.
    pub fn is_invalid(self) -> bool {
        self == Self::INVALID_TIMESTAMP
    }
}

/// RGBA double precision color.
///
/// This is not to be used as a generic color type, only for specific wgpu interfaces.
#[repr(C)]
#[derive(Clone, Copy, Debug, Default, PartialEq)]
#[cfg_attr(feature = "serde", derive(Serialize, Deserialize))]
#[cfg_attr(feature = "serde", serde(rename_all = "camelCase"))]
pub struct Color {
    /// Red component of the color
    pub r: f64,
    /// Green component of the color
    pub g: f64,
    /// Blue component of the color
    pub b: f64,
    /// Alpha component of the color
    pub a: f64,
}

#[allow(missing_docs)]
impl Color {
    pub const TRANSPARENT: Self = Self {
        r: 0.0,
        g: 0.0,
        b: 0.0,
        a: 0.0,
    };
    pub const BLACK: Self = Self {
        r: 0.0,
        g: 0.0,
        b: 0.0,
        a: 1.0,
    };
    pub const WHITE: Self = Self {
        r: 1.0,
        g: 1.0,
        b: 1.0,
        a: 1.0,
    };
    pub const RED: Self = Self {
        r: 1.0,
        g: 0.0,
        b: 0.0,
        a: 1.0,
    };
    pub const GREEN: Self = Self {
        r: 0.0,
        g: 1.0,
        b: 0.0,
        a: 1.0,
    };
    pub const BLUE: Self = Self {
        r: 0.0,
        g: 0.0,
        b: 1.0,
        a: 1.0,
    };
}

/// Dimensionality of a texture.
///
/// Corresponds to [WebGPU `GPUTextureDimension`](
/// https://gpuweb.github.io/gpuweb/#enumdef-gputexturedimension).
#[repr(C)]
#[derive(Copy, Clone, Debug, Hash, Eq, PartialEq)]
#[cfg_attr(feature = "serde", derive(Serialize, Deserialize))]
pub enum TextureDimension {
    /// 1D texture
    #[cfg_attr(feature = "serde", serde(rename = "1d"))]
    D1,
    /// 2D texture
    #[cfg_attr(feature = "serde", serde(rename = "2d"))]
    D2,
    /// 3D texture
    #[cfg_attr(feature = "serde", serde(rename = "3d"))]
    D3,
}

/// Origin of a copy from a 2D image.
///
/// Corresponds to [WebGPU `GPUOrigin2D`](
/// https://gpuweb.github.io/gpuweb/#dictdef-gpuorigin2ddict).
#[repr(C)]
#[derive(Clone, Copy, PartialEq, Eq, Hash)]
#[cfg_attr(feature = "serde", derive(Serialize, Deserialize))]
#[cfg_attr(feature = "serde", serde(rename_all = "camelCase"))]
pub struct Origin2d {
    #[allow(missing_docs)]
    pub x: u32,
    #[allow(missing_docs)]
    pub y: u32,
}

impl Origin2d {
    /// Zero origin.
    pub const ZERO: Self = Self { x: 0, y: 0 };

    /// Adds the third dimension to this origin
    pub fn to_3d(self, z: u32) -> Origin3d {
        Origin3d {
            x: self.x,
            y: self.y,
            z,
        }
    }
}

impl std::fmt::Debug for Origin2d {
    fn fmt(&self, f: &mut std::fmt::Formatter<'_>) -> std::fmt::Result {
        (self.x, self.y).fmt(f)
    }
}

/// Origin of a copy to/from a texture.
///
/// Corresponds to [WebGPU `GPUOrigin3D`](
/// https://gpuweb.github.io/gpuweb/#dictdef-gpuorigin3ddict).
#[repr(C)]
#[derive(Clone, Copy, PartialEq, Eq, Hash)]
#[cfg_attr(feature = "serde", derive(Serialize, Deserialize))]
#[cfg_attr(feature = "serde", serde(rename_all = "camelCase"))]
pub struct Origin3d {
    /// X position of the origin
    pub x: u32,
    /// Y position of the origin
    pub y: u32,
    /// Z position of the origin
    pub z: u32,
}

impl Origin3d {
    /// Zero origin.
    pub const ZERO: Self = Self { x: 0, y: 0, z: 0 };

    /// Removes the third dimension from this origin
    pub fn to_2d(self) -> Origin2d {
        Origin2d {
            x: self.x,
            y: self.y,
        }
    }
}

impl Default for Origin3d {
    fn default() -> Self {
        Self::ZERO
    }
}

impl std::fmt::Debug for Origin3d {
    fn fmt(&self, f: &mut std::fmt::Formatter<'_>) -> std::fmt::Result {
        (self.x, self.y, self.z).fmt(f)
    }
}

/// Extent of a texture related operation.
///
/// Corresponds to [WebGPU `GPUExtent3D`](
/// https://gpuweb.github.io/gpuweb/#dictdef-gpuextent3ddict).
#[repr(C)]
#[derive(Clone, Copy, PartialEq, Eq, Hash)]
#[cfg_attr(feature = "serde", derive(Serialize, Deserialize))]
#[cfg_attr(feature = "serde", serde(rename_all = "camelCase"))]
pub struct Extent3d {
    /// Width of the extent
    pub width: u32,
    /// Height of the extent
    pub height: u32,
    /// The depth of the extent or the number of array layers
    #[cfg_attr(feature = "serde", serde(default = "default_depth"))]
    pub depth_or_array_layers: u32,
}

impl std::fmt::Debug for Extent3d {
    fn fmt(&self, f: &mut std::fmt::Formatter<'_>) -> std::fmt::Result {
        (self.width, self.height, self.depth_or_array_layers).fmt(f)
    }
}

#[cfg(feature = "serde")]
fn default_depth() -> u32 {
    1
}

impl Default for Extent3d {
    fn default() -> Self {
        Self {
            width: 1,
            height: 1,
            depth_or_array_layers: 1,
        }
    }
}

impl Extent3d {
    /// Calculates the [physical size] backing a texture of the given
    /// format and extent.  This includes padding to the block width
    /// and height of the format.
    ///
    /// This is the texture extent that you must upload at when uploading to _mipmaps_ of compressed textures.
    ///
    /// [physical size]: https://gpuweb.github.io/gpuweb/#physical-miplevel-specific-texture-extent
    pub fn physical_size(&self, format: TextureFormat) -> Self {
        let (block_width, block_height) = format.block_dimensions();

        let width = ((self.width + block_width - 1) / block_width) * block_width;
        let height = ((self.height + block_height - 1) / block_height) * block_height;

        Self {
            width,
            height,
            depth_or_array_layers: self.depth_or_array_layers,
        }
    }

    /// Calculates the maximum possible count of mipmaps.
    ///
    /// Treats the depth as part of the mipmaps. If calculating
    /// for a 2DArray texture, which does not mipmap depth, set depth to 1.
    pub fn max_mips(&self, dim: TextureDimension) -> u32 {
        match dim {
            TextureDimension::D1 => 1,
            TextureDimension::D2 => {
                let max_dim = self.width.max(self.height);
                32 - max_dim.leading_zeros()
            }
            TextureDimension::D3 => {
                let max_dim = self.width.max(self.height.max(self.depth_or_array_layers));
                32 - max_dim.leading_zeros()
            }
        }
    }

    /// Calculates the extent at a given mip level.
    /// Does *not* account for memory size being a multiple of block size.
    ///
    /// <https://gpuweb.github.io/gpuweb/#logical-miplevel-specific-texture-extent>
    pub fn mip_level_size(&self, level: u32, dim: TextureDimension) -> Self {
        Self {
            width: u32::max(1, self.width >> level),
            height: match dim {
                TextureDimension::D1 => 1,
                _ => u32::max(1, self.height >> level),
            },
            depth_or_array_layers: match dim {
                TextureDimension::D1 => 1,
                TextureDimension::D2 => self.depth_or_array_layers,
                TextureDimension::D3 => u32::max(1, self.depth_or_array_layers >> level),
            },
        }
    }
}

#[test]
fn test_physical_size() {
    let format = TextureFormat::Bc1RgbaUnormSrgb; // 4x4 blocks
    assert_eq!(
        Extent3d {
            width: 7,
            height: 7,
            depth_or_array_layers: 1
        }
        .physical_size(format),
        Extent3d {
            width: 8,
            height: 8,
            depth_or_array_layers: 1
        }
    );
    // Doesn't change, already aligned
    assert_eq!(
        Extent3d {
            width: 8,
            height: 8,
            depth_or_array_layers: 1
        }
        .physical_size(format),
        Extent3d {
            width: 8,
            height: 8,
            depth_or_array_layers: 1
        }
    );
    let format = TextureFormat::Astc {
        block: AstcBlock::B8x5,
        channel: AstcChannel::Unorm,
    }; // 8x5 blocks
    assert_eq!(
        Extent3d {
            width: 7,
            height: 7,
            depth_or_array_layers: 1
        }
        .physical_size(format),
        Extent3d {
            width: 8,
            height: 10,
            depth_or_array_layers: 1
        }
    );
}

#[test]
fn test_max_mips() {
    // 1D
    assert_eq!(
        Extent3d {
            width: 240,
            height: 1,
            depth_or_array_layers: 1
        }
        .max_mips(TextureDimension::D1),
        1
    );
    // 2D
    assert_eq!(
        Extent3d {
            width: 1,
            height: 1,
            depth_or_array_layers: 1
        }
        .max_mips(TextureDimension::D2),
        1
    );
    assert_eq!(
        Extent3d {
            width: 60,
            height: 60,
            depth_or_array_layers: 1
        }
        .max_mips(TextureDimension::D2),
        6
    );
    assert_eq!(
        Extent3d {
            width: 240,
            height: 1,
            depth_or_array_layers: 1000
        }
        .max_mips(TextureDimension::D2),
        8
    );
    // 3D
    assert_eq!(
        Extent3d {
            width: 16,
            height: 30,
            depth_or_array_layers: 60
        }
        .max_mips(TextureDimension::D3),
        6
    );
}

/// Describes a [`Texture`](../wgpu/struct.Texture.html).
///
/// Corresponds to [WebGPU `GPUTextureDescriptor`](
/// https://gpuweb.github.io/gpuweb/#dictdef-gputexturedescriptor).
#[repr(C)]
#[derive(Clone, Debug, PartialEq, Eq, Hash)]
#[cfg_attr(feature = "serde", derive(Serialize, Deserialize))]
pub struct TextureDescriptor<L, V> {
    /// Debug label of the texture. This will show up in graphics debuggers for easy identification.
    pub label: L,
    /// Size of the texture. All components must be greater than zero. For a
    /// regular 1D/2D texture, the unused sizes will be 1. For 2DArray textures,
    /// Z is the number of 2D textures in that array.
    pub size: Extent3d,
    /// Mip count of texture. For a texture with no extra mips, this must be 1.
    pub mip_level_count: u32,
    /// Sample count of texture. If this is not 1, texture must have [`BindingType::Texture::multisampled`] set to true.
    pub sample_count: u32,
    /// Dimensions of the texture.
    pub dimension: TextureDimension,
    /// Format of the texture.
    pub format: TextureFormat,
    /// Allowed usages of the texture. If used in other ways, the operation will panic.
    pub usage: TextureUsages,
    /// Specifies what view formats will be allowed when calling create_view() on this texture.
    ///
    /// View formats of the same format as the texture are always allowed.
    ///
    /// Note: currently, only the srgb-ness is allowed to change. (ex: Rgba8Unorm texture + Rgba8UnormSrgb view)
    pub view_formats: V,
}

impl<L, V> TextureDescriptor<L, V> {
    /// Takes a closure and maps the label of the texture descriptor into another.
    pub fn map_label<K>(&self, fun: impl FnOnce(&L) -> K) -> TextureDescriptor<K, V>
    where
        V: Clone,
    {
        TextureDescriptor {
            label: fun(&self.label),
            size: self.size,
            mip_level_count: self.mip_level_count,
            sample_count: self.sample_count,
            dimension: self.dimension,
            format: self.format,
            usage: self.usage,
            view_formats: self.view_formats.clone(),
        }
    }

    /// Maps the label and view_formats of the texture descriptor into another.
    pub fn map_label_and_view_formats<K, M>(
        &self,
        l_fun: impl FnOnce(&L) -> K,
        v_fun: impl FnOnce(V) -> M,
    ) -> TextureDescriptor<K, M>
    where
        V: Clone,
    {
        TextureDescriptor {
            label: l_fun(&self.label),
            size: self.size,
            mip_level_count: self.mip_level_count,
            sample_count: self.sample_count,
            dimension: self.dimension,
            format: self.format,
            usage: self.usage,
            view_formats: v_fun(self.view_formats.clone()),
        }
    }

    /// Calculates the extent at a given mip level.
    ///
    /// If the given mip level is larger than possible, returns None.
    ///
    /// Treats the depth as part of the mipmaps. If calculating
    /// for a 2DArray texture, which does not mipmap depth, set depth to 1.
    ///
    /// ```rust
    /// # use wgpu_types as wgpu;
    /// # type TextureDescriptor<'a> = wgpu::TextureDescriptor<(), &'a [wgpu::TextureFormat]>;
    /// let desc  = TextureDescriptor {
    ///   label: (),
    ///   size: wgpu::Extent3d { width: 100, height: 60, depth_or_array_layers: 1 },
    ///   mip_level_count: 7,
    ///   sample_count: 1,
    ///   dimension: wgpu::TextureDimension::D3,
    ///   format: wgpu::TextureFormat::Rgba8Sint,
    ///   usage: wgpu::TextureUsages::empty(),
    ///   view_formats: &[],
    /// };
    ///
    /// assert_eq!(desc.mip_level_size(0), Some(wgpu::Extent3d { width: 100, height: 60, depth_or_array_layers: 1 }));
    /// assert_eq!(desc.mip_level_size(1), Some(wgpu::Extent3d { width: 50, height: 30, depth_or_array_layers: 1 }));
    /// assert_eq!(desc.mip_level_size(2), Some(wgpu::Extent3d { width: 25, height: 15, depth_or_array_layers: 1 }));
    /// assert_eq!(desc.mip_level_size(3), Some(wgpu::Extent3d { width: 12, height: 7, depth_or_array_layers: 1 }));
    /// assert_eq!(desc.mip_level_size(4), Some(wgpu::Extent3d { width: 6, height: 3, depth_or_array_layers: 1 }));
    /// assert_eq!(desc.mip_level_size(5), Some(wgpu::Extent3d { width: 3, height: 1, depth_or_array_layers: 1 }));
    /// assert_eq!(desc.mip_level_size(6), Some(wgpu::Extent3d { width: 1, height: 1, depth_or_array_layers: 1 }));
    /// assert_eq!(desc.mip_level_size(7), None);
    /// ```
    pub fn mip_level_size(&self, level: u32) -> Option<Extent3d> {
        if level >= self.mip_level_count {
            return None;
        }

        Some(self.size.mip_level_size(level, self.dimension))
    }

    /// Computes the render extent of this texture.
    ///
    /// <https://gpuweb.github.io/gpuweb/#abstract-opdef-compute-render-extent>
    pub fn compute_render_extent(&self, mip_level: u32) -> Extent3d {
        Extent3d {
            width: u32::max(1, self.size.width >> mip_level),
            height: u32::max(1, self.size.height >> mip_level),
            depth_or_array_layers: 1,
        }
    }

    /// Returns the number of array layers.
    ///
    /// <https://gpuweb.github.io/gpuweb/#abstract-opdef-array-layer-count>
    pub fn array_layer_count(&self) -> u32 {
        match self.dimension {
            TextureDimension::D1 | TextureDimension::D3 => 1,
            TextureDimension::D2 => self.size.depth_or_array_layers,
        }
    }
}

/// Kind of data the texture holds.
///
/// Corresponds to [WebGPU `GPUTextureAspect`](
/// https://gpuweb.github.io/gpuweb/#enumdef-gputextureaspect).
#[repr(C)]
#[derive(Copy, Clone, Debug, Default, Hash, Eq, PartialEq)]
#[cfg_attr(feature = "serde", derive(Serialize, Deserialize))]
#[cfg_attr(feature = "serde", serde(rename_all = "kebab-case"))]
pub enum TextureAspect {
    /// Depth, Stencil, and Color.
    #[default]
    All,
    /// Stencil.
    StencilOnly,
    /// Depth.
    DepthOnly,
    /// Plane 0.
    Plane0,
    /// Plane 1.
    Plane1,
    /// Plane 2.
    Plane2,
}

/// How edges should be handled in texture addressing.
///
/// Corresponds to [WebGPU `GPUAddressMode`](
/// https://gpuweb.github.io/gpuweb/#enumdef-gpuaddressmode).
#[repr(C)]
#[derive(Copy, Clone, Debug, Default, Hash, Eq, PartialEq)]
#[cfg_attr(feature = "serde", derive(Serialize, Deserialize))]
#[cfg_attr(feature = "serde", serde(rename_all = "kebab-case"))]
pub enum AddressMode {
    /// Clamp the value to the edge of the texture
    ///
    /// -0.25 -> 0.0
    /// 1.25  -> 1.0
    #[default]
    ClampToEdge = 0,
    /// Repeat the texture in a tiling fashion
    ///
    /// -0.25 -> 0.75
    /// 1.25 -> 0.25
    Repeat = 1,
    /// Repeat the texture, mirroring it every repeat
    ///
    /// -0.25 -> 0.25
    /// 1.25 -> 0.75
    MirrorRepeat = 2,
    /// Clamp the value to the border of the texture
    /// Requires feature [`Features::ADDRESS_MODE_CLAMP_TO_BORDER`]
    ///
    /// -0.25 -> border
    /// 1.25 -> border
    ClampToBorder = 3,
}

/// Texel mixing mode when sampling between texels.
///
/// Corresponds to [WebGPU `GPUFilterMode`](
/// https://gpuweb.github.io/gpuweb/#enumdef-gpufiltermode).
#[repr(C)]
#[derive(Copy, Clone, Debug, Default, Hash, Eq, PartialEq)]
#[cfg_attr(feature = "serde", derive(Serialize, Deserialize))]
#[cfg_attr(feature = "serde", serde(rename_all = "kebab-case"))]
pub enum FilterMode {
    /// Nearest neighbor sampling.
    ///
    /// This creates a pixelated effect when used as a mag filter
    #[default]
    Nearest = 0,
    /// Linear Interpolation
    ///
    /// This makes textures smooth but blurry when used as a mag filter.
    Linear = 1,
}

/// A range of push constant memory to pass to a shader stage.
#[derive(Clone, Debug, PartialEq, Eq, Hash)]
#[cfg_attr(feature = "serde", derive(Serialize, Deserialize))]
pub struct PushConstantRange {
    /// Stage push constant range is visible from. Each stage can only be served by at most one range.
    /// One range can serve multiple stages however.
    pub stages: ShaderStages,
    /// Range in push constant memory to use for the stage. Must be less than [`Limits::max_push_constant_size`].
    /// Start and end must be aligned to the 4s.
    pub range: Range<u32>,
}

/// Describes a [`CommandBuffer`](../wgpu/struct.CommandBuffer.html).
///
/// Corresponds to [WebGPU `GPUCommandBufferDescriptor`](
/// https://gpuweb.github.io/gpuweb/#dictdef-gpucommandbufferdescriptor).
#[repr(C)]
#[derive(Clone, Debug, Default, PartialEq, Eq, Hash)]
#[cfg_attr(feature = "serde", derive(Serialize, Deserialize))]
pub struct CommandBufferDescriptor<L> {
    /// Debug label of this command buffer.
    pub label: L,
}

impl<L> CommandBufferDescriptor<L> {
    /// Takes a closure and maps the label of the command buffer descriptor into another.
    pub fn map_label<K>(&self, fun: impl FnOnce(&L) -> K) -> CommandBufferDescriptor<K> {
        CommandBufferDescriptor {
            label: fun(&self.label),
        }
    }
}

/// Describes the depth/stencil attachment for render bundles.
///
/// Corresponds to a portion of [WebGPU `GPURenderBundleEncoderDescriptor`](
/// https://gpuweb.github.io/gpuweb/#dictdef-gpurenderbundleencoderdescriptor).
#[repr(C)]
#[derive(Clone, Copy, Debug, PartialEq, Eq, Hash)]
#[cfg_attr(feature = "serde", derive(Serialize, Deserialize))]
pub struct RenderBundleDepthStencil {
    /// Format of the attachment.
    pub format: TextureFormat,
    /// If the depth aspect of the depth stencil attachment is going to be written to.
    ///
    /// This must match the [`RenderPassDepthStencilAttachment::depth_ops`] of the renderpass this render bundle is executed in.
    /// If depth_ops is `Some(..)` this must be false. If it is `None` this must be true.
    ///
    /// [`RenderPassDepthStencilAttachment::depth_ops`]: ../wgpu/struct.RenderPassDepthStencilAttachment.html#structfield.depth_ops
    pub depth_read_only: bool,

    /// If the stencil aspect of the depth stencil attachment is going to be written to.
    ///
    /// This must match the [`RenderPassDepthStencilAttachment::stencil_ops`] of the renderpass this render bundle is executed in.
    /// If depth_ops is `Some(..)` this must be false. If it is `None` this must be true.
    ///
    /// [`RenderPassDepthStencilAttachment::stencil_ops`]: ../wgpu/struct.RenderPassDepthStencilAttachment.html#structfield.stencil_ops
    pub stencil_read_only: bool,
}

/// Describes a [`RenderBundle`](../wgpu/struct.RenderBundle.html).
///
/// Corresponds to [WebGPU `GPURenderBundleDescriptor`](
/// https://gpuweb.github.io/gpuweb/#dictdef-gpurenderbundledescriptor).
#[repr(C)]
#[derive(Clone, Debug, PartialEq, Eq, Hash)]
#[cfg_attr(feature = "serde", derive(Serialize, Deserialize))]
pub struct RenderBundleDescriptor<L> {
    /// Debug label of the render bundle encoder. This will show up in graphics debuggers for easy identification.
    pub label: L,
}

impl<L> RenderBundleDescriptor<L> {
    /// Takes a closure and maps the label of the render bundle descriptor into another.
    pub fn map_label<K>(&self, fun: impl FnOnce(&L) -> K) -> RenderBundleDescriptor<K> {
        RenderBundleDescriptor {
            label: fun(&self.label),
        }
    }
}

impl<T> Default for RenderBundleDescriptor<Option<T>> {
    fn default() -> Self {
        Self { label: None }
    }
}

/// Layout of a texture in a buffer's memory.
///
/// The bytes per row and rows per image can be hard to figure out so here are some examples:
///
/// | Resolution | Format | Bytes per block | Pixels per block | Bytes per row                          | Rows per image               |
/// |------------|--------|-----------------|------------------|----------------------------------------|------------------------------|
/// | 256x256    | RGBA8  | 4               | 1 * 1 * 1        | 256 * 4 = Some(1024)                   | None                         |
/// | 32x16x8    | RGBA8  | 4               | 1 * 1 * 1        | 32 * 4 = 128 padded to 256 = Some(256) | None                         |
/// | 256x256    | BC3    | 16              | 4 * 4 * 1        | 16 * (256 / 4) = 1024 = Some(1024)     | None                         |
/// | 64x64x8    | BC3    | 16              | 4 * 4 * 1        | 16 * (64 / 4) = 256 = Some(256)        | 64 / 4 = 16 = Some(16)       |
///
/// Corresponds to [WebGPU `GPUImageDataLayout`](
/// https://gpuweb.github.io/gpuweb/#dictdef-gpuimagedatalayout).
#[repr(C)]
#[derive(Clone, Copy, Debug, Default)]
#[cfg_attr(feature = "serde", derive(Serialize, Deserialize))]
pub struct ImageDataLayout {
    /// Offset into the buffer that is the start of the texture. Must be a multiple of texture block size.
    /// For non-compressed textures, this is 1.
    pub offset: BufferAddress,
    /// Bytes per "row" in an image.
    ///
    /// A row is one row of pixels or of compressed blocks in the x direction.
    ///
    /// This value is required if there are multiple rows (i.e. height or depth is more than one pixel or pixel block for compressed textures)
    ///
    /// Must be a multiple of 256 for [`CommandEncoder::copy_buffer_to_texture`][CEcbtt]
    /// and [`CommandEncoder::copy_texture_to_buffer`][CEcttb]. You must manually pad the
    /// image such that this is a multiple of 256. It will not affect the image data.
    ///
    /// [`Queue::write_texture`][Qwt] does not have this requirement.
    ///
    /// Must be a multiple of the texture block size. For non-compressed textures, this is 1.
    ///
    /// [CEcbtt]: ../wgpu/struct.CommandEncoder.html#method.copy_buffer_to_texture
    /// [CEcttb]: ../wgpu/struct.CommandEncoder.html#method.copy_texture_to_buffer
    /// [Qwt]: ../wgpu/struct.Queue.html#method.write_texture
    pub bytes_per_row: Option<u32>,
    /// "Rows" that make up a single "image".
    ///
    /// A row is one row of pixels or of compressed blocks in the x direction.
    ///
    /// An image is one layer in the z direction of a 3D image or 2DArray texture.
    ///
    /// The amount of rows per image may be larger than the actual amount of rows of data.
    ///
    /// Required if there are multiple images (i.e. the depth is more than one).
    pub rows_per_image: Option<u32>,
}

/// Specific type of a buffer binding.
///
/// Corresponds to [WebGPU `GPUBufferBindingType`](
/// https://gpuweb.github.io/gpuweb/#enumdef-gpubufferbindingtype).
#[derive(Clone, Copy, Debug, Default, Eq, PartialEq, Hash)]
#[cfg_attr(feature = "serde", derive(Serialize, Deserialize))]
pub enum BufferBindingType {
    /// A buffer for uniform values.
    ///
    /// Example WGSL syntax:
    /// ```rust,ignore
    /// struct Globals {
    ///     a_uniform: vec2<f32>,
    ///     another_uniform: vec2<f32>,
    /// }
    /// @group(0) @binding(0)
    /// var<uniform> globals: Globals;
    /// ```
    ///
    /// Example GLSL syntax:
    /// ```cpp,ignore
    /// layout(std140, binding = 0)
    /// uniform Globals {
    ///     vec2 aUniform;
    ///     vec2 anotherUniform;
    /// };
    /// ```
    #[default]
    Uniform,
    /// A storage buffer.
    ///
    /// Example WGSL syntax:
    /// ```rust,ignore
    /// @group(0) @binding(0)
    /// var<storage, read_write> my_element: array<vec4<f32>>;
    /// ```
    ///
    /// Example GLSL syntax:
    /// ```cpp,ignore
    /// layout (set=0, binding=0) buffer myStorageBuffer {
    ///     vec4 myElement[];
    /// };
    /// ```
    Storage {
        /// If `true`, the buffer can only be read in the shader,
        /// and it:
        /// - may or may not be annotated with `read` (WGSL).
        /// - must be annotated with `readonly` (GLSL).
        ///
        /// Example WGSL syntax:
        /// ```rust,ignore
        /// @group(0) @binding(0)
        /// var<storage, read> my_element: array<vec4<f32>>;
        /// ```
        ///
        /// Example GLSL syntax:
        /// ```cpp,ignore
        /// layout (set=0, binding=0) readonly buffer myStorageBuffer {
        ///     vec4 myElement[];
        /// };
        /// ```
        read_only: bool,
    },
}

/// Specific type of a sample in a texture binding.
///
/// Corresponds to [WebGPU `GPUTextureSampleType`](
/// https://gpuweb.github.io/gpuweb/#enumdef-gputexturesampletype).
#[derive(Clone, Copy, Debug, Eq, PartialEq, Hash)]
#[cfg_attr(feature = "serde", derive(Serialize, Deserialize))]
pub enum TextureSampleType {
    /// Sampling returns floats.
    ///
    /// Example WGSL syntax:
    /// ```rust,ignore
    /// @group(0) @binding(0)
    /// var t: texture_2d<f32>;
    /// ```
    ///
    /// Example GLSL syntax:
    /// ```cpp,ignore
    /// layout(binding = 0)
    /// uniform texture2D t;
    /// ```
    Float {
        /// If this is `false`, the texture can't be sampled with
        /// a filtering sampler.
        ///
        /// Even if this is `true`, it's possible to sample with
        /// a **non-filtering** sampler.
        filterable: bool,
    },
    /// Sampling does the depth reference comparison.
    ///
    /// This is also compatible with a non-filtering sampler.
    ///
    /// Example WGSL syntax:
    /// ```rust,ignore
    /// @group(0) @binding(0)
    /// var t: texture_depth_2d;
    /// ```
    ///
    /// Example GLSL syntax:
    /// ```cpp,ignore
    /// layout(binding = 0)
    /// uniform texture2DShadow t;
    /// ```
    Depth,
    /// Sampling returns signed integers.
    ///
    /// Example WGSL syntax:
    /// ```rust,ignore
    /// @group(0) @binding(0)
    /// var t: texture_2d<i32>;
    /// ```
    ///
    /// Example GLSL syntax:
    /// ```cpp,ignore
    /// layout(binding = 0)
    /// uniform itexture2D t;
    /// ```
    Sint,
    /// Sampling returns unsigned integers.
    ///
    /// Example WGSL syntax:
    /// ```rust,ignore
    /// @group(0) @binding(0)
    /// var t: texture_2d<u32>;
    /// ```
    ///
    /// Example GLSL syntax:
    /// ```cpp,ignore
    /// layout(binding = 0)
    /// uniform utexture2D t;
    /// ```
    Uint,
}

impl Default for TextureSampleType {
    fn default() -> Self {
        Self::Float { filterable: true }
    }
}

/// Specific type of a sample in a texture binding.
///
/// For use in [`BindingType::StorageTexture`].
///
/// Corresponds to [WebGPU `GPUStorageTextureAccess`](
/// https://gpuweb.github.io/gpuweb/#enumdef-gpustoragetextureaccess).
#[derive(Clone, Copy, Debug, Eq, PartialEq, Hash)]
#[cfg_attr(feature = "serde", derive(Serialize, Deserialize))]
#[cfg_attr(feature = "serde", serde(rename_all = "kebab-case"))]
pub enum StorageTextureAccess {
    /// The texture can only be written in the shader and it:
    /// - may or may not be annotated with `write` (WGSL).
    /// - must be annotated with `writeonly` (GLSL).
    ///
    /// Example WGSL syntax:
    /// ```rust,ignore
    /// @group(0) @binding(0)
    /// var my_storage_image: texture_storage_2d<f32, write>;
    /// ```
    ///
    /// Example GLSL syntax:
    /// ```cpp,ignore
    /// layout(set=0, binding=0, r32f) writeonly uniform image2D myStorageImage;
    /// ```
    WriteOnly,
    /// The texture can only be read in the shader and it must be annotated with `read` (WGSL) or
    /// `readonly` (GLSL).
    ///
    /// [`Features::TEXTURE_ADAPTER_SPECIFIC_FORMAT_FEATURES`] must be enabled to use this access
    /// mode. This is a native-only extension.
    ///
    /// Example WGSL syntax:
    /// ```rust,ignore
    /// @group(0) @binding(0)
    /// var my_storage_image: texture_storage_2d<f32, read>;
    /// ```
    ///
    /// Example GLSL syntax:
    /// ```cpp,ignore
    /// layout(set=0, binding=0, r32f) readonly uniform image2D myStorageImage;
    /// ```
    ReadOnly,
    /// The texture can be both read and written in the shader and must be annotated with
    /// `read_write` in WGSL.
    ///
    /// [`Features::TEXTURE_ADAPTER_SPECIFIC_FORMAT_FEATURES`] must be enabled to use this access
    /// mode.  This is a nonstandard, native-only extension.
    ///
    /// Example WGSL syntax:
    /// ```rust,ignore
    /// @group(0) @binding(0)
    /// var my_storage_image: texture_storage_2d<f32, read_write>;
    /// ```
    ///
    /// Example GLSL syntax:
    /// ```cpp,ignore
    /// layout(set=0, binding=0, r32f) uniform image2D myStorageImage;
    /// ```
    ReadWrite,
}

/// Specific type of a sampler binding.
///
/// For use in [`BindingType::Sampler`].
///
/// Corresponds to [WebGPU `GPUSamplerBindingType`](
/// https://gpuweb.github.io/gpuweb/#enumdef-gpusamplerbindingtype).
#[repr(C)]
#[derive(Clone, Copy, Debug, Eq, PartialEq, Hash)]
#[cfg_attr(feature = "serde", derive(Serialize, Deserialize))]
#[cfg_attr(feature = "serde", serde(rename_all = "kebab-case"))]
pub enum SamplerBindingType {
    /// The sampling result is produced based on more than a single color sample from a texture,
    /// e.g. when bilinear interpolation is enabled.
    Filtering,
    /// The sampling result is produced based on a single color sample from a texture.
    NonFiltering,
    /// Use as a comparison sampler instead of a normal sampler.
    /// For more info take a look at the analogous functionality in OpenGL: <https://www.khronos.org/opengl/wiki/Sampler_Object#Comparison_mode>.
    Comparison,
}

/// Specific type of a binding.
///
/// For use in [`BindGroupLayoutEntry`].
///
/// Corresponds to WebGPU's mutually exclusive fields within [`GPUBindGroupLayoutEntry`](
/// https://gpuweb.github.io/gpuweb/#dictdef-gpubindgrouplayoutentry).
#[derive(Clone, Copy, Debug, Eq, PartialEq, Hash)]
#[cfg_attr(feature = "serde", derive(Serialize, Deserialize))]
pub enum BindingType {
    /// A buffer binding.
    ///
    /// Corresponds to [WebGPU `GPUBufferBindingLayout`](
    /// https://gpuweb.github.io/gpuweb/#dictdef-gpubufferbindinglayout).
    Buffer {
        /// Sub-type of the buffer binding.
        ty: BufferBindingType,

        /// Indicates that the binding has a dynamic offset.
        ///
        /// One offset must be passed to [`RenderPass::set_bind_group`][RPsbg]
        /// for each dynamic binding in increasing order of binding number.
        ///
        /// [RPsbg]: ../wgpu/struct.RenderPass.html#method.set_bind_group
        #[cfg_attr(feature = "serde", serde(default))]
        has_dynamic_offset: bool,

        /// The minimum size for a [`BufferBinding`] matching this entry, in bytes.
        ///
        /// If this is `Some(size)`:
        ///
        /// - When calling [`create_bind_group`], the resource at this bind point
        ///   must be a [`BindingResource::Buffer`] whose effective size is at
        ///   least `size`.
        ///
        /// - When calling [`create_render_pipeline`] or [`create_compute_pipeline`],
        ///   `size` must be at least the [minimum buffer binding size] for the
        ///   shader module global at this bind point: large enough to hold the
        ///   global's value, along with one element of a trailing runtime-sized
        ///   array, if present.
        ///
        /// If this is `None`:
        ///
        /// - Each draw or dispatch command checks that the buffer range at this
        ///   bind point satisfies the [minimum buffer binding size].
        ///
        /// [`BufferBinding`]: ../wgpu/struct.BufferBinding.html
        /// [`create_bind_group`]: ../wgpu/struct.Device.html#method.create_bind_group
        /// [`BindingResource::Buffer`]: ../wgpu/enum.BindingResource.html#variant.Buffer
        /// [minimum buffer binding size]: https://www.w3.org/TR/webgpu/#minimum-buffer-binding-size
        /// [`create_render_pipeline`]: ../wgpu/struct.Device.html#method.create_render_pipeline
        /// [`create_compute_pipeline`]: ../wgpu/struct.Device.html#method.create_compute_pipeline
        #[cfg_attr(feature = "serde", serde(default))]
        min_binding_size: Option<BufferSize>,
    },
    /// A sampler that can be used to sample a texture.
    ///
    /// Example WGSL syntax:
    /// ```rust,ignore
    /// @group(0) @binding(0)
    /// var s: sampler;
    /// ```
    ///
    /// Example GLSL syntax:
    /// ```cpp,ignore
    /// layout(binding = 0)
    /// uniform sampler s;
    /// ```
    ///
    /// Corresponds to [WebGPU `GPUSamplerBindingLayout`](
    /// https://gpuweb.github.io/gpuweb/#dictdef-gpusamplerbindinglayout).
    Sampler(SamplerBindingType),
    /// A texture binding.
    ///
    /// Example WGSL syntax:
    /// ```rust,ignore
    /// @group(0) @binding(0)
    /// var t: texture_2d<f32>;
    /// ```
    ///
    /// Example GLSL syntax:
    /// ```cpp,ignore
    /// layout(binding = 0)
    /// uniform texture2D t;
    /// ```
    ///
    /// Corresponds to [WebGPU `GPUTextureBindingLayout`](
    /// https://gpuweb.github.io/gpuweb/#dictdef-gputexturebindinglayout).
    Texture {
        /// Sample type of the texture binding.
        sample_type: TextureSampleType,
        /// Dimension of the texture view that is going to be sampled.
        view_dimension: TextureViewDimension,
        /// True if the texture has a sample count greater than 1. If this is true,
        /// the texture must be read from shaders with `texture1DMS`, `texture2DMS`, or `texture3DMS`,
        /// depending on `dimension`.
        multisampled: bool,
    },
    /// A storage texture.
    ///
    /// Example WGSL syntax:
    /// ```rust,ignore
    /// @group(0) @binding(0)
    /// var my_storage_image: texture_storage_2d<f32, write>;
    /// ```
    ///
    /// Example GLSL syntax:
    /// ```cpp,ignore
    /// layout(set=0, binding=0, r32f) writeonly uniform image2D myStorageImage;
    /// ```
    /// Note that the texture format must be specified in the shader as well.
    /// A list of valid formats can be found in the specification here: <https://www.khronos.org/registry/OpenGL/specs/gl/GLSLangSpec.4.60.html#layout-qualifiers>
    ///
    /// Corresponds to [WebGPU `GPUStorageTextureBindingLayout`](
    /// https://gpuweb.github.io/gpuweb/#dictdef-gpustoragetexturebindinglayout).
    StorageTexture {
        /// Allowed access to this texture.
        access: StorageTextureAccess,
        /// Format of the texture.
        format: TextureFormat,
        /// Dimension of the texture view that is going to be sampled.
        view_dimension: TextureViewDimension,
    },

    /// A ray-tracing acceleration structure binding.
    ///
    /// Example WGSL syntax:
    /// ```rust,ignore
    /// @group(0) @binding(0)
    /// var as: acceleration_structure;
    /// ```
    ///
    /// or with vertex return enabled
    /// ```rust,ignore
    /// @group(0) @binding(0)
    /// var as: acceleration_structure<vertex_return>;
    /// ```
    ///
    /// Example GLSL syntax:
    /// ```cpp,ignore
    /// layout(binding = 0)
    /// uniform accelerationStructureEXT as;
    /// ```
    AccelerationStructure {
        /// Whether this acceleration structure can be used to
        /// create a ray query that has flag vertex return in the shader
        ///
        /// If enabled requires
        vertex_return: bool,
    },
}

impl BindingType {
    /// Returns true for buffer bindings with dynamic offset enabled.
    pub fn has_dynamic_offset(&self) -> bool {
        match *self {
            Self::Buffer {
                has_dynamic_offset, ..
            } => has_dynamic_offset,
            _ => false,
        }
    }
}

/// Describes a single binding inside a bind group.
///
/// Corresponds to [WebGPU `GPUBindGroupLayoutEntry`](
/// https://gpuweb.github.io/gpuweb/#dictdef-gpubindgrouplayoutentry).
#[derive(Clone, Copy, Debug, PartialEq, Eq, Hash)]
#[cfg_attr(feature = "serde", derive(Serialize, Deserialize))]
pub struct BindGroupLayoutEntry {
    /// Binding index. Must match shader index and be unique inside a BindGroupLayout. A binding
    /// of index 1, would be described as `layout(set = 0, binding = 1) uniform` in shaders.
    pub binding: u32,
    /// Which shader stages can see this binding.
    pub visibility: ShaderStages,
    /// The type of the binding
    pub ty: BindingType,
    /// If this value is Some, indicates this entry is an array. Array size must be 1 or greater.
    ///
    /// If this value is Some and `ty` is `BindingType::Texture`, [`Features::TEXTURE_BINDING_ARRAY`] must be supported.
    ///
    /// If this value is Some and `ty` is any other variant, bind group creation will fail.
    #[cfg_attr(feature = "serde", serde(default))]
    pub count: Option<NonZeroU32>,
}

/// View of a buffer which can be used to copy to/from a texture.
///
/// Corresponds to [WebGPU `GPUImageCopyBuffer`](
/// https://gpuweb.github.io/gpuweb/#dictdef-gpuimagecopybuffer).
#[repr(C)]
#[derive(Copy, Clone, Debug)]
#[cfg_attr(feature = "serde", derive(Serialize, Deserialize))]
pub struct ImageCopyBuffer<B> {
    /// The buffer to be copied to/from.
    pub buffer: B,
    /// The layout of the texture data in this buffer.
    pub layout: ImageDataLayout,
}

/// View of a texture which can be used to copy to/from a buffer/texture.
///
/// Corresponds to [WebGPU `GPUImageCopyTexture`](
/// https://gpuweb.github.io/gpuweb/#dictdef-gpuimagecopytexture).
#[repr(C)]
#[derive(Copy, Clone, Debug)]
#[cfg_attr(feature = "serde", derive(Serialize, Deserialize))]
pub struct ImageCopyTexture<T> {
    /// The texture to be copied to/from.
    pub texture: T,
    /// The target mip level of the texture.
    pub mip_level: u32,
    /// The base texel of the texture in the selected `mip_level`. Together
    /// with the `copy_size` argument to copy functions, defines the
    /// sub-region of the texture to copy.
    #[cfg_attr(feature = "serde", serde(default))]
    pub origin: Origin3d,
    /// The copy aspect.
    #[cfg_attr(feature = "serde", serde(default))]
    pub aspect: TextureAspect,
}

impl<T> ImageCopyTexture<T> {
    /// Adds color space and premultiplied alpha information to make this
    /// descriptor tagged.
    pub fn to_tagged(
        self,
        color_space: PredefinedColorSpace,
        premultiplied_alpha: bool,
    ) -> ImageCopyTextureTagged<T> {
        ImageCopyTextureTagged {
            texture: self.texture,
            mip_level: self.mip_level,
            origin: self.origin,
            aspect: self.aspect,
            color_space,
            premultiplied_alpha,
        }
    }
}

/// View of an external texture that can be used to copy to a texture.
///
/// Corresponds to [WebGPU `GPUImageCopyExternalImage`](
/// https://gpuweb.github.io/gpuweb/#dictdef-gpuimagecopyexternalimage).
#[cfg(target_arch = "wasm32")]
#[derive(Clone, Debug)]
pub struct ImageCopyExternalImage {
    /// The texture to be copied from. The copy source data is captured at the moment
    /// the copy is issued.
    pub source: ExternalImageSource,
    /// The base texel used for copying from the external image. Together
    /// with the `copy_size` argument to copy functions, defines the
    /// sub-region of the image to copy.
    ///
    /// Relative to the top left of the image.
    ///
    /// Must be [`Origin2d::ZERO`] if [`DownlevelFlags::UNRESTRICTED_EXTERNAL_TEXTURE_COPIES`] is not supported.
    pub origin: Origin2d,
    /// If the Y coordinate of the image should be flipped. Even if this is
    /// true, `origin` is still relative to the top left.
    pub flip_y: bool,
}

/// Source of an external texture copy.
///
/// Corresponds to the [implicit union type on WebGPU `GPUImageCopyExternalImage.source`](
/// https://gpuweb.github.io/gpuweb/#dom-gpuimagecopyexternalimage-source).
#[cfg(target_arch = "wasm32")]
#[derive(Clone, Debug)]
pub enum ExternalImageSource {
    /// Copy from a previously-decoded image bitmap.
    ImageBitmap(web_sys::ImageBitmap),
    /// Copy from a current frame of a video element.
    HTMLVideoElement(web_sys::HtmlVideoElement),
    /// Copy from a on-screen canvas.
    HTMLCanvasElement(web_sys::HtmlCanvasElement),
    /// Copy from a off-screen canvas.
    ///
    /// Requires [`DownlevelFlags::UNRESTRICTED_EXTERNAL_TEXTURE_COPIES`]
    OffscreenCanvas(web_sys::OffscreenCanvas),
}

#[cfg(target_arch = "wasm32")]
impl ExternalImageSource {
    /// Gets the pixel, not css, width of the source.
    pub fn width(&self) -> u32 {
        match self {
            ExternalImageSource::ImageBitmap(b) => b.width(),
            ExternalImageSource::HTMLVideoElement(v) => v.video_width(),
            ExternalImageSource::HTMLCanvasElement(c) => c.width(),
            ExternalImageSource::OffscreenCanvas(c) => c.width(),
        }
    }

    /// Gets the pixel, not css, height of the source.
    pub fn height(&self) -> u32 {
        match self {
            ExternalImageSource::ImageBitmap(b) => b.height(),
            ExternalImageSource::HTMLVideoElement(v) => v.video_height(),
            ExternalImageSource::HTMLCanvasElement(c) => c.height(),
            ExternalImageSource::OffscreenCanvas(c) => c.height(),
        }
    }
}

#[cfg(target_arch = "wasm32")]
impl std::ops::Deref for ExternalImageSource {
    type Target = js_sys::Object;

    fn deref(&self) -> &Self::Target {
        match self {
            Self::ImageBitmap(b) => b,
            Self::HTMLVideoElement(v) => v,
            Self::HTMLCanvasElement(c) => c,
            Self::OffscreenCanvas(c) => c,
        }
    }
}

#[cfg(all(
    target_arch = "wasm32",
    feature = "fragile-send-sync-non-atomic-wasm",
    not(target_feature = "atomics")
))]
unsafe impl Send for ExternalImageSource {}
#[cfg(all(
    target_arch = "wasm32",
    feature = "fragile-send-sync-non-atomic-wasm",
    not(target_feature = "atomics")
))]
unsafe impl Sync for ExternalImageSource {}

/// Color spaces supported on the web.
///
/// Corresponds to [HTML Canvas `PredefinedColorSpace`](
/// https://html.spec.whatwg.org/multipage/canvas.html#predefinedcolorspace).
#[derive(Copy, Clone, Debug, PartialEq, Eq)]
#[cfg_attr(feature = "serde", derive(Serialize, Deserialize))]
#[cfg_attr(feature = "serde", serde(rename_all = "kebab-case"))]
pub enum PredefinedColorSpace {
    /// sRGB color space
    Srgb,
    /// Display-P3 color space
    DisplayP3,
}

/// View of a texture which can be used to copy to a texture, including
/// color space and alpha premultiplication information.
///
/// Corresponds to [WebGPU `GPUImageCopyTextureTagged`](
/// https://gpuweb.github.io/gpuweb/#dictdef-gpuimagecopytexturetagged).
#[derive(Copy, Clone, Debug)]
#[cfg_attr(feature = "serde", derive(Serialize, Deserialize))]
pub struct ImageCopyTextureTagged<T> {
    /// The texture to be copied to/from.
    pub texture: T,
    /// The target mip level of the texture.
    pub mip_level: u32,
    /// The base texel of the texture in the selected `mip_level`.
    pub origin: Origin3d,
    /// The copy aspect.
    pub aspect: TextureAspect,
    /// The color space of this texture.
    pub color_space: PredefinedColorSpace,
    /// The premultiplication of this texture
    pub premultiplied_alpha: bool,
}

impl<T: Copy> ImageCopyTextureTagged<T> {
    /// Removes the colorspace information from the type.
    pub fn to_untagged(self) -> ImageCopyTexture<T> {
        ImageCopyTexture {
            texture: self.texture,
            mip_level: self.mip_level,
            origin: self.origin,
            aspect: self.aspect,
        }
    }
}

/// Subresource range within an image
#[repr(C)]
#[derive(Clone, Copy, Debug, Default, Eq, PartialEq)]
#[cfg_attr(feature = "serde", derive(Serialize, Deserialize))]
#[cfg_attr(feature = "serde", serde(rename_all = "camelCase"))]
pub struct ImageSubresourceRange {
    /// Aspect of the texture. Color textures must be [`TextureAspect::All`][TAA].
    ///
    /// [TAA]: ../wgpu/enum.TextureAspect.html#variant.All
    pub aspect: TextureAspect,
    /// Base mip level.
    pub base_mip_level: u32,
    /// Mip level count.
    /// If `Some(count)`, `base_mip_level + count` must be less or equal to underlying texture mip count.
    /// If `None`, considered to include the rest of the mipmap levels, but at least 1 in total.
    pub mip_level_count: Option<u32>,
    /// Base array layer.
    pub base_array_layer: u32,
    /// Layer count.
    /// If `Some(count)`, `base_array_layer + count` must be less or equal to the underlying array count.
    /// If `None`, considered to include the rest of the array layers, but at least 1 in total.
    pub array_layer_count: Option<u32>,
}

impl ImageSubresourceRange {
    /// Returns if the given range represents a full resource, with a texture of the given
    /// layer count and mip count.
    ///
    /// ```rust
    /// # use wgpu_types as wgpu;
    ///
    /// let range_none = wgpu::ImageSubresourceRange {
    ///     aspect: wgpu::TextureAspect::All,
    ///     base_mip_level: 0,
    ///     mip_level_count: None,
    ///     base_array_layer: 0,
    ///     array_layer_count: None,
    /// };
    /// assert_eq!(range_none.is_full_resource(wgpu::TextureFormat::Stencil8, 5, 10), true);
    ///
    /// let range_some = wgpu::ImageSubresourceRange {
    ///     aspect: wgpu::TextureAspect::All,
    ///     base_mip_level: 0,
    ///     mip_level_count: Some(5),
    ///     base_array_layer: 0,
    ///     array_layer_count: Some(10),
    /// };
    /// assert_eq!(range_some.is_full_resource(wgpu::TextureFormat::Stencil8, 5, 10), true);
    ///
    /// let range_mixed = wgpu::ImageSubresourceRange {
    ///     aspect: wgpu::TextureAspect::StencilOnly,
    ///     base_mip_level: 0,
    ///     // Only partial resource
    ///     mip_level_count: Some(3),
    ///     base_array_layer: 0,
    ///     array_layer_count: None,
    /// };
    /// assert_eq!(range_mixed.is_full_resource(wgpu::TextureFormat::Stencil8, 5, 10), false);
    /// ```
    pub fn is_full_resource(
        &self,
        format: TextureFormat,
        mip_levels: u32,
        array_layers: u32,
    ) -> bool {
        // Mip level count and array layer count need to deal with both the None and Some(count) case.
        let mip_level_count = self.mip_level_count.unwrap_or(mip_levels);
        let array_layer_count = self.array_layer_count.unwrap_or(array_layers);

        let aspect_eq = Some(format) == format.aspect_specific_format(self.aspect);

        let base_mip_level_eq = self.base_mip_level == 0;
        let mip_level_count_eq = mip_level_count == mip_levels;

        let base_array_layer_eq = self.base_array_layer == 0;
        let array_layer_count_eq = array_layer_count == array_layers;

        aspect_eq
            && base_mip_level_eq
            && mip_level_count_eq
            && base_array_layer_eq
            && array_layer_count_eq
    }

    /// Returns the mip level range of a subresource range describes for a specific texture.
    pub fn mip_range(&self, mip_level_count: u32) -> Range<u32> {
        self.base_mip_level..match self.mip_level_count {
            Some(mip_level_count) => self.base_mip_level + mip_level_count,
            None => mip_level_count,
        }
    }

    /// Returns the layer range of a subresource range describes for a specific texture.
    pub fn layer_range(&self, array_layer_count: u32) -> Range<u32> {
        self.base_array_layer..match self.array_layer_count {
            Some(array_layer_count) => self.base_array_layer + array_layer_count,
            None => array_layer_count,
        }
    }
}

/// Color variation to use when sampler addressing mode is [`AddressMode::ClampToBorder`]
#[repr(C)]
#[derive(Copy, Clone, Debug, Eq, PartialEq, Hash)]
#[cfg_attr(feature = "serde", derive(Serialize, Deserialize))]
pub enum SamplerBorderColor {
    /// [0, 0, 0, 0]
    TransparentBlack,
    /// [0, 0, 0, 1]
    OpaqueBlack,
    /// [1, 1, 1, 1]
    OpaqueWhite,

    /// On the Metal backend, this is equivalent to `TransparentBlack` for
    /// textures that have an alpha component, and equivalent to `OpaqueBlack`
    /// for textures that do not have an alpha component. On other backends,
    /// this is equivalent to `TransparentBlack`. Requires
    /// [`Features::ADDRESS_MODE_CLAMP_TO_ZERO`]. Not supported on the web.
    Zero,
}

/// Describes how to create a QuerySet.
///
/// Corresponds to [WebGPU `GPUQuerySetDescriptor`](
/// https://gpuweb.github.io/gpuweb/#dictdef-gpuquerysetdescriptor).
#[derive(Clone, Debug)]
#[cfg_attr(feature = "serde", derive(Serialize, Deserialize))]
pub struct QuerySetDescriptor<L> {
    /// Debug label for the query set.
    pub label: L,
    /// Kind of query that this query set should contain.
    pub ty: QueryType,
    /// Total count of queries the set contains. Must not be zero.
    /// Must not be greater than [`QUERY_SET_MAX_QUERIES`].
    pub count: u32,
}

impl<L> QuerySetDescriptor<L> {
    /// Takes a closure and maps the label of the query set descriptor into another.
    pub fn map_label<'a, K>(&'a self, fun: impl FnOnce(&'a L) -> K) -> QuerySetDescriptor<K> {
        QuerySetDescriptor {
            label: fun(&self.label),
            ty: self.ty,
            count: self.count,
        }
    }
}

/// Type of query contained in a QuerySet.
///
/// Corresponds to [WebGPU `GPUQueryType`](
/// https://gpuweb.github.io/gpuweb/#enumdef-gpuquerytype).
#[derive(Copy, Clone, Debug)]
#[cfg_attr(feature = "serde", derive(Serialize, Deserialize))]
pub enum QueryType {
    /// Query returns a single 64-bit number, serving as an occlusion boolean.
    Occlusion,
    /// Query returns up to 5 64-bit numbers based on the given flags.
    ///
    /// See [`PipelineStatisticsTypes`]'s documentation for more information
    /// on how they get resolved.
    ///
    /// [`Features::PIPELINE_STATISTICS_QUERY`] must be enabled to use this query type.
    PipelineStatistics(PipelineStatisticsTypes),
    /// Query returns a 64-bit number indicating the GPU-timestamp
    /// where all previous commands have finished executing.
    ///
    /// Must be multiplied by [`Queue::get_timestamp_period`][Qgtp] to get
    /// the value in nanoseconds. Absolute values have no meaning,
    /// but timestamps can be subtracted to get the time it takes
    /// for a string of operations to complete.
    ///
    /// [`Features::TIMESTAMP_QUERY`] must be enabled to use this query type.
    ///
    /// [Qgtp]: ../wgpu/struct.Queue.html#method.get_timestamp_period
    Timestamp,
}

bitflags::bitflags! {
    /// Flags for which pipeline data should be recorded.
    ///
    /// The amount of values written when resolved depends
    /// on the amount of flags. If 3 flags are enabled, 3
    /// 64-bit values will be written per-query.
    ///
    /// The order they are written is the order they are declared
    /// in this bitflags. If you enabled `CLIPPER_PRIMITIVES_OUT`
    /// and `COMPUTE_SHADER_INVOCATIONS`, it would write 16 bytes,
    /// the first 8 bytes being the primitive out value, the last 8
    /// bytes being the compute shader invocation count.
    #[repr(transparent)]
    #[derive(Debug, Copy, Clone, PartialEq, Eq, Hash)]
    pub struct PipelineStatisticsTypes : u8 {
        /// Amount of times the vertex shader is ran. Accounts for
        /// the vertex cache when doing indexed rendering.
        const VERTEX_SHADER_INVOCATIONS = 1 << 0;
        /// Amount of times the clipper is invoked. This
        /// is also the amount of triangles output by the vertex shader.
        const CLIPPER_INVOCATIONS = 1 << 1;
        /// Amount of primitives that are not culled by the clipper.
        /// This is the amount of triangles that are actually on screen
        /// and will be rasterized and rendered.
        const CLIPPER_PRIMITIVES_OUT = 1 << 2;
        /// Amount of times the fragment shader is ran. Accounts for
        /// fragment shaders running in 2x2 blocks in order to get
        /// derivatives.
        const FRAGMENT_SHADER_INVOCATIONS = 1 << 3;
        /// Amount of times a compute shader is invoked. This will
        /// be equivalent to the dispatch count times the workgroup size.
        const COMPUTE_SHADER_INVOCATIONS = 1 << 4;
    }
}

impl_bitflags!(PipelineStatisticsTypes);

/// Argument buffer layout for draw_indirect commands.
#[repr(C)]
#[derive(Copy, Clone, Debug, Default)]
pub struct DrawIndirectArgs {
    /// The number of vertices to draw.
    pub vertex_count: u32,
    /// The number of instances to draw.
    pub instance_count: u32,
    /// The Index of the first vertex to draw.
    pub first_vertex: u32,
    /// The instance ID of the first instance to draw.
    ///
    /// Has to be 0, unless [`Features::INDIRECT_FIRST_INSTANCE`](crate::Features::INDIRECT_FIRST_INSTANCE) is enabled.
    pub first_instance: u32,
}

impl DrawIndirectArgs {
    /// Returns the bytes representation of the struct, ready to be written in a buffer.
    pub fn as_bytes(&self) -> &[u8] {
        unsafe {
            std::mem::transmute(std::slice::from_raw_parts(
                self as *const _ as *const u8,
                std::mem::size_of::<Self>(),
            ))
        }
    }
}

/// Argument buffer layout for draw_indexed_indirect commands.
#[repr(C)]
#[derive(Copy, Clone, Debug, Default)]
pub struct DrawIndexedIndirectArgs {
    /// The number of indices to draw.
    pub index_count: u32,
    /// The number of instances to draw.
    pub instance_count: u32,
    /// The first index within the index buffer.
    pub first_index: u32,
    /// The value added to the vertex index before indexing into the vertex buffer.
    pub base_vertex: i32,
    /// The instance ID of the first instance to draw.
    ///
    /// Has to be 0, unless [`Features::INDIRECT_FIRST_INSTANCE`](crate::Features::INDIRECT_FIRST_INSTANCE) is enabled.
    pub first_instance: u32,
}

impl DrawIndexedIndirectArgs {
    /// Returns the bytes representation of the struct, ready to be written in a buffer.
    pub fn as_bytes(&self) -> &[u8] {
        unsafe {
            std::mem::transmute(std::slice::from_raw_parts(
                self as *const _ as *const u8,
                std::mem::size_of::<Self>(),
            ))
        }
    }
}

/// Argument buffer layout for dispatch_indirect commands.
#[repr(C)]
#[derive(Copy, Clone, Debug, Default)]
pub struct DispatchIndirectArgs {
    /// The number of work groups in X dimension.
    pub x: u32,
    /// The number of work groups in Y dimension.
    pub y: u32,
    /// The number of work groups in Z dimension.
    pub z: u32,
}

impl DispatchIndirectArgs {
    /// Returns the bytes representation of the struct, ready to be written into a buffer.
    pub fn as_bytes(&self) -> &[u8] {
        unsafe {
            std::mem::transmute(std::slice::from_raw_parts(
                self as *const _ as *const u8,
                std::mem::size_of::<Self>(),
            ))
        }
    }
}

/// Describes how shader bound checks should be performed.
#[derive(Clone, Debug)]
#[cfg_attr(feature = "serde", derive(Serialize, Deserialize))]
pub struct ShaderBoundChecks {
    runtime_checks: bool,
}

impl ShaderBoundChecks {
    /// Creates a new configuration where the shader is bound checked.
    pub fn new() -> Self {
        ShaderBoundChecks {
            runtime_checks: true,
        }
    }

    /// Creates a new configuration where the shader isn't bound checked.
    ///
    /// # Safety
    /// The caller MUST ensure that all shaders built with this configuration don't perform any
    /// out of bounds reads or writes.
    pub unsafe fn unchecked() -> Self {
        ShaderBoundChecks {
            runtime_checks: false,
        }
    }

    /// Query whether runtime bound checks are enabled in this configuration
    pub fn runtime_checks(&self) -> bool {
        self.runtime_checks
    }
}

impl Default for ShaderBoundChecks {
    fn default() -> Self {
        Self::new()
    }
}

/// Selects which DX12 shader compiler to use.
///
/// If the `wgpu-hal/dx12-shader-compiler` feature isn't enabled then this will fall back
/// to the Fxc compiler at runtime and log an error.
/// This feature is always enabled when using `wgpu`.
///
/// If the `Dxc` option is selected, but `dxcompiler.dll` and `dxil.dll` files aren't found,
/// then this will fall back to the Fxc compiler at runtime and log an error.
///
/// `wgpu::utils::init::dx12_shader_compiler_from_env` can be used to set the compiler
/// from the `WGPU_DX12_SHADER_COMPILER` environment variable, but this should only be used for testing.
#[derive(Clone, Debug, Default)]
pub enum Dx12Compiler {
    /// The Fxc compiler (default) is old, slow and unmaintained.
    ///
    /// However, it doesn't require any additional .dlls to be shipped with the application.
    #[default]
    Fxc,
    /// The Dxc compiler is new, fast and maintained.
    ///
    /// However, it requires both `dxcompiler.dll` and `dxil.dll` to be shipped with the application.
    /// These files can be downloaded from <https://github.com/microsoft/DirectXShaderCompiler/releases>.
    Dxc {
        /// Path to the `dxil.dll` file, or path to the directory containing `dxil.dll` file. Passing `None` will use standard platform specific dll loading rules.
        dxil_path: Option<PathBuf>,
        /// Path to the `dxcompiler.dll` file, or path to the directory containing `dxcompiler.dll` file. Passing `None` will use standard platform specific dll loading rules.
        dxc_path: Option<PathBuf>,
    },
}

/// Selects which OpenGL ES 3 minor version to request.
///
/// When using ANGLE as an OpenGL ES/EGL implementation, explicitly requesting `Version1` can provide a non-conformant ES 3.1 on APIs like D3D11.
#[derive(Clone, Copy, Debug, Default, Eq, PartialEq, Hash)]
pub enum Gles3MinorVersion {
    /// No explicit minor version is requested, the driver automatically picks the highest available.
    #[default]
    Automatic,

    /// Request an ES 3.0 context.
    Version0,

    /// Request an ES 3.1 context.
    Version1,

    /// Request an ES 3.2 context.
    Version2,
}

/// Options for creating an instance.
#[derive(Debug)]
pub struct InstanceDescriptor {
    /// Which `Backends` to enable.
    pub backends: Backends,
    /// Flags to tune the behavior of the instance.
    pub flags: InstanceFlags,
    /// Which DX12 shader compiler to use.
    pub dx12_shader_compiler: Dx12Compiler,
    /// Which OpenGL ES 3 minor version to request. Will be ignored if OpenGL is available.
    pub gles_minor_version: Gles3MinorVersion,
}

impl Default for InstanceDescriptor {
    fn default() -> Self {
        Self {
            backends: Backends::all(),
            flags: InstanceFlags::default(),
            dx12_shader_compiler: Dx12Compiler::default(),
            gles_minor_version: Gles3MinorVersion::default(),
        }
    }
}

#[derive(Clone, Debug, PartialEq, Eq)]
#[cfg_attr(feature = "serde", derive(Serialize, Deserialize))]
/// Descriptor for all size definiing attributes of a single triangle geometry inside a bottom level acceleration structure.
pub struct BlasTriangleGeometrySizeDescriptor {
    /// Format of a vertex position.
    pub vertex_format: VertexFormat,
    /// Number of vertices.
    pub vertex_count: u32,
    /// Format of an index. Only needed if an index buffer is used.
    /// If `index_format` is provided `index_count` is required.
    pub index_format: Option<IndexFormat>,
    /// Number of indices. Only needed if an index buffer is used.
    /// If `index_count` is provided `index_format` is required.
    pub index_count: Option<u32>,
    /// Flags for the geometry.
    pub flags: AccelerationStructureGeometryFlags,
}

#[derive(Clone, Debug)]
#[cfg_attr(feature = "serde", derive(Serialize, Deserialize))]
/// Descriptor for all size definiing attributes of all geometries inside a bottom level acceleration structure.
pub enum BlasGeometrySizeDescriptors {
    /// Triangle geometry version.
    Triangles {
        /// Descriptor for each triangle geometry.
        desc: Vec<BlasTriangleGeometrySizeDescriptor>,
    },
}

#[repr(u8)]
#[derive(Copy, Clone, Debug, PartialEq, Eq, Hash)]
#[cfg_attr(feature = "serde", derive(Serialize, Deserialize))]
/// Update mode for acceleration structure builds.
pub enum AccelerationStructureUpdateMode {
    /// Always perform a full build.
    Build,
    /// If possible, perform an incremental update.
    /// Not advised for major topology changes.
    /// (Useful for e.g. skinning)
    PreferUpdate,
}

#[repr(C)]
#[derive(Clone, Debug, PartialEq, Eq, Hash)]
#[cfg_attr(feature = "serde", derive(Serialize, Deserialize))]
/// Descriptor for creating a bottom level acceleration structure.
pub struct CreateBlasDescriptor<L> {
    /// Label for the bottom level acceleration structure.
    pub label: L,
    /// Flags for the bottom level acceleration structure.
    pub flags: AccelerationStructureFlags,
    /// Update mode for the bottom level acceleration structure.
    pub update_mode: AccelerationStructureUpdateMode,
}

impl<L> CreateBlasDescriptor<L> {
    /// Takes a closure and maps the label of the blas descriptor into another.
    pub fn map_label<K>(&self, fun: impl FnOnce(&L) -> K) -> CreateBlasDescriptor<K> {
        CreateBlasDescriptor {
            label: fun(&self.label),
            flags: self.flags,
            update_mode: self.update_mode,
        }
    }
}

#[repr(C)]
#[derive(Clone, Debug, PartialEq, Eq, Hash)]
#[cfg_attr(feature = "serde", derive(Serialize, Deserialize))]
/// Descriptor for creating a top level acceleration structure.
pub struct CreateTlasDescriptor<L> {
    /// Label for the top level acceleration structure.
    pub label: L,
    /// Number of instances that can be stored in the acceleration structure.
    pub max_instances: u32,
    /// Flags for the bottom level acceleration structure.
    pub flags: AccelerationStructureFlags,
    /// Update mode for the bottom level acceleration structure.
    pub update_mode: AccelerationStructureUpdateMode,
}

impl<L> CreateTlasDescriptor<L> {
    /// Takes a closure and maps the label of the blas descriptor into another.
    pub fn map_label<K>(&self, fun: impl FnOnce(&L) -> K) -> CreateTlasDescriptor<K> {
        CreateTlasDescriptor {
            label: fun(&self.label),
            flags: self.flags,
            update_mode: self.update_mode,
            max_instances: self.max_instances,
        }
    }
}

bitflags::bitflags!(
    /// Flags for acceleration structures
    #[derive(Clone, Copy, Debug, PartialEq, Eq, Hash)]
    pub struct AccelerationStructureFlags: u8 {
        /// Allow for incremental updates (no change in size)
        const ALLOW_UPDATE = 1 << 0;
        /// Allow the acceleration structure to be compacted in a copy operation
        const ALLOW_COMPACTION = 1 << 1;
        /// Optimize for fast ray tracing performance
        const PREFER_FAST_TRACE = 1 << 2;
        /// Optimize for fast build time
        const PREFER_FAST_BUILD = 1 << 3;
        /// Optimize for low memory footprint (scratch and output)
        const LOW_MEMORY = 1 << 4;
        /// Allow retrieval of a vertex hit by ay ray in a raytraced scene
        const ALLOW_RAY_HIT_VERTEX_RETURN = 1 << 5;
    }
);
impl_bitflags!(AccelerationStructureFlags);

bitflags::bitflags!(
    /// Flags for acceleration structure geometries
    #[derive(Clone, Copy, Debug, PartialEq, Eq, Hash)]
    pub struct AccelerationStructureGeometryFlags: u8 {
        /// Is OPAQUE
        const OPAQUE = 1 << 0;
        /// NO_DUPLICATE_ANY_HIT_INVOCATION
        const NO_DUPLICATE_ANY_HIT_INVOCATION = 1 << 1;
    }
);
impl_bitflags!(AccelerationStructureGeometryFlags);

/// Alignment requirement for transform buffers used in acceleration structure builds
pub const TRANSFORM_BUFFER_ALIGNMENT: BufferAddress = 16;

/// Alignment requirement for instance buffers used in acceleration structure builds
pub const INSTANCE_BUFFER_ALIGNMENT: BufferAddress = 16;

pub use send_sync::*;

#[doc(hidden)]
mod send_sync {
    pub trait WasmNotSendSync: WasmNotSend + WasmNotSync {}
    impl<T: WasmNotSend + WasmNotSync> WasmNotSendSync for T {}
    #[cfg(any(
        not(target_arch = "wasm32"),
        all(
            feature = "fragile-send-sync-non-atomic-wasm",
            not(target_feature = "atomics")
        )
    ))]
    pub trait WasmNotSend: Send {}
    #[cfg(any(
        not(target_arch = "wasm32"),
        all(
            feature = "fragile-send-sync-non-atomic-wasm",
            not(target_feature = "atomics")
        )
    ))]
    impl<T: Send> WasmNotSend for T {}
    #[cfg(not(any(
        not(target_arch = "wasm32"),
        all(
            feature = "fragile-send-sync-non-atomic-wasm",
            not(target_feature = "atomics")
        )
    )))]
    pub trait WasmNotSend {}
    #[cfg(not(any(
        not(target_arch = "wasm32"),
        all(
            feature = "fragile-send-sync-non-atomic-wasm",
            not(target_feature = "atomics")
        )
    )))]
    impl<T> WasmNotSend for T {}

    #[cfg(any(
        not(target_arch = "wasm32"),
        all(
            feature = "fragile-send-sync-non-atomic-wasm",
            not(target_feature = "atomics")
        )
    ))]
    pub trait WasmNotSync: Sync {}
    #[cfg(any(
        not(target_arch = "wasm32"),
        all(
            feature = "fragile-send-sync-non-atomic-wasm",
            not(target_feature = "atomics")
        )
    ))]
    impl<T: Sync> WasmNotSync for T {}
    #[cfg(not(any(
        not(target_arch = "wasm32"),
        all(
            feature = "fragile-send-sync-non-atomic-wasm",
            not(target_feature = "atomics")
        )
    )))]
    pub trait WasmNotSync {}
    #[cfg(not(any(
        not(target_arch = "wasm32"),
        all(
            feature = "fragile-send-sync-non-atomic-wasm",
            not(target_feature = "atomics")
        )
    )))]
    impl<T> WasmNotSync for T {}
}

/// Reason for "lose the device".
///
/// Corresponds to [WebGPU `GPUDeviceLostReason`](https://gpuweb.github.io/gpuweb/#enumdef-gpudevicelostreason).
#[repr(u8)]
#[derive(Debug, Copy, Clone, Eq, PartialEq)]
#[cfg_attr(feature = "serde", derive(serde::Serialize, serde::Deserialize))]
pub enum DeviceLostReason {
    /// Triggered by driver
    Unknown = 0,
    /// After Device::destroy
    Destroyed = 1,
    /// After Device::drop
    ///
    /// WebGPU does not invoke the device lost callback when the device is
    /// dropped to prevent garbage collection from being observable. In wgpu,
    /// we invoke the callback on drop to help with managing memory owned by
    /// the callback.
    Dropped = 2,
    /// After replacing the device_lost_callback
    ///
    /// WebGPU does not have a concept of a device lost callback, but wgpu
    /// does. wgpu guarantees that any supplied callback will be invoked
    /// exactly once before it is dropped, which helps with managing the
    /// memory owned by the callback.
    ReplacedCallback = 3,
    /// When setting the callback, but the device is already invalid
    ///
    /// As above, when the callback is provided, wgpu guarantees that it
    /// will eventually be called. If the device is already invalid, wgpu
    /// will call the callback immediately, with this reason.
    DeviceInvalid = 4,
}<|MERGE_RESOLUTION|>--- conflicted
+++ resolved
@@ -881,16 +881,6 @@
         /// - Vulkan (with dualSrcBlend)
         /// - DX12
         const DUAL_SOURCE_BLENDING = 1 << 54;
-<<<<<<< HEAD
-        /// Allows for returning of hit triangles vertex position on acceleration
-        /// structure marked with [`AccelerationStructureFlags::ALLOW_RAY_HIT_VERTEX_RETURN`].
-        ///
-        /// Supported platforms:
-        /// - Vulkan
-        ///
-        /// This is a native only feature
-        const RAY_HIT_VERTEX_RETURN = 1 << 55;
-=======
         /// Allows shaders to use i64 and u64.
         ///
         /// Supported platforms:
@@ -933,7 +923,14 @@
         /// - DX12
         /// - Metal
         const PIPELINE_CACHE = 1 << 59;
->>>>>>> 0c544029
+        /// Allows for returning of hit triangles vertex position on acceleration
+        /// structure marked with [`AccelerationStructureFlags::ALLOW_RAY_HIT_VERTEX_RETURN`].
+        ///
+        /// Supported platforms:
+        /// - Vulkan
+        ///
+        /// This is a native only feature
+        const RAY_HIT_VERTEX_RETURN = 1 << 55;
     }
 }
 
