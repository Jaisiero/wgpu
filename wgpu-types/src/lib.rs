/*! This library describes the API surface of WebGPU that is agnostic of the backend.
 *  This API is used for targeting both Web and Native.
 */

#![cfg_attr(docsrs, feature(doc_cfg, doc_auto_cfg))]
#![allow(
    // We don't use syntax sugar where it's not necessary.
    clippy::match_like_matches_macro,
)]
#![warn(missing_docs, unsafe_op_in_unsafe_fn)]

#[cfg(any(feature = "serde", test))]
use serde::{Deserialize, Serialize};
use std::hash::{Hash, Hasher};
use std::path::PathBuf;
use std::{num::NonZeroU32, ops::Range};

pub mod assertions;
pub mod math;

// Use this macro instead of the one provided by the bitflags_serde_shim crate
// because the latter produces an error when deserializing bits that are not
// specified in the bitflags, while we want deserialization to succeed and
// and unspecified bits to lead to errors handled in wgpu-core.
// Note that plainly deriving Serialize and Deserialized would have a similar
// behavior to this macro (unspecified bit do not produce an error).
macro_rules! impl_bitflags {
    ($name:ident) => {
        #[cfg(feature = "serde")]
        impl serde::Serialize for $name {
            fn serialize<S>(&self, serializer: S) -> Result<S::Ok, S::Error>
            where
                S: serde::Serializer,
            {
                self.bits().serialize(serializer)
            }
        }

        #[cfg(feature = "serde")]
        impl<'de> serde::Deserialize<'de> for $name {
            fn deserialize<D>(deserializer: D) -> Result<$name, D::Error>
            where
                D: serde::Deserializer<'de>,
            {
                let value = <_ as serde::Deserialize<'de>>::deserialize(deserializer)?;
                Ok($name::from_bits_retain(value))
            }
        }

        impl $name {
            /// Returns true if the bitflags contains bits that are not part of
            /// the bitflags definition.
            pub fn contains_invalid_bits(&self) -> bool {
                let all = Self::all().bits();
                (self.bits() | all) != all
            }
        }
    };
}

/// Integral type used for buffer offsets.
pub type BufferAddress = u64;
/// Integral type used for buffer slice sizes.
pub type BufferSize = std::num::NonZeroU64;
/// Integral type used for binding locations in shaders.
pub type ShaderLocation = u32;
/// Integral type used for dynamic bind group offsets.
pub type DynamicOffset = u32;

/// Buffer-Texture copies must have [`bytes_per_row`] aligned to this number.
///
/// This doesn't apply to [`Queue::write_texture`][Qwt].
///
/// [`bytes_per_row`]: ImageDataLayout::bytes_per_row
/// [Qwt]: ../wgpu/struct.Queue.html#method.write_texture
pub const COPY_BYTES_PER_ROW_ALIGNMENT: u32 = 256;
/// An offset into the query resolve buffer has to be aligned to this.
pub const QUERY_RESOLVE_BUFFER_ALIGNMENT: BufferAddress = 256;
/// Buffer to buffer copy as well as buffer clear offsets and sizes must be aligned to this number.
pub const COPY_BUFFER_ALIGNMENT: BufferAddress = 4;
/// Size to align mappings.
pub const MAP_ALIGNMENT: BufferAddress = 8;
/// Vertex buffer strides have to be aligned to this number.
pub const VERTEX_STRIDE_ALIGNMENT: BufferAddress = 4;
/// Alignment all push constants need
pub const PUSH_CONSTANT_ALIGNMENT: u32 = 4;
/// Maximum queries in a query set
pub const QUERY_SET_MAX_QUERIES: u32 = 8192;
/// Size of a single piece of query data.
pub const QUERY_SIZE: u32 = 8;

/// Backends supported by wgpu.
#[repr(u8)]
#[derive(Clone, Copy, Debug, PartialEq, Eq, Hash)]
#[cfg_attr(feature = "serde", derive(serde::Serialize, serde::Deserialize))]
pub enum Backend {
    /// Dummy backend, used for testing.
    Empty = 0,
    /// Vulkan API
    Vulkan = 1,
    /// Metal API (Apple platforms)
    Metal = 2,
    /// Direct3D-12 (Windows)
    Dx12 = 3,
    /// Direct3D-11 (Windows)
    Dx11 = 4,
    /// OpenGL ES-3 (Linux, Android)
    Gl = 5,
    /// WebGPU in the browser
    BrowserWebGpu = 6,
}

impl Backend {
    /// Returns the string name of the backend.
    pub fn to_str(self) -> &'static str {
        match self {
            Backend::Empty => "empty",
            Backend::Vulkan => "vulkan",
            Backend::Metal => "metal",
            Backend::Dx12 => "dx12",
            Backend::Dx11 => "dx11",
            Backend::Gl => "gl",
            Backend::BrowserWebGpu => "webgpu",
        }
    }
}

/// Power Preference when choosing a physical adapter.
///
/// Corresponds to [WebGPU `GPUPowerPreference`](
/// https://gpuweb.github.io/gpuweb/#enumdef-gpupowerpreference).
#[repr(C)]
#[derive(Copy, Clone, Debug, PartialEq, Eq, Hash, Default)]
#[cfg_attr(feature = "trace", derive(Serialize))]
#[cfg_attr(feature = "replay", derive(Deserialize))]
#[cfg_attr(feature = "serde", serde(rename_all = "kebab-case"))]
pub enum PowerPreference {
    #[default]
    /// Power usage is not considered when choosing an adapter.
    None = 0,
    /// Adapter that uses the least possible power. This is often an integrated GPU.
    LowPower = 1,
    /// Adapter that has the highest performance. This is often a discrete GPU.
    HighPerformance = 2,
}

bitflags::bitflags! {
    /// Represents the backends that wgpu will use.
    #[repr(transparent)]
    #[derive(Debug, Copy, Clone, PartialEq, Eq, Hash)]
    pub struct Backends: u32 {
        /// Supported on Windows, Linux/Android, and macOS/iOS via Vulkan Portability (with the Vulkan feature enabled)
        const VULKAN = 1 << Backend::Vulkan as u32;
        /// Supported on Linux/Android, the web through webassembly via WebGL, and Windows and
        /// macOS/iOS via ANGLE
        const GL = 1 << Backend::Gl as u32;
        /// Supported on macOS/iOS
        const METAL = 1 << Backend::Metal as u32;
        /// Supported on Windows 10
        const DX12 = 1 << Backend::Dx12 as u32;
        /// Supported on Windows 7+
        const DX11 = 1 << Backend::Dx11 as u32;
        /// Supported when targeting the web through webassembly
        const BROWSER_WEBGPU = 1 << Backend::BrowserWebGpu as u32;
        /// All the apis that wgpu offers first tier of support for.
        ///
        /// Vulkan + Metal + DX12 + Browser WebGPU
        const PRIMARY = Self::VULKAN.bits()
            | Self::METAL.bits()
            | Self::DX12.bits()
            | Self::BROWSER_WEBGPU.bits();
        /// All the apis that wgpu offers second tier of support for. These may
        /// be unsupported/still experimental.
        ///
        /// OpenGL + DX11
        const SECONDARY = Self::GL.bits() | Self::DX11.bits();
    }
}

impl_bitflags!(Backends);

impl From<Backend> for Backends {
    fn from(backend: Backend) -> Self {
        Self::from_bits(1 << backend as u32).unwrap()
    }
}

/// Options for requesting adapter.
///
/// Corresponds to [WebGPU `GPURequestAdapterOptions`](
/// https://gpuweb.github.io/gpuweb/#dictdef-gpurequestadapteroptions).
#[repr(C)]
#[derive(Clone, Debug, PartialEq, Eq, Hash)]
#[cfg_attr(feature = "trace", derive(Serialize))]
#[cfg_attr(feature = "replay", derive(Deserialize))]
pub struct RequestAdapterOptions<S> {
    /// Power preference for the adapter.
    pub power_preference: PowerPreference,
    /// Indicates that only a fallback adapter can be returned. This is generally a "software"
    /// implementation on the system.
    pub force_fallback_adapter: bool,
    /// Surface that is required to be presentable with the requested adapter. This does not
    /// create the surface, only guarantees that the adapter can present to said surface.
    pub compatible_surface: Option<S>,
}

impl<S> Default for RequestAdapterOptions<S> {
    fn default() -> Self {
        Self {
            power_preference: PowerPreference::default(),
            force_fallback_adapter: false,
            compatible_surface: None,
        }
    }
}

//TODO: make robust resource access configurable

bitflags::bitflags! {
    /// Features that are not guaranteed to be supported.
    ///
    /// These are either part of the webgpu standard, or are extension features supported by
    /// wgpu when targeting native.
    ///
    /// If you want to use a feature, you need to first verify that the adapter supports
    /// the feature. If the adapter does not support the feature, requesting a device with it enabled
    /// will panic.
    ///
    /// Corresponds to [WebGPU `GPUFeatureName`](
    /// https://gpuweb.github.io/gpuweb/#enumdef-gpufeaturename).
    #[repr(transparent)]
    #[derive(Default)]
    #[derive(Debug, Copy, Clone, PartialEq, Eq, Hash)]
    pub struct Features: u64 {
        //
        // ---- Start numbering at 1 << 0 ----
        //
        // WebGPU features:
        //

        // API:

        /// By default, polygon depth is clipped to 0-1 range before/during rasterization.
        /// Anything outside of that range is rejected, and respective fragments are not touched.
        ///
        /// With this extension, we can disabling clipping. That allows
        /// shadow map occluders to be rendered into a tighter depth range.
        ///
        /// Supported platforms:
        /// - desktops
        /// - some mobile chips
        ///
        /// This is a web and native feature.
        const DEPTH_CLIP_CONTROL = 1 << 0;
        /// Enables use of Timestamp Queries. These queries tell the current gpu timestamp when
        /// all work before the query is finished.
        ///
        /// This feature allows the use of
        /// - [`CommandEncoder::write_timestamp`]
        /// - [`RenderPassDescriptor::timestamp_writes`]
        /// - [`ComputePassDescriptor::timestamp_writes`]
        /// to write out timestamps.
        /// For timestamps within passes refer to [`Features::TIMESTAMP_QUERY_INSIDE_PASSES`]
        ///
        /// They must be resolved using [`CommandEncoder::resolve_query_sets`] into a buffer,
        /// then the result must be multiplied by the timestamp period [`Queue::get_timestamp_period`]
        /// to get the timestamp in nanoseconds. Multiple timestamps can then be diffed to get the
        /// time for operations between them to finish.
        ///
        /// Supported Platforms:
        /// - Vulkan
        /// - DX12
        /// - Metal - TODO: Not yet supported on command encoder.
        ///
        /// This is a web and native feature.
        const TIMESTAMP_QUERY = 1 << 1;
        /// Allows non-zero value for the "first instance" in indirect draw calls.
        ///
        /// Supported Platforms:
        /// - Vulkan (mostly)
        /// - DX12
        /// - Metal
        ///
        /// This is a web and native feature.
        const INDIRECT_FIRST_INSTANCE = 1 << 2;

        // 3..8 available

        // Shader:

        /// Allows shaders to acquire the FP16 ability
        ///
        /// Note: this is not supported in `naga` yet，only through `spirv-passthrough` right now.
        ///
        /// Supported Platforms:
        /// - Vulkan
        /// - Metal
        ///
        /// This is a web and native feature.
        const SHADER_F16 = 1 << 8;

        // 9..14 available

        // Texture Formats:

        // The features starting with a ? are features that might become part of the spec or
        // at the very least we can implement as native features; since they should cover all
        // possible formats and capabilities across backends.
        //
        // ? const FORMATS_TIER_1 = 1 << 14; (https://github.com/gpuweb/gpuweb/issues/3837)
        // ? const RW_STORAGE_TEXTURE_TIER_1 = 1 << 15; (https://github.com/gpuweb/gpuweb/issues/3838)
        // TODO const BGRA8UNORM_STORAGE = 1 << 16;
        // ? const NORM16_FILTERABLE = 1 << 17; (https://github.com/gpuweb/gpuweb/issues/3839)
        // ? const NORM16_RESOLVE = 1 << 18; (https://github.com/gpuweb/gpuweb/issues/3839)
        // TODO const FLOAT32_FILTERABLE = 1 << 19;
        // ? const FLOAT32_BLENDABLE = 1 << 20; (https://github.com/gpuweb/gpuweb/issues/3556)
        // ? const 32BIT_FORMAT_MULTISAMPLE = 1 << 21; (https://github.com/gpuweb/gpuweb/issues/3844)
        // ? const 32BIT_FORMAT_RESOLVE = 1 << 22; (https://github.com/gpuweb/gpuweb/issues/3844)

        /// Allows for usage of textures of format [`TextureFormat::Rg11b10Float`] as a render target
        ///
        /// Supported platforms:
        /// - Vulkan
        /// - DX12
        /// - Metal
        ///
        /// This is a web and native feature.
        const RG11B10UFLOAT_RENDERABLE = 1 << 23;

        /// Allows for explicit creation of textures of format [`TextureFormat::Depth32FloatStencil8`]
        ///
        /// Supported platforms:
        /// - Vulkan (mostly)
        /// - DX12
        /// - Metal
        ///
        /// This is a web and native feature.
        const DEPTH32FLOAT_STENCIL8 = 1 << 24;
        /// Enables BCn family of compressed textures. All BCn textures use 4x4 pixel blocks
        /// with 8 or 16 bytes per block.
        ///
        /// Compressed textures sacrifice some quality in exchange for significantly reduced
        /// bandwidth usage.
        ///
        /// Support for this feature guarantees availability of [`TextureUsages::COPY_SRC | TextureUsages::COPY_DST | TextureUsages::TEXTURE_BINDING`] for BCn formats.
        /// [`Features::TEXTURE_ADAPTER_SPECIFIC_FORMAT_FEATURES`] may enable additional usages.
        ///
        /// Supported Platforms:
        /// - desktops
        ///
        /// This is a web and native feature.
        const TEXTURE_COMPRESSION_BC = 1 << 25;
        /// Enables ETC family of compressed textures. All ETC textures use 4x4 pixel blocks.
        /// ETC2 RGB and RGBA1 are 8 bytes per block. RTC2 RGBA8 and EAC are 16 bytes per block.
        ///
        /// Compressed textures sacrifice some quality in exchange for significantly reduced
        /// bandwidth usage.
        ///
        /// Support for this feature guarantees availability of [`TextureUsages::COPY_SRC | TextureUsages::COPY_DST | TextureUsages::TEXTURE_BINDING`] for ETC2 formats.
        /// [`Features::TEXTURE_ADAPTER_SPECIFIC_FORMAT_FEATURES`] may enable additional usages.
        ///
        /// Supported Platforms:
        /// - Vulkan on Intel
        /// - Mobile (some)
        ///
        /// This is a web and native feature.
        const TEXTURE_COMPRESSION_ETC2 = 1 << 26;
        /// Enables ASTC family of compressed textures. ASTC textures use pixel blocks varying from 4x4 to 12x12.
        /// Blocks are always 16 bytes.
        ///
        /// Compressed textures sacrifice some quality in exchange for significantly reduced
        /// bandwidth usage.
        ///
        /// Support for this feature guarantees availability of [`TextureUsages::COPY_SRC | TextureUsages::COPY_DST | TextureUsages::TEXTURE_BINDING`] for ASTC formats.
        /// [`Features::TEXTURE_ADAPTER_SPECIFIC_FORMAT_FEATURES`] may enable additional usages.
        ///
        /// Supported Platforms:
        /// - Vulkan on Intel
        /// - Mobile (some)
        ///
        /// This is a web and native feature.
        const TEXTURE_COMPRESSION_ASTC = 1 << 27;

        // ? const TEXTURE_COMPRESSION_ASTC_HDR = 1 << 28; (https://github.com/gpuweb/gpuweb/issues/3856)

        // 29..32 should be available but are for now occupied by native only texture related features
        // TEXTURE_FORMAT_16BIT_NORM & TEXTURE_COMPRESSION_ASTC_HDR will most likely become web features as well
        // TEXTURE_ADAPTER_SPECIFIC_FORMAT_FEATURES might not be necessary if we have all the texture features implemented

        //
        // ---- Restart Numbering for Native Features ---
        //
        // Native Features:
        //

        // Texture Formats:

        /// Enables normalized `16-bit` texture formats.
        ///
        /// Supported platforms:
        /// - Vulkan
        /// - DX12
        /// - Metal
        ///
        /// This is a native only feature.
        const TEXTURE_FORMAT_16BIT_NORM = 1 << 29;
        /// Enables ASTC HDR family of compressed textures.
        ///
        /// Compressed textures sacrifice some quality in exchange for significantly reduced
        /// bandwidth usage.
        ///
        /// Support for this feature guarantees availability of [`TextureUsages::COPY_SRC | TextureUsages::COPY_DST | TextureUsages::TEXTURE_BINDING`] for BCn formats.
        /// [`Features::TEXTURE_ADAPTER_SPECIFIC_FORMAT_FEATURES`] may enable additional usages.
        ///
        /// Supported Platforms:
        /// - Metal
        /// - Vulkan
        /// - OpenGL
        ///
        /// This is a native only feature.
        const TEXTURE_COMPRESSION_ASTC_HDR = 1 << 30;
        /// Enables device specific texture format features.
        ///
        /// See `TextureFormatFeatures` for a listing of the features in question.
        ///
        /// By default only texture format properties as defined by the WebGPU specification are allowed.
        /// Enabling this feature flag extends the features of each format to the ones supported by the current device.
        /// Note that without this flag, read/write storage access is not allowed at all.
        ///
        /// This extension does not enable additional formats.
        ///
        /// This is a native only feature.
        const TEXTURE_ADAPTER_SPECIFIC_FORMAT_FEATURES = 1 << 31;

        // API:

        /// Enables use of Pipeline Statistics Queries. These queries tell the count of various operations
        /// performed between the start and stop call. Call [`RenderPassEncoder::begin_pipeline_statistics_query`] to start
        /// a query, then call [`RenderPassEncoder::end_pipeline_statistics_query`] to stop one.
        ///
        /// They must be resolved using [`CommandEncoder::resolve_query_sets`] into a buffer.
        /// The rules on how these resolve into buffers are detailed in the documentation for [`PipelineStatisticsTypes`].
        ///
        /// Supported Platforms:
        /// - Vulkan
        /// - DX12
        ///
        /// This is a native only feature with a [proposal](https://github.com/gpuweb/gpuweb/blob/0008bd30da2366af88180b511a5d0d0c1dffbc36/proposals/pipeline-statistics-query.md) for the web.
        const PIPELINE_STATISTICS_QUERY = 1 << 32;
        /// Allows for timestamp queries inside render passes.
        ///
        /// Implies [`Features::TIMESTAMP_QUERY`] is supported.
        ///
        /// Additionally allows for timestamp queries to be used inside render & compute passes using:
        /// - [`RenderPassEncoder::write_timestamp`]
        /// - [`ComputePassEncoder::write_timestamp`]
        ///
        /// Supported platforms:
        /// - Vulkan
        /// - DX12
        ///
        /// This is currently unimplemented on Metal.
        /// When implemented, it will be supported on Metal on AMD and Intel GPUs, but not Apple GPUs.
        /// (This is a common limitation of tile-based rasterization GPUs)
        ///
        /// This is a native only feature with a [proposal](https://github.com/gpuweb/gpuweb/blob/0008bd30da2366af88180b511a5d0d0c1dffbc36/proposals/timestamp-query-inside-passes.md) for the web.
        const TIMESTAMP_QUERY_INSIDE_PASSES = 1 << 33;
        /// Webgpu only allows the MAP_READ and MAP_WRITE buffer usage to be matched with
        /// COPY_DST and COPY_SRC respectively. This removes this requirement.
        ///
        /// This is only beneficial on systems that share memory between CPU and GPU. If enabled
        /// on a system that doesn't, this can severely hinder performance. Only use if you understand
        /// the consequences.
        ///
        /// Supported platforms:
        /// - Vulkan
        /// - DX12
        /// - Metal
        ///
        /// This is a native only feature.
        const MAPPABLE_PRIMARY_BUFFERS = 1 << 34;
        /// Allows the user to create uniform arrays of textures in shaders:
        ///
        /// ex.
        /// - `var textures: binding_array<texture_2d<f32>, 10>` (WGSL)
        /// - `uniform texture2D textures[10]` (GLSL)
        ///
        /// If [`Features::STORAGE_RESOURCE_BINDING_ARRAY`] is supported as well as this, the user
        /// may also create uniform arrays of storage textures.
        ///
        /// ex.
        /// - `var textures: array<texture_storage_2d<f32, write>, 10>` (WGSL)
        /// - `uniform image2D textures[10]` (GLSL)
        ///
        /// This capability allows them to exist and to be indexed by dynamically uniform
        /// values.
        ///
        /// Supported platforms:
        /// - DX12
        /// - Metal (with MSL 2.0+ on macOS 10.13+)
        /// - Vulkan
        ///
        /// This is a native only feature.
        const TEXTURE_BINDING_ARRAY = 1 << 35;
        /// Allows the user to create arrays of buffers in shaders:
        ///
        /// ex.
        /// - `var<uniform> buffer_array: array<MyBuffer, 10>` (WGSL)
        /// - `uniform myBuffer { ... } buffer_array[10]` (GLSL)
        ///
        /// This capability allows them to exist and to be indexed by dynamically uniform
        /// values.
        ///
        /// If [`Features::STORAGE_RESOURCE_BINDING_ARRAY`] is supported as well as this, the user
        /// may also create arrays of storage buffers.
        ///
        /// ex.
        /// - `var<storage> buffer_array: array<MyBuffer, 10>` (WGSL)
        /// - `buffer myBuffer { ... } buffer_array[10]` (GLSL)
        ///
        /// Supported platforms:
        /// - DX12
        /// - Vulkan
        ///
        /// This is a native only feature.
        const BUFFER_BINDING_ARRAY = 1 << 36;
        /// Allows the user to create uniform arrays of storage buffers or textures in shaders,
        /// if resp. [`Features::BUFFER_BINDING_ARRAY`] or [`Features::TEXTURE_BINDING_ARRAY`]
        /// is supported.
        ///
        /// This capability allows them to exist and to be indexed by dynamically uniform
        /// values.
        ///
        /// Supported platforms:
        /// - Metal (with MSL 2.2+ on macOS 10.13+)
        /// - Vulkan
        ///
        /// This is a native only feature.
        const STORAGE_RESOURCE_BINDING_ARRAY = 1 << 37;
        /// Allows shaders to index sampled texture and storage buffer resource arrays with dynamically non-uniform values:
        ///
        /// ex. `texture_array[vertex_data]`
        ///
        /// In order to use this capability, the corresponding GLSL extension must be enabled like so:
        ///
        /// `#extension GL_EXT_nonuniform_qualifier : require`
        ///
        /// and then used either as `nonuniformEXT` qualifier in variable declaration:
        ///
        /// ex. `layout(location = 0) nonuniformEXT flat in int vertex_data;`
        ///
        /// or as `nonuniformEXT` constructor:
        ///
        /// ex. `texture_array[nonuniformEXT(vertex_data)]`
        ///
        /// WGSL and HLSL do not need any extension.
        ///
        /// Supported platforms:
        /// - DX12
        /// - Metal (with MSL 2.0+ on macOS 10.13+)
        /// - Vulkan 1.2+ (or VK_EXT_descriptor_indexing)'s shaderSampledImageArrayNonUniformIndexing & shaderStorageBufferArrayNonUniformIndexing feature)
        ///
        /// This is a native only feature.
        const SAMPLED_TEXTURE_AND_STORAGE_BUFFER_ARRAY_NON_UNIFORM_INDEXING = 1 << 38;
        /// Allows shaders to index uniform buffer and storage texture resource arrays with dynamically non-uniform values:
        ///
        /// ex. `texture_array[vertex_data]`
        ///
        /// In order to use this capability, the corresponding GLSL extension must be enabled like so:
        ///
        /// `#extension GL_EXT_nonuniform_qualifier : require`
        ///
        /// and then used either as `nonuniformEXT` qualifier in variable declaration:
        ///
        /// ex. `layout(location = 0) nonuniformEXT flat in int vertex_data;`
        ///
        /// or as `nonuniformEXT` constructor:
        ///
        /// ex. `texture_array[nonuniformEXT(vertex_data)]`
        ///
        /// WGSL and HLSL do not need any extension.
        ///
        /// Supported platforms:
        /// - DX12
        /// - Metal (with MSL 2.0+ on macOS 10.13+)
        /// - Vulkan 1.2+ (or VK_EXT_descriptor_indexing)'s shaderUniformBufferArrayNonUniformIndexing & shaderStorageTextureArrayNonUniformIndexing feature)
        ///
        /// This is a native only feature.
        const UNIFORM_BUFFER_AND_STORAGE_TEXTURE_ARRAY_NON_UNIFORM_INDEXING = 1 << 39;
        /// Allows the user to create bind groups containing arrays with less bindings than the BindGroupLayout.
        ///
        /// This is a native only feature.
        const PARTIALLY_BOUND_BINDING_ARRAY = 1 << 40;
        /// Allows the user to call [`RenderPass::multi_draw_indirect`] and [`RenderPass::multi_draw_indexed_indirect`].
        ///
        /// Allows multiple indirect calls to be dispatched from a single buffer.
        ///
        /// Supported platforms:
        /// - DX12
        /// - Vulkan
        /// - Metal (Emulated on top of `draw_indirect` and `draw_indexed_indirect`)
        ///
        /// This is a native only feature.
        ///
        /// [`RenderPass::multi_draw_indirect`]: ../wgpu/struct.RenderPass.html#method.multi_draw_indirect
        /// [`RenderPass::multi_draw_indexed_indirect`]: ../wgpu/struct.RenderPass.html#method.multi_draw_indexed_indirect
        const MULTI_DRAW_INDIRECT = 1 << 41;
        /// Allows the user to call [`RenderPass::multi_draw_indirect_count`] and [`RenderPass::multi_draw_indexed_indirect_count`].
        ///
        /// This allows the use of a buffer containing the actual number of draw calls.
        ///
        /// Supported platforms:
        /// - DX12
        /// - Vulkan 1.2+ (or VK_KHR_draw_indirect_count)
        ///
        /// This is a native only feature.
        ///
        /// [`RenderPass::multi_draw_indirect_count`]: ../wgpu/struct.RenderPass.html#method.multi_draw_indirect_count
        /// [`RenderPass::multi_draw_indexed_indirect_count`]: ../wgpu/struct.RenderPass.html#method.multi_draw_indexed_indirect_count
        const MULTI_DRAW_INDIRECT_COUNT = 1 << 42;
        /// Allows the use of push constants: small, fast bits of memory that can be updated
        /// inside a [`RenderPass`].
        ///
        /// Allows the user to call [`RenderPass::set_push_constants`], provide a non-empty array
        /// to [`PipelineLayoutDescriptor`], and provide a non-zero limit to [`Limits::max_push_constant_size`].
        ///
        /// A block of push constants can be declared with `layout(push_constant) uniform Name {..}` in shaders.
        ///
        /// Supported platforms:
        /// - DX12
        /// - Vulkan
        /// - Metal
        /// - DX11 (emulated with uniforms)
        /// - OpenGL (emulated with uniforms)
        ///
        /// This is a native only feature.
        ///
        /// [`RenderPass`]: ../wgpu/struct.RenderPass.html
        /// [`PipelineLayoutDescriptor`]: ../wgpu/struct.PipelineLayoutDescriptor.html
        /// [`RenderPass::set_push_constants`]: ../wgpu/struct.RenderPass.html#method.set_push_constants
        const PUSH_CONSTANTS = 1 << 43;
        /// Allows the use of [`AddressMode::ClampToBorder`] with a border color
        /// of [`SamplerBorderColor::Zero`].
        ///
        /// Supported platforms:
        /// - DX12
        /// - Vulkan
        /// - Metal
        /// - DX11
        /// - OpenGL
        ///
        /// This is a native only feature.
        const ADDRESS_MODE_CLAMP_TO_ZERO = 1 << 44;
        /// Allows the use of [`AddressMode::ClampToBorder`] with a border color
        /// other than [`SamplerBorderColor::Zero`].
        ///
        /// Supported platforms:
        /// - DX12
        /// - Vulkan
        /// - Metal (macOS 10.12+ only)
        /// - DX11
        /// - OpenGL
        ///
        /// This is a native only feature.
        const ADDRESS_MODE_CLAMP_TO_BORDER = 1 << 45;
        /// Allows the user to set [`PolygonMode::Line`] in [`PrimitiveState::polygon_mode`]
        ///
        /// This allows drawing polygons/triangles as lines (wireframe) instead of filled
        ///
        /// Supported platforms:
        /// - DX12
        /// - Vulkan
        /// - Metal
        ///
        /// This is a native only feature.
        const POLYGON_MODE_LINE = 1 << 46;
        /// Allows the user to set [`PolygonMode::Point`] in [`PrimitiveState::polygon_mode`]
        ///
        /// This allows only drawing the vertices of polygons/triangles instead of filled
        ///
        /// Supported platforms:
        /// - Vulkan
        ///
        /// This is a native only feature.
        const POLYGON_MODE_POINT = 1 << 47;
        /// Allows the user to set a overestimation-conservative-rasterization in [`PrimitiveState::conservative`]
        ///
        /// Processing of degenerate triangles/lines is hardware specific.
        /// Only triangles are supported.
        ///
        /// Supported platforms:
        /// - Vulkan
        ///
        /// This is a native only feature.
        const CONSERVATIVE_RASTERIZATION = 1 << 48;
        /// Enables bindings of writable storage buffers and textures visible to vertex shaders.
        ///
        /// Note: some (tiled-based) platforms do not support vertex shaders with any side-effects.
        ///
        /// Supported Platforms:
        /// - All
        ///
        /// This is a native only feature.
        const VERTEX_WRITABLE_STORAGE = 1 << 49;
        /// Enables clear to zero for textures.
        ///
        /// Supported platforms:
        /// - All
        ///
        /// This is a native only feature.
        const CLEAR_TEXTURE = 1 << 50;
        /// Enables creating shader modules from SPIR-V binary data (unsafe).
        ///
        /// SPIR-V data is not parsed or interpreted in any way; you can use
        /// [`wgpu::make_spirv_raw!`] to check for alignment and magic number when converting from
        /// raw bytes.
        ///
        /// Supported platforms:
        /// - Vulkan, in case shader's requested capabilities and extensions agree with
        /// Vulkan implementation.
        ///
        /// This is a native only feature.
        const SPIRV_SHADER_PASSTHROUGH = 1 << 51;
        /// Enables multiview render passes and `builtin(view_index)` in vertex shaders.
        ///
        /// Supported platforms:
        /// - Vulkan
        /// - OpenGL (web only)
        ///
        /// This is a native only feature.
        const MULTIVIEW = 1 << 52;
        /// Enables using 64-bit types for vertex attributes.
        ///
        /// Requires SHADER_FLOAT64.
        ///
        /// Supported Platforms: N/A
        ///
        /// This is a native only feature.
        const VERTEX_ATTRIBUTE_64BIT = 1 << 53;
        /// Allows for the creation of ray-tracing acceleration structures.
        ///
        /// Supported platforms:
        /// - Vulkan
        ///
        /// This is a native-only feature.
        const RAY_TRACING_ACCELERATION_STRUCTURE = 1 << 54;

        // 55..59 available

        // Shader:

        /// Enables 64-bit floating point types in SPIR-V shaders.
        ///
        /// Note: even when supported by GPU hardware, 64-bit floating point operations are
        /// frequently between 16 and 64 _times_ slower than equivalent operations on 32-bit floats.
        ///
        /// Supported Platforms:
        /// - Vulkan
        ///
        /// This is a native only feature.
        const SHADER_F64 = 1 << 59;
        /// Allows shaders to use i16. Not currently supported in `naga`, only available through `spirv-passthrough`.
        ///
        /// Supported platforms:
        /// - Vulkan
        ///
        /// This is a native only feature.
        const SHADER_I16 = 1 << 60;
        /// Enables `builtin(primitive_index)` in fragment shaders.
        ///
        /// Note: enables geometry processing for pipelines using the builtin.
        /// This may come with a significant performance impact on some hardware.
        /// Other pipelines are not affected.
        ///
        /// Supported platforms:
        /// - Vulkan
        /// - DX11 (feature level 10+)
        /// - DX12
        /// - Metal (some)
        /// - OpenGL (some)
        ///
        /// This is a native only feature.
        const SHADER_PRIMITIVE_INDEX = 1 << 61;
        /// Allows shaders to use the `early_depth_test` attribute.
        ///
        /// Supported platforms:
        /// - GLES 3.1+
        ///
        /// This is a native only feature.
        const SHADER_EARLY_DEPTH_TEST = 1 << 62;
        /// Allows for the creation of ray-tracing queries within shaders.
        ///
        /// Supported platforms:
        /// - Vulkan
        ///
        /// This is a native-only feature.
        const RAY_QUERY = 1 << 63;

        // 64 available
    }
}

impl_bitflags!(Features);

impl Features {
    /// Mask of all features which are part of the upstream WebGPU standard.
    pub const fn all_webgpu_mask() -> Self {
        Self::from_bits_truncate(0x0000_0000_0000_FFFF)
    }

    /// Mask of all features that are only available when targeting native (not web).
    pub const fn all_native_mask() -> Self {
        Self::from_bits_truncate(0xFFFF_FFFF_FFFF_0000)
    }
}

/// Represents the sets of limits an adapter/device supports.
///
/// We provide three different defaults.
/// - [`Limits::downlevel_defaults()`]. This is a set of limits that is guaranteed to work on almost
///   all backends, including "downlevel" backends such as OpenGL and D3D11, other than WebGL. For
///   most applications we recommend using these limits, assuming they are high enough for your
///   application, and you do not intent to support WebGL.
/// - [`Limits::downlevel_webgl2_defaults()`] This is a set of limits that is lower even than the
///   [`downlevel_defaults()`], configured to be low enough to support running in the browser using
///   WebGL2.
/// - [`Limits::default()`]. This is the set of limits that is guaranteed to work on all modern
///   backends and is guaranteed to be supported by WebGPU. Applications needing more modern
///   features can use this as a reasonable set of limits if they are targeting only desktop and
///   modern mobile devices.
///
/// We recommend starting with the most restrictive limits you can and manually increasing the
/// limits you need boosted. This will let you stay running on all hardware that supports the limits
/// you need.
///
/// Limits "better" than the default must be supported by the adapter and requested when requesting
/// a device. If limits "better" than the adapter supports are requested, requesting a device will
/// panic. Once a device is requested, you may only use resources up to the limits requested _even_
/// if the adapter supports "better" limits.
///
/// Requesting limits that are "better" than you need may cause performance to decrease because the
/// implementation needs to support more than is needed. You should ideally only request exactly
/// what you need.
///
/// Corresponds to [WebGPU `GPUSupportedLimits`](
/// https://gpuweb.github.io/gpuweb/#gpusupportedlimits).
///
/// [`downlevel_defaults()`]: Limits::downlevel_defaults
#[repr(C)]
#[derive(Clone, Debug, PartialEq, Eq, Hash)]
#[cfg_attr(feature = "serde", derive(serde::Serialize, serde::Deserialize))]
#[cfg_attr(feature = "serde", serde(rename_all = "camelCase", default))]
pub struct Limits {
    /// Maximum allowed value for the `size.width` of a texture created with `TextureDimension::D1`.
    /// Defaults to 8192. Higher is "better".
    #[cfg_attr(feature = "serde", serde(rename = "maxTextureDimension1D"))]
    pub max_texture_dimension_1d: u32,
    /// Maximum allowed value for the `size.width` and `size.height` of a texture created with `TextureDimension::D2`.
    /// Defaults to 8192. Higher is "better".
    #[cfg_attr(feature = "serde", serde(rename = "maxTextureDimension2D"))]
    pub max_texture_dimension_2d: u32,
    /// Maximum allowed value for the `size.width`, `size.height`, and `size.depth_or_array_layers`
    /// of a texture created with `TextureDimension::D3`.
    /// Defaults to 2048. Higher is "better".
    #[cfg_attr(feature = "serde", serde(rename = "maxTextureDimension3D"))]
    pub max_texture_dimension_3d: u32,
    /// Maximum allowed value for the `size.depth_or_array_layers` of a texture created with `TextureDimension::D2`.
    /// Defaults to 256. Higher is "better".
    pub max_texture_array_layers: u32,
    /// Amount of bind groups that can be attached to a pipeline at the same time. Defaults to 4. Higher is "better".
    pub max_bind_groups: u32,
    /// Maximum binding index allowed in `create_bind_group_layout`. Defaults to 1000. Higher is "better".
    pub max_bindings_per_bind_group: u32,
    /// Amount of uniform buffer bindings that can be dynamic in a single pipeline. Defaults to 8. Higher is "better".
    pub max_dynamic_uniform_buffers_per_pipeline_layout: u32,
    /// Amount of storage buffer bindings that can be dynamic in a single pipeline. Defaults to 4. Higher is "better".
    pub max_dynamic_storage_buffers_per_pipeline_layout: u32,
    /// Amount of sampled textures visible in a single shader stage. Defaults to 16. Higher is "better".
    pub max_sampled_textures_per_shader_stage: u32,
    /// Amount of samplers visible in a single shader stage. Defaults to 16. Higher is "better".
    pub max_samplers_per_shader_stage: u32,
    /// Amount of storage buffers visible in a single shader stage. Defaults to 8. Higher is "better".
    pub max_storage_buffers_per_shader_stage: u32,
    /// Amount of storage textures visible in a single shader stage. Defaults to 4. Higher is "better".
    pub max_storage_textures_per_shader_stage: u32,
    /// Amount of uniform buffers visible in a single shader stage. Defaults to 12. Higher is "better".
    pub max_uniform_buffers_per_shader_stage: u32,
    /// Maximum size in bytes of a binding to a uniform buffer. Defaults to 64 KiB. Higher is "better".
    pub max_uniform_buffer_binding_size: u32,
    /// Maximum size in bytes of a binding to a storage buffer. Defaults to 128 MiB. Higher is "better".
    pub max_storage_buffer_binding_size: u32,
    /// Maximum length of `VertexState::buffers` when creating a `RenderPipeline`.
    /// Defaults to 8. Higher is "better".
    pub max_vertex_buffers: u32,
    /// A limit above which buffer allocations are guaranteed to fail.
    /// Defaults to 256 MiB. Higher is "better".
    ///
    /// Buffer allocations below the maximum buffer size may not succeed depending on available memory,
    /// fragmentation and other factors.
    pub max_buffer_size: u64,
    /// Maximum length of `VertexBufferLayout::attributes`, summed over all `VertexState::buffers`,
    /// when creating a `RenderPipeline`.
    /// Defaults to 16. Higher is "better".
    pub max_vertex_attributes: u32,
    /// Maximum value for `VertexBufferLayout::array_stride` when creating a `RenderPipeline`.
    /// Defaults to 2048. Higher is "better".
    pub max_vertex_buffer_array_stride: u32,
    /// Required `BufferBindingType::Uniform` alignment for `BufferBinding::offset`
    /// when creating a `BindGroup`, or for `set_bind_group` `dynamicOffsets`.
    /// Defaults to 256. Lower is "better".
    pub min_uniform_buffer_offset_alignment: u32,
    /// Required `BufferBindingType::Storage` alignment for `BufferBinding::offset`
    /// when creating a `BindGroup`, or for `set_bind_group` `dynamicOffsets`.
    /// Defaults to 256. Lower is "better".
    pub min_storage_buffer_offset_alignment: u32,
    /// Maximum allowed number of components (scalars) of input or output locations for
    /// inter-stage communication (vertex outputs to fragment inputs). Defaults to 60.
    /// Higher is "better".
    pub max_inter_stage_shader_components: u32,
    /// Maximum number of bytes used for workgroup memory in a compute entry point. Defaults to
    /// 16352. Higher is "better".
    pub max_compute_workgroup_storage_size: u32,
    /// Maximum value of the product of the `workgroup_size` dimensions for a compute entry-point.
    /// Defaults to 256. Higher is "better".
    pub max_compute_invocations_per_workgroup: u32,
    /// The maximum value of the workgroup_size X dimension for a compute stage `ShaderModule` entry-point.
    /// Defaults to 256. Higher is "better".
    pub max_compute_workgroup_size_x: u32,
    /// The maximum value of the workgroup_size Y dimension for a compute stage `ShaderModule` entry-point.
    /// Defaults to 256. Higher is "better".
    pub max_compute_workgroup_size_y: u32,
    /// The maximum value of the workgroup_size Z dimension for a compute stage `ShaderModule` entry-point.
    /// Defaults to 64. Higher is "better".
    pub max_compute_workgroup_size_z: u32,
    /// The maximum value for each dimension of a `ComputePass::dispatch(x, y, z)` operation.
    /// Defaults to 65535. Higher is "better".
    pub max_compute_workgroups_per_dimension: u32,
    /// Amount of storage available for push constants in bytes. Defaults to 0. Higher is "better".
    /// Requesting more than 0 during device creation requires [`Features::PUSH_CONSTANTS`] to be enabled.
    ///
    /// Expect the size to be:
    /// - Vulkan: 128-256 bytes
    /// - DX12: 256 bytes
    /// - Metal: 4096 bytes
    /// - DX11 & OpenGL don't natively support push constants, and are emulated with uniforms,
    ///   so this number is less useful but likely 256.
    pub max_push_constant_size: u32,

    /// Maximum number of live non-sampler bindings.
    ///
    /// This limit only affects the d3d12 backend. Using a large number will allow the device
    /// to create many bind groups at the cost of a large up-front allocation at device creation.
    pub max_non_sampler_bindings: u32,
}

impl Default for Limits {
    fn default() -> Self {
        Self {
            max_texture_dimension_1d: 8192,
            max_texture_dimension_2d: 8192,
            max_texture_dimension_3d: 2048,
            max_texture_array_layers: 256,
            max_bind_groups: 4,
            max_bindings_per_bind_group: 1000,
            max_dynamic_uniform_buffers_per_pipeline_layout: 8,
            max_dynamic_storage_buffers_per_pipeline_layout: 4,
            max_sampled_textures_per_shader_stage: 16,
            max_samplers_per_shader_stage: 16,
            max_storage_buffers_per_shader_stage: 8,
            max_storage_textures_per_shader_stage: 4,
            max_uniform_buffers_per_shader_stage: 12,
            max_uniform_buffer_binding_size: 64 << 10,
            max_storage_buffer_binding_size: 128 << 20,
            max_vertex_buffers: 8,
            max_buffer_size: 256 << 20,
            max_vertex_attributes: 16,
            max_vertex_buffer_array_stride: 2048,
            min_uniform_buffer_offset_alignment: 256,
            min_storage_buffer_offset_alignment: 256,
            max_inter_stage_shader_components: 60,
            max_compute_workgroup_storage_size: 16384,
            max_compute_invocations_per_workgroup: 256,
            max_compute_workgroup_size_x: 256,
            max_compute_workgroup_size_y: 256,
            max_compute_workgroup_size_z: 64,
            max_compute_workgroups_per_dimension: 65535,
            max_push_constant_size: 0,
            max_non_sampler_bindings: 1_000_000,
        }
    }
}

impl Limits {
    /// These default limits are guaranteed to be compatible with GLES-3.1, and D3D11
    ///
    /// Those limits are as follows (different from default are marked with *):
    /// ```rust
    /// # use wgpu_types::Limits;
    /// assert_eq!(Limits::downlevel_defaults(), Limits {
    ///     max_texture_dimension_1d: 2048, // *
    ///     max_texture_dimension_2d: 2048, // *
    ///     max_texture_dimension_3d: 256, // *
    ///     max_texture_array_layers: 256,
    ///     max_bind_groups: 4,
    ///     max_bindings_per_bind_group: 1000,
    ///     max_dynamic_uniform_buffers_per_pipeline_layout: 8,
    ///     max_dynamic_storage_buffers_per_pipeline_layout: 4,
    ///     max_sampled_textures_per_shader_stage: 16,
    ///     max_samplers_per_shader_stage: 16,
    ///     max_storage_buffers_per_shader_stage: 4, // *
    ///     max_storage_textures_per_shader_stage: 4,
    ///     max_uniform_buffers_per_shader_stage: 12,
    ///     max_uniform_buffer_binding_size: 16 << 10, // * (16 KiB)
    ///     max_storage_buffer_binding_size: 128 << 20, // (128 MiB)
    ///     max_vertex_buffers: 8,
    ///     max_vertex_attributes: 16,
    ///     max_vertex_buffer_array_stride: 2048,
    ///     max_push_constant_size: 0,
    ///     min_uniform_buffer_offset_alignment: 256,
    ///     min_storage_buffer_offset_alignment: 256,
    ///     max_inter_stage_shader_components: 60,
    ///     max_compute_workgroup_storage_size: 16352,
    ///     max_compute_invocations_per_workgroup: 256,
    ///     max_compute_workgroup_size_x: 256,
    ///     max_compute_workgroup_size_y: 256,
    ///     max_compute_workgroup_size_z: 64,
    ///     max_compute_workgroups_per_dimension: 65535,
    ///     max_buffer_size: 256 << 20, // (256 MiB)
    ///     max_non_sampler_bindings: 1_000_000,
    /// });
    /// ```
    pub fn downlevel_defaults() -> Self {
        Self {
            max_texture_dimension_1d: 2048,
            max_texture_dimension_2d: 2048,
            max_texture_dimension_3d: 256,
            max_texture_array_layers: 256,
            max_bind_groups: 4,
            max_bindings_per_bind_group: 1000,
            max_dynamic_uniform_buffers_per_pipeline_layout: 8,
            max_dynamic_storage_buffers_per_pipeline_layout: 4,
            max_sampled_textures_per_shader_stage: 16,
            max_samplers_per_shader_stage: 16,
            max_storage_buffers_per_shader_stage: 4,
            max_storage_textures_per_shader_stage: 4,
            max_uniform_buffers_per_shader_stage: 12,
            max_uniform_buffer_binding_size: 16 << 10,
            max_storage_buffer_binding_size: 128 << 20,
            max_vertex_buffers: 8,
            max_vertex_attributes: 16,
            max_vertex_buffer_array_stride: 2048,
            max_push_constant_size: 0,
            min_uniform_buffer_offset_alignment: 256,
            min_storage_buffer_offset_alignment: 256,
            max_inter_stage_shader_components: 60,
            max_compute_workgroup_storage_size: 16352,
            max_compute_invocations_per_workgroup: 256,
            max_compute_workgroup_size_x: 256,
            max_compute_workgroup_size_y: 256,
            max_compute_workgroup_size_z: 64,
            max_compute_workgroups_per_dimension: 65535,
            max_buffer_size: 256 << 20,
            max_non_sampler_bindings: 1_000_000,
        }
    }

    /// These default limits are guaranteed to be compatible with GLES-3.0, and D3D11, and WebGL2
    ///
    /// Those limits are as follows (different from `downlevel_defaults` are marked with +,
    /// *'s from `downlevel_defaults` shown as well.):
    /// ```rust
    /// # use wgpu_types::Limits;
    /// assert_eq!(Limits::downlevel_webgl2_defaults(), Limits {
    ///     max_texture_dimension_1d: 2048, // *
    ///     max_texture_dimension_2d: 2048, // *
    ///     max_texture_dimension_3d: 256, // *
    ///     max_texture_array_layers: 256,
    ///     max_bind_groups: 4,
    ///     max_bindings_per_bind_group: 1000,
    ///     max_dynamic_uniform_buffers_per_pipeline_layout: 8,
    ///     max_dynamic_storage_buffers_per_pipeline_layout: 0, // +
    ///     max_sampled_textures_per_shader_stage: 16,
    ///     max_samplers_per_shader_stage: 16,
    ///     max_storage_buffers_per_shader_stage: 0, // * +
    ///     max_storage_textures_per_shader_stage: 0, // +
    ///     max_uniform_buffers_per_shader_stage: 11, // +
    ///     max_uniform_buffer_binding_size: 16 << 10, // * (16 KiB)
    ///     max_storage_buffer_binding_size: 0, // * +
    ///     max_vertex_buffers: 8,
    ///     max_vertex_attributes: 16,
    ///     max_vertex_buffer_array_stride: 255, // +
    ///     max_push_constant_size: 0,
    ///     min_uniform_buffer_offset_alignment: 256,
    ///     min_storage_buffer_offset_alignment: 256,
    ///     max_inter_stage_shader_components: 60,
    ///     max_compute_workgroup_storage_size: 0, // +
    ///     max_compute_invocations_per_workgroup: 0, // +
    ///     max_compute_workgroup_size_x: 0, // +
    ///     max_compute_workgroup_size_y: 0, // +
    ///     max_compute_workgroup_size_z: 0, // +
    ///     max_compute_workgroups_per_dimension: 0, // +
    ///     max_buffer_size: 256 << 20, // (256 MiB),
    ///     max_non_sampler_bindings: 1_000_000,
    /// });
    /// ```
    pub fn downlevel_webgl2_defaults() -> Self {
        Self {
            max_uniform_buffers_per_shader_stage: 11,
            max_storage_buffers_per_shader_stage: 0,
            max_storage_textures_per_shader_stage: 0,
            max_dynamic_storage_buffers_per_pipeline_layout: 0,
            max_storage_buffer_binding_size: 0,
            max_vertex_buffer_array_stride: 255,
            max_compute_workgroup_storage_size: 0,
            max_compute_invocations_per_workgroup: 0,
            max_compute_workgroup_size_x: 0,
            max_compute_workgroup_size_y: 0,
            max_compute_workgroup_size_z: 0,
            max_compute_workgroups_per_dimension: 0,

            // Most of the values should be the same as the downlevel defaults
            ..Self::downlevel_defaults()
        }
    }

    /// Modify the current limits to use the resolution limits of the other.
    ///
    /// This is useful because the swapchain might need to be larger than any other image in the application.
    ///
    /// If your application only needs 512x512, you might be running on a 4k display and need extremely high resolution limits.
    pub fn using_resolution(self, other: Self) -> Self {
        Self {
            max_texture_dimension_1d: other.max_texture_dimension_1d,
            max_texture_dimension_2d: other.max_texture_dimension_2d,
            max_texture_dimension_3d: other.max_texture_dimension_3d,
            ..self
        }
    }

    /// Modify the current limits to use the buffer alignment limits of the adapter.
    ///
    /// This is useful for when you'd like to dynamically use the "best" supported buffer alignments.
    pub fn using_alignment(self, other: Self) -> Self {
        Self {
            min_uniform_buffer_offset_alignment: other.min_uniform_buffer_offset_alignment,
            min_storage_buffer_offset_alignment: other.min_storage_buffer_offset_alignment,
            ..self
        }
    }

    /// Compares every limits within self is within the limits given in `allowed`.
    ///
    /// If you need detailed information on failures, look at [`Limits::check_limits_with_fail_fn`].
    pub fn check_limits(&self, allowed: &Self) -> bool {
        let mut within = true;
        self.check_limits_with_fail_fn(allowed, true, |_, _, _| within = false);
        within
    }

    /// Compares every limits within self is within the limits given in `allowed`.
    /// For an easy to use binary choice, use [`Limits::check_limits`].
    ///
    /// If a value is not within the allowed limit, this function calls the `fail_fn`
    /// with the:
    ///  - limit name
    ///  - self's limit
    ///  - allowed's limit.
    ///
    /// If fatal is true, a single failure bails out the comparison after a single failure.
    pub fn check_limits_with_fail_fn(
        &self,
        allowed: &Self,
        fatal: bool,
        mut fail_fn: impl FnMut(&'static str, u64, u64),
    ) {
        use std::cmp::Ordering;

        macro_rules! compare {
            ($name:ident, $ordering:ident) => {
                match self.$name.cmp(&allowed.$name) {
                    Ordering::$ordering | Ordering::Equal => (),
                    _ => {
                        fail_fn(stringify!($name), self.$name as u64, allowed.$name as u64);
                        if fatal {
                            return;
                        }
                    }
                }
            };
        }

        compare!(max_texture_dimension_1d, Less);
        compare!(max_texture_dimension_2d, Less);
        compare!(max_texture_dimension_3d, Less);
        compare!(max_texture_array_layers, Less);
        compare!(max_bind_groups, Less);
        compare!(max_dynamic_uniform_buffers_per_pipeline_layout, Less);
        compare!(max_dynamic_storage_buffers_per_pipeline_layout, Less);
        compare!(max_sampled_textures_per_shader_stage, Less);
        compare!(max_samplers_per_shader_stage, Less);
        compare!(max_storage_buffers_per_shader_stage, Less);
        compare!(max_storage_textures_per_shader_stage, Less);
        compare!(max_uniform_buffers_per_shader_stage, Less);
        compare!(max_uniform_buffer_binding_size, Less);
        compare!(max_storage_buffer_binding_size, Less);
        compare!(max_vertex_buffers, Less);
        compare!(max_vertex_attributes, Less);
        compare!(max_vertex_buffer_array_stride, Less);
        compare!(max_push_constant_size, Less);
        compare!(min_uniform_buffer_offset_alignment, Greater);
        compare!(min_storage_buffer_offset_alignment, Greater);
        compare!(max_inter_stage_shader_components, Less);
        compare!(max_compute_workgroup_storage_size, Less);
        compare!(max_compute_invocations_per_workgroup, Less);
        compare!(max_compute_workgroup_size_x, Less);
        compare!(max_compute_workgroup_size_y, Less);
        compare!(max_compute_workgroup_size_z, Less);
        compare!(max_compute_workgroups_per_dimension, Less);
        compare!(max_buffer_size, Less);
        compare!(max_non_sampler_bindings, Less);
    }
}

/// Represents the sets of additional limits on an adapter,
/// which take place when running on downlevel backends.
#[derive(Clone, Debug, PartialEq, Eq, PartialOrd, Ord, Hash)]
#[cfg_attr(feature = "serde", derive(serde::Serialize, serde::Deserialize))]
pub struct DownlevelLimits {}

#[allow(unknown_lints)] // derivable_impls is nightly only currently
#[allow(clippy::derivable_impls)]
impl Default for DownlevelLimits {
    fn default() -> Self {
        DownlevelLimits {}
    }
}

/// Lists various ways the underlying platform does not conform to the WebGPU standard.
#[derive(Clone, Debug, PartialEq, Eq, PartialOrd, Ord, Hash)]
#[cfg_attr(feature = "serde", derive(serde::Serialize, serde::Deserialize))]
pub struct DownlevelCapabilities {
    /// Combined boolean flags.
    pub flags: DownlevelFlags,
    /// Additional limits
    pub limits: DownlevelLimits,
    /// Which collections of features shaders support. Defined in terms of D3D's shader models.
    pub shader_model: ShaderModel,
}

impl Default for DownlevelCapabilities {
    fn default() -> Self {
        Self {
            flags: DownlevelFlags::all(),
            limits: DownlevelLimits::default(),
            shader_model: ShaderModel::Sm5,
        }
    }
}

impl DownlevelCapabilities {
    /// Returns true if the underlying platform offers complete support of the baseline WebGPU standard.
    ///
    /// If this returns false, some parts of the API will result in validation errors where they would not normally.
    /// These parts can be determined by the values in this structure.
    pub fn is_webgpu_compliant(&self) -> bool {
        self.flags.contains(DownlevelFlags::compliant())
            && self.limits == DownlevelLimits::default()
            && self.shader_model >= ShaderModel::Sm5
    }
}

bitflags::bitflags! {
    /// Binary flags listing features that may or may not be present on downlevel adapters.
    ///
    /// A downlevel adapter is a GPU adapter that WGPU supports, but with potentially limited
    /// features, due to the lack of hardware feature support.
    ///
    /// Flags that are **not** present for a downlevel adapter or device usually indicates
    /// non-compliance with the WebGPU specification, but not always.
    ///
    /// You can check whether a set of flags is compliant through the
    /// [`DownlevelCapabilities::is_webgpu_compliant()`] function.
    #[derive(Debug, Copy, Clone, PartialEq, Eq, PartialOrd, Ord, Hash)]
    pub struct DownlevelFlags: u32 {
        /// The device supports compiling and using compute shaders.
        ///
        /// DX11 on FL10 level hardware, WebGL2, and GLES3.0 devices do not support compute.
        const COMPUTE_SHADERS = 1 << 0;
        /// Supports binding storage buffers and textures to fragment shaders.
        const FRAGMENT_WRITABLE_STORAGE = 1 << 1;
        /// Supports indirect drawing and dispatching.
        ///
        /// DX11 on FL10 level hardware, WebGL2, and GLES 3.0 devices do not support indirect.
        const INDIRECT_EXECUTION = 1 << 2;
        /// Supports non-zero `base_vertex` parameter to indexed draw calls.
        const BASE_VERTEX = 1 << 3;
        /// Supports reading from a depth/stencil texture while using it as a read-only
        /// depth/stencil attachment.
        ///
        /// The WebGL2 and GLES backends do not support RODS.
        const READ_ONLY_DEPTH_STENCIL = 1 << 4;
        /// Supports textures with mipmaps which have a non power of two size.
        const NON_POWER_OF_TWO_MIPMAPPED_TEXTURES = 1 << 5;
        /// Supports textures that are cube arrays.
        const CUBE_ARRAY_TEXTURES = 1 << 6;
        /// Supports comparison samplers.
        const COMPARISON_SAMPLERS = 1 << 7;
        /// Supports different blend operations per color attachment.
        const INDEPENDENT_BLEND = 1 << 8;
        /// Supports storage buffers in vertex shaders.
        const VERTEX_STORAGE = 1 << 9;

        /// Supports samplers with anisotropic filtering. Note this isn't actually required by
        /// WebGPU, the implementation is allowed to completely ignore aniso clamp. This flag is
        /// here for native backends so they can communicate to the user of aniso is enabled.
        ///
        /// All backends and all devices support anisotropic filtering.
        const ANISOTROPIC_FILTERING = 1 << 10;

        /// Supports storage buffers in fragment shaders.
        const FRAGMENT_STORAGE = 1 << 11;

        /// Supports sample-rate shading.
        const MULTISAMPLED_SHADING = 1 << 12;

        /// Supports copies between depth textures and buffers.
        ///
        /// GLES/WebGL don't support this.
        const DEPTH_TEXTURE_AND_BUFFER_COPIES = 1 << 13;

        /// Supports all the texture usages described in WebGPU. If this isn't supported, you
        /// should call `get_texture_format_features` to get how you can use textures of a given format
        const WEBGPU_TEXTURE_FORMAT_SUPPORT = 1 << 14;

        /// Supports buffer bindings with sizes that aren't a multiple of 16.
        ///
        /// WebGL doesn't support this.
        const BUFFER_BINDINGS_NOT_16_BYTE_ALIGNED = 1 << 15;

        /// Supports buffers to combine [`BufferUsages::INDEX`] with usages other than [`BufferUsages::COPY_DST`] and [`BufferUsages::COPY_SRC`].
        /// Furthermore, in absence of this feature it is not allowed to copy index buffers from/to buffers with a set of usage flags containing
        /// [`BufferUsages::VERTEX`]/[`BufferUsages::UNIFORM`]/[`BufferUsages::STORAGE`] or [`BufferUsages::INDIRECT`].
        ///
        /// WebGL doesn't support this.
        const UNRESTRICTED_INDEX_BUFFER = 1 << 16;

        /// Supports full 32-bit range indices (2^32-1 as opposed to 2^24-1 without this flag)
        ///
        /// Corresponds to Vulkan's `VkPhysicalDeviceFeatures.fullDrawIndexUint32`
        const FULL_DRAW_INDEX_UINT32 = 1 << 17;

        /// Supports depth bias clamping
        ///
        /// Corresponds to Vulkan's `VkPhysicalDeviceFeatures.depthBiasClamp`
        const DEPTH_BIAS_CLAMP = 1 << 18;

        /// Supports specifying which view format values are allowed when create_view() is called on a texture.
        ///
        /// The WebGL and GLES backends doesn't support this.
        const VIEW_FORMATS = 1 << 19;

        /// With this feature not present, there are the following restrictions on `Queue::copy_external_image_to_texture`:
        /// - The source must not be [`web_sys::OffscreenCanvas`]
        /// - [`ImageCopyExternalImage::origin`] must be zero.
        /// - [`ImageCopyTextureTagged::color_space`] must be srgb.
        /// - If the source is an [`web_sys::ImageBitmap`]:
        ///   - [`ImageCopyExternalImage::flip_y`] must be false.
        ///   - [`ImageCopyTextureTagged::premultiplied_alpha`] must be false.
        ///
        /// WebGL doesn't support this. WebGPU does.
        const UNRESTRICTED_EXTERNAL_TEXTURE_COPIES = 1 << 20;

        /// Supports specifying which view formats are allowed when calling create_view on the texture returned by get_current_texture.
        ///
        /// The GLES/WebGL and Vulkan on Android doesn't support this.
        const SURFACE_VIEW_FORMATS = 1 << 21;
    }
}

impl_bitflags!(DownlevelFlags);

impl DownlevelFlags {
    /// All flags that indicate if the backend is WebGPU compliant
    pub const fn compliant() -> Self {
        // We use manual bit twiddling to make this a const fn as `Sub` and `.remove` aren't const

        // WebGPU doesn't actually require aniso
        Self::from_bits_truncate(Self::all().bits() & !Self::ANISOTROPIC_FILTERING.bits())
    }
}

/// Collections of shader features a device supports if they support less than WebGPU normally allows.
// TODO: Fill out the differences between shader models more completely
#[derive(Copy, Clone, Debug, PartialEq, Eq, PartialOrd, Ord, Hash)]
#[cfg_attr(feature = "serde", derive(serde::Serialize, serde::Deserialize))]
pub enum ShaderModel {
    /// Extremely limited shaders, including a total instruction limit.
    Sm2,
    /// Missing minor features and storage images.
    Sm4,
    /// WebGPU supports shader module 5.
    Sm5,
}

/// Supported physical device types.
#[repr(u8)]
#[derive(Clone, Copy, Debug, Eq, PartialEq)]
#[cfg_attr(feature = "serde", derive(serde::Serialize, serde::Deserialize))]
pub enum DeviceType {
    /// Other or Unknown.
    Other,
    /// Integrated GPU with shared CPU/GPU memory.
    IntegratedGpu,
    /// Discrete GPU with separate CPU/GPU memory.
    DiscreteGpu,
    /// Virtual / Hosted.
    VirtualGpu,
    /// Cpu / Software Rendering.
    Cpu,
}

//TODO: convert `vendor` and `device` to `u32`

/// Information about an adapter.
#[derive(Clone, Debug, Eq, PartialEq)]
#[cfg_attr(feature = "serde", derive(serde::Serialize, serde::Deserialize))]
pub struct AdapterInfo {
    /// Adapter name
    pub name: String,
    /// [`Backend`]-specific vendor ID of the adapter
    ///
    /// This generally is a 16-bit PCI vendor ID in the least significant bytes of this field.
    /// However, more significant bytes may be non-zero if the backend uses a different
    /// representation.
    ///
    /// * For [`Backend::Vulkan`], the [`VkPhysicalDeviceProperties::vendorID`] is used, which is
    ///     a superset of PCI IDs.
    ///
    /// [`VkPhysicalDeviceProperties::vendorID`]: https://registry.khronos.org/vulkan/specs/1.3-extensions/man/html/VkPhysicalDeviceProperties.html
    pub vendor: u32,
    /// [`Backend`]-specific device ID of the adapter
    ///
    ///
    /// This generally is a 16-bit PCI device ID in the least significant bytes of this field.
    /// However, more significant bytes may be non-zero if the backend uses a different
    /// representation.
    ///
    /// * For [`Backend::Vulkan`], the [`VkPhysicalDeviceProperties::deviceID`] is used, which is
    ///    a superset of PCI IDs.
    ///
    /// [`VkPhysicalDeviceProperties::deviceID`]: https://registry.khronos.org/vulkan/specs/1.3-extensions/man/html/VkPhysicalDeviceProperties.html
    pub device: u32,
    /// Type of device
    pub device_type: DeviceType,
    /// Driver name
    pub driver: String,
    /// Driver info
    pub driver_info: String,
    /// Backend used for device
    pub backend: Backend,
}

/// Describes a [`Device`](../wgpu/struct.Device.html).
///
/// Corresponds to [WebGPU `GPUDeviceDescriptor`](
/// https://gpuweb.github.io/gpuweb/#gpudevicedescriptor).
#[repr(C)]
#[derive(Clone, Debug, Default)]
#[cfg_attr(feature = "trace", derive(Serialize))]
#[cfg_attr(feature = "replay", derive(Deserialize))]
pub struct DeviceDescriptor<L> {
    /// Debug label for the device.
    pub label: L,
    /// Features that the device should support. If any feature is not supported by
    /// the adapter, creating a device will panic.
    pub features: Features,
    /// Limits that the device should support. If any limit is "better" than the limit exposed by
    /// the adapter, creating a device will panic.
    pub limits: Limits,
}

impl<L> DeviceDescriptor<L> {
    /// Takes a closure and maps the label of the device descriptor into another.
    pub fn map_label<K>(&self, fun: impl FnOnce(&L) -> K) -> DeviceDescriptor<K> {
        DeviceDescriptor {
            label: fun(&self.label),
            features: self.features,
            limits: self.limits.clone(),
        }
    }
}

bitflags::bitflags! {
    /// Describes the shader stages that a binding will be visible from.
    ///
    /// These can be combined so something that is visible from both vertex and fragment shaders can be defined as:
    ///
    /// `ShaderStages::VERTEX | ShaderStages::FRAGMENT`
    ///
    /// Corresponds to [WebGPU `GPUShaderStageFlags`](
    /// https://gpuweb.github.io/gpuweb/#typedefdef-gpushaderstageflags).
    #[repr(transparent)]
    #[derive(Debug, Copy, Clone, PartialEq, Eq, Hash)]
    pub struct ShaderStages: u32 {
        /// Binding is not visible from any shader stage.
        const NONE = 0;
        /// Binding is visible from the vertex shader of a render pipeline.
        const VERTEX = 1 << 0;
        /// Binding is visible from the fragment shader of a render pipeline.
        const FRAGMENT = 1 << 1;
        /// Binding is visible from the compute shader of a compute pipeline.
        const COMPUTE = 1 << 2;
        /// Binding is visible from the vertex and fragment shaders of a render pipeline.
        const VERTEX_FRAGMENT = Self::VERTEX.bits() | Self::FRAGMENT.bits();
    }
}

impl_bitflags!(ShaderStages);

/// Dimensions of a particular texture view.
///
/// Corresponds to [WebGPU `GPUTextureViewDimension`](
/// https://gpuweb.github.io/gpuweb/#enumdef-gputextureviewdimension).
#[repr(C)]
#[derive(Copy, Clone, Debug, Default, Hash, Eq, PartialEq)]
#[cfg_attr(feature = "trace", derive(Serialize))]
#[cfg_attr(feature = "replay", derive(Deserialize))]
pub enum TextureViewDimension {
    /// A one dimensional texture. `texture_1d` in WGSL and `texture1D` in GLSL.
    #[cfg_attr(feature = "serde", serde(rename = "1d"))]
    D1,
    /// A two dimensional texture. `texture_2d` in WGSL and `texture2D` in GLSL.
    #[cfg_attr(feature = "serde", serde(rename = "2d"))]
    #[default]
    D2,
    /// A two dimensional array texture. `texture_2d_array` in WGSL and `texture2DArray` in GLSL.
    #[cfg_attr(feature = "serde", serde(rename = "2d-array"))]
    D2Array,
    /// A cubemap texture. `texture_cube` in WGSL and `textureCube` in GLSL.
    #[cfg_attr(feature = "serde", serde(rename = "cube"))]
    Cube,
    /// A cubemap array texture. `texture_cube_array` in WGSL and `textureCubeArray` in GLSL.
    #[cfg_attr(feature = "serde", serde(rename = "cube-array"))]
    CubeArray,
    /// A three dimensional texture. `texture_3d` in WGSL and `texture3D` in GLSL.
    #[cfg_attr(feature = "serde", serde(rename = "3d"))]
    D3,
}

impl TextureViewDimension {
    /// Get the texture dimension required of this texture view dimension.
    pub fn compatible_texture_dimension(self) -> TextureDimension {
        match self {
            Self::D1 => TextureDimension::D1,
            Self::D2 | Self::D2Array | Self::Cube | Self::CubeArray => TextureDimension::D2,
            Self::D3 => TextureDimension::D3,
        }
    }
}

/// Alpha blend factor.
///
/// Alpha blending is very complicated: see the OpenGL or Vulkan spec for more information.
///
/// Corresponds to [WebGPU `GPUBlendFactor`](
/// https://gpuweb.github.io/gpuweb/#enumdef-gpublendfactor).
#[repr(C)]
#[derive(Copy, Clone, Debug, Hash, Eq, PartialEq)]
#[cfg_attr(feature = "trace", derive(Serialize))]
#[cfg_attr(feature = "replay", derive(Deserialize))]
#[cfg_attr(feature = "serde", serde(rename_all = "kebab-case"))]
pub enum BlendFactor {
    /// 0.0
    Zero = 0,
    /// 1.0
    One = 1,
    /// S.component
    Src = 2,
    /// 1.0 - S.component
    OneMinusSrc = 3,
    /// S.alpha
    SrcAlpha = 4,
    /// 1.0 - S.alpha
    OneMinusSrcAlpha = 5,
    /// D.component
    Dst = 6,
    /// 1.0 - D.component
    OneMinusDst = 7,
    /// D.alpha
    DstAlpha = 8,
    /// 1.0 - D.alpha
    OneMinusDstAlpha = 9,
    /// min(S.alpha, 1.0 - D.alpha)
    SrcAlphaSaturated = 10,
    /// Constant
    Constant = 11,
    /// 1.0 - Constant
    OneMinusConstant = 12,
}

/// Alpha blend operation.
///
/// Alpha blending is very complicated: see the OpenGL or Vulkan spec for more information.
///
/// Corresponds to [WebGPU `GPUBlendOperation`](
/// https://gpuweb.github.io/gpuweb/#enumdef-gpublendoperation).
#[repr(C)]
#[derive(Copy, Clone, Debug, Default, Hash, Eq, PartialEq)]
#[cfg_attr(feature = "trace", derive(Serialize))]
#[cfg_attr(feature = "replay", derive(Deserialize))]
#[cfg_attr(feature = "serde", serde(rename_all = "kebab-case"))]
pub enum BlendOperation {
    /// Src + Dst
    #[default]
    Add = 0,
    /// Src - Dst
    Subtract = 1,
    /// Dst - Src
    ReverseSubtract = 2,
    /// min(Src, Dst)
    Min = 3,
    /// max(Src, Dst)
    Max = 4,
}

/// Describes a blend component of a [`BlendState`].
///
/// Corresponds to [WebGPU `GPUBlendComponent`](
/// https://gpuweb.github.io/gpuweb/#dictdef-gpublendcomponent).
#[repr(C)]
#[derive(Clone, Copy, Debug, PartialEq, Eq, Hash)]
#[cfg_attr(feature = "trace", derive(Serialize))]
#[cfg_attr(feature = "replay", derive(Deserialize))]
#[cfg_attr(feature = "serde", serde(rename_all = "camelCase"))]
pub struct BlendComponent {
    /// Multiplier for the source, which is produced by the fragment shader.
    pub src_factor: BlendFactor,
    /// Multiplier for the destination, which is stored in the target.
    pub dst_factor: BlendFactor,
    /// The binary operation applied to the source and destination,
    /// multiplied by their respective factors.
    pub operation: BlendOperation,
}

impl BlendComponent {
    /// Default blending state that replaces destination with the source.
    pub const REPLACE: Self = Self {
        src_factor: BlendFactor::One,
        dst_factor: BlendFactor::Zero,
        operation: BlendOperation::Add,
    };

    /// Blend state of (1 * src) + ((1 - src_alpha) * dst)
    pub const OVER: Self = Self {
        src_factor: BlendFactor::One,
        dst_factor: BlendFactor::OneMinusSrcAlpha,
        operation: BlendOperation::Add,
    };

    /// Returns true if the state relies on the constant color, which is
    /// set independently on a render command encoder.
    pub fn uses_constant(&self) -> bool {
        match (self.src_factor, self.dst_factor) {
            (BlendFactor::Constant, _)
            | (BlendFactor::OneMinusConstant, _)
            | (_, BlendFactor::Constant)
            | (_, BlendFactor::OneMinusConstant) => true,
            (_, _) => false,
        }
    }
}

impl Default for BlendComponent {
    fn default() -> Self {
        Self::REPLACE
    }
}

/// Describe the blend state of a render pipeline,
/// within [`ColorTargetState`].
///
/// See the OpenGL or Vulkan spec for more information.
///
/// Corresponds to [WebGPU `GPUBlendState`](
/// https://gpuweb.github.io/gpuweb/#dictdef-gpublendstate).
#[repr(C)]
#[derive(Clone, Copy, Debug, PartialEq, Eq, Hash)]
#[cfg_attr(feature = "trace", derive(Serialize))]
#[cfg_attr(feature = "replay", derive(Deserialize))]
#[cfg_attr(feature = "serde", serde(rename_all = "camelCase"))]
pub struct BlendState {
    /// Color equation.
    pub color: BlendComponent,
    /// Alpha equation.
    pub alpha: BlendComponent,
}

impl BlendState {
    /// Blend mode that does no color blending, just overwrites the output with the contents of the shader.
    pub const REPLACE: Self = Self {
        color: BlendComponent::REPLACE,
        alpha: BlendComponent::REPLACE,
    };

    /// Blend mode that does standard alpha blending with non-premultiplied alpha.
    pub const ALPHA_BLENDING: Self = Self {
        color: BlendComponent {
            src_factor: BlendFactor::SrcAlpha,
            dst_factor: BlendFactor::OneMinusSrcAlpha,
            operation: BlendOperation::Add,
        },
        alpha: BlendComponent::OVER,
    };

    /// Blend mode that does standard alpha blending with premultiplied alpha.
    pub const PREMULTIPLIED_ALPHA_BLENDING: Self = Self {
        color: BlendComponent::OVER,
        alpha: BlendComponent::OVER,
    };
}

/// Describes the color state of a render pipeline.
///
/// Corresponds to [WebGPU `GPUColorTargetState`](
/// https://gpuweb.github.io/gpuweb/#dictdef-gpucolortargetstate).
#[repr(C)]
#[derive(Clone, Debug, PartialEq, Eq, Hash)]
#[cfg_attr(feature = "trace", derive(Serialize))]
#[cfg_attr(feature = "replay", derive(Deserialize))]
#[cfg_attr(feature = "serde", serde(rename_all = "camelCase"))]
pub struct ColorTargetState {
    /// The [`TextureFormat`] of the image that this pipeline will render to. Must match the format
    /// of the corresponding color attachment in [`CommandEncoder::begin_render_pass`][CEbrp]
    ///
    /// [CEbrp]: ../wgpu/struct.CommandEncoder.html#method.begin_render_pass
    pub format: TextureFormat,
    /// The blending that is used for this pipeline.
    #[cfg_attr(feature = "serde", serde(default))]
    pub blend: Option<BlendState>,
    /// Mask which enables/disables writes to different color/alpha channel.
    #[cfg_attr(feature = "serde", serde(default))]
    pub write_mask: ColorWrites,
}

impl From<TextureFormat> for ColorTargetState {
    fn from(format: TextureFormat) -> Self {
        Self {
            format,
            blend: None,
            write_mask: ColorWrites::ALL,
        }
    }
}

/// Primitive type the input mesh is composed of.
///
/// Corresponds to [WebGPU `GPUPrimitiveTopology`](
/// https://gpuweb.github.io/gpuweb/#enumdef-gpuprimitivetopology).
#[repr(C)]
#[derive(Copy, Clone, Debug, Default, Hash, Eq, PartialEq)]
#[cfg_attr(feature = "trace", derive(Serialize))]
#[cfg_attr(feature = "replay", derive(Deserialize))]
#[cfg_attr(feature = "serde", serde(rename_all = "kebab-case"))]
pub enum PrimitiveTopology {
    /// Vertex data is a list of points. Each vertex is a new point.
    PointList = 0,
    /// Vertex data is a list of lines. Each pair of vertices composes a new line.
    ///
    /// Vertices `0 1 2 3` create two lines `0 1` and `2 3`
    LineList = 1,
    /// Vertex data is a strip of lines. Each set of two adjacent vertices form a line.
    ///
    /// Vertices `0 1 2 3` create three lines `0 1`, `1 2`, and `2 3`.
    LineStrip = 2,
    /// Vertex data is a list of triangles. Each set of 3 vertices composes a new triangle.
    ///
    /// Vertices `0 1 2 3 4 5` create two triangles `0 1 2` and `3 4 5`
    #[default]
    TriangleList = 3,
    /// Vertex data is a triangle strip. Each set of three adjacent vertices form a triangle.
    ///
    /// Vertices `0 1 2 3 4 5` create four triangles `0 1 2`, `2 1 3`, `2 3 4`, and `4 3 5`
    TriangleStrip = 4,
}

impl PrimitiveTopology {
    /// Returns true for strip topologies.
    pub fn is_strip(&self) -> bool {
        match *self {
            Self::PointList | Self::LineList | Self::TriangleList => false,
            Self::LineStrip | Self::TriangleStrip => true,
        }
    }
}

/// Vertex winding order which classifies the "front" face of a triangle.
///
/// Corresponds to [WebGPU `GPUFrontFace`](
/// https://gpuweb.github.io/gpuweb/#enumdef-gpufrontface).
#[repr(C)]
#[derive(Copy, Clone, Debug, Default, PartialEq, Eq, Hash)]
#[cfg_attr(feature = "trace", derive(Serialize))]
#[cfg_attr(feature = "replay", derive(Deserialize))]
#[cfg_attr(feature = "serde", serde(rename_all = "kebab-case"))]
pub enum FrontFace {
    /// Triangles with vertices in counter clockwise order are considered the front face.
    ///
    /// This is the default with right handed coordinate spaces.
    #[default]
    Ccw = 0,
    /// Triangles with vertices in clockwise order are considered the front face.
    ///
    /// This is the default with left handed coordinate spaces.
    Cw = 1,
}

/// Face of a vertex.
///
/// Corresponds to [WebGPU `GPUCullMode`](
/// https://gpuweb.github.io/gpuweb/#enumdef-gpucullmode),
/// except that the `"none"` value is represented using `Option<Face>` instead.
#[repr(C)]
#[derive(Copy, Clone, Debug, PartialEq, Eq, Hash)]
#[cfg_attr(feature = "trace", derive(Serialize))]
#[cfg_attr(feature = "replay", derive(Deserialize))]
#[cfg_attr(feature = "serde", serde(rename_all = "kebab-case"))]
pub enum Face {
    /// Front face
    Front = 0,
    /// Back face
    Back = 1,
}

/// Type of drawing mode for polygons
#[repr(C)]
#[derive(Copy, Clone, Debug, Default, PartialEq, Eq, Hash)]
#[cfg_attr(feature = "trace", derive(Serialize))]
#[cfg_attr(feature = "replay", derive(Deserialize))]
#[cfg_attr(feature = "serde", serde(rename_all = "kebab-case"))]
pub enum PolygonMode {
    /// Polygons are filled
    #[default]
    Fill = 0,
    /// Polygons are drawn as line segments
    Line = 1,
    /// Polygons are drawn as points
    Point = 2,
}

/// Describes the state of primitive assembly and rasterization in a render pipeline.
///
/// Corresponds to [WebGPU `GPUPrimitiveState`](
/// https://gpuweb.github.io/gpuweb/#dictdef-gpuprimitivestate).
#[repr(C)]
#[derive(Clone, Copy, Debug, Default, PartialEq, Eq, Hash)]
#[cfg_attr(feature = "trace", derive(Serialize))]
#[cfg_attr(feature = "replay", derive(Deserialize))]
#[cfg_attr(feature = "serde", serde(rename_all = "camelCase"))]
pub struct PrimitiveState {
    /// The primitive topology used to interpret vertices.
    pub topology: PrimitiveTopology,
    /// When drawing strip topologies with indices, this is the required format for the index buffer.
    /// This has no effect on non-indexed or non-strip draws.
    #[cfg_attr(feature = "serde", serde(default))]
    pub strip_index_format: Option<IndexFormat>,
    /// The face to consider the front for the purpose of culling and stencil operations.
    #[cfg_attr(feature = "serde", serde(default))]
    pub front_face: FrontFace,
    /// The face culling mode.
    #[cfg_attr(feature = "serde", serde(default))]
    pub cull_mode: Option<Face>,
    /// If set to true, the polygon depth is not clipped to 0-1 before rasterization.
    ///
    /// Enabling this requires `Features::DEPTH_CLIP_CONTROL` to be enabled.
    #[cfg_attr(feature = "serde", serde(default))]
    pub unclipped_depth: bool,
    /// Controls the way each polygon is rasterized. Can be either `Fill` (default), `Line` or `Point`
    ///
    /// Setting this to `Line` requires `Features::POLYGON_MODE_LINE` to be enabled.
    ///
    /// Setting this to `Point` requires `Features::POLYGON_MODE_POINT` to be enabled.
    #[cfg_attr(feature = "serde", serde(default))]
    pub polygon_mode: PolygonMode,
    /// If set to true, the primitives are rendered with conservative overestimation. I.e. any rastered pixel touched by it is filled.
    /// Only valid for PolygonMode::Fill!
    ///
    /// Enabling this requires `Features::CONSERVATIVE_RASTERIZATION` to be enabled.
    pub conservative: bool,
}

/// Describes the multi-sampling state of a render pipeline.
///
/// Corresponds to [WebGPU `GPUMultisampleState`](
/// https://gpuweb.github.io/gpuweb/#dictdef-gpumultisamplestate).
#[repr(C)]
#[derive(Clone, Copy, Debug, PartialEq, Eq, Hash)]
#[cfg_attr(feature = "trace", derive(Serialize))]
#[cfg_attr(feature = "replay", derive(Deserialize))]
#[cfg_attr(feature = "serde", serde(rename_all = "camelCase"))]
pub struct MultisampleState {
    /// The number of samples calculated per pixel (for MSAA). For non-multisampled textures,
    /// this should be `1`
    pub count: u32,
    /// Bitmask that restricts the samples of a pixel modified by this pipeline. All samples
    /// can be enabled using the value `!0`
    pub mask: u64,
    /// When enabled, produces another sample mask per pixel based on the alpha output value, that
    /// is ANDed with the sample_mask and the primitive coverage to restrict the set of samples
    /// affected by a primitive.
    ///
    /// The implicit mask produced for alpha of zero is guaranteed to be zero, and for alpha of one
    /// is guaranteed to be all 1-s.
    pub alpha_to_coverage_enabled: bool,
}

impl Default for MultisampleState {
    fn default() -> Self {
        MultisampleState {
            count: 1,
            mask: !0,
            alpha_to_coverage_enabled: false,
        }
    }
}

bitflags::bitflags! {
    /// Feature flags for a texture format.
    #[repr(transparent)]
    #[derive(Debug, Copy, Clone, PartialEq, Eq, Hash)]
    pub struct TextureFormatFeatureFlags: u32 {
        /// If not present, the texture can't be sampled with a filtering sampler.
        /// This may overwrite TextureSampleType::Float.filterable
        const FILTERABLE = 1 << 0;
        /// Allows [`TextureDescriptor::sample_count`] to be `2`.
        const MULTISAMPLE_X2 = 1 << 1;
          /// Allows [`TextureDescriptor::sample_count`] to be `4`.
        const MULTISAMPLE_X4 = 1 << 2 ;
          /// Allows [`TextureDescriptor::sample_count`] to be `8`.
        const MULTISAMPLE_X8 = 1 << 3 ;
          /// Allows [`TextureDescriptor::sample_count`] to be `16`.
        const MULTISAMPLE_X16 = 1 << 4;
        /// Allows a texture of this format to back a view passed as `resolve_target`
        /// to a render pass for an automatic driver-implemented resolve.
        const MULTISAMPLE_RESOLVE = 1 << 5;
        /// When used as a STORAGE texture, then a texture with this format can be bound with
        /// [`StorageTextureAccess::ReadOnly`] or [`StorageTextureAccess::ReadWrite`].
        const STORAGE_READ_WRITE = 1 << 6;
        /// If not present, the texture can't be blended into the render target.
        const BLENDABLE = 1 << 7;
    }
}

impl TextureFormatFeatureFlags {
    /// Sample count supported by a given texture format.
    ///
    /// returns `true` if `count` is a supported sample count.
    pub fn sample_count_supported(&self, count: u32) -> bool {
        use TextureFormatFeatureFlags as tfsc;

        match count {
            1 => true,
            2 => self.contains(tfsc::MULTISAMPLE_X2),
            4 => self.contains(tfsc::MULTISAMPLE_X4),
            8 => self.contains(tfsc::MULTISAMPLE_X8),
            16 => self.contains(tfsc::MULTISAMPLE_X16),
            _ => false,
        }
    }
}

impl_bitflags!(TextureFormatFeatureFlags);

/// Features supported by a given texture format
///
/// Features are defined by WebGPU specification unless `Features::TEXTURE_ADAPTER_SPECIFIC_FORMAT_FEATURES` is enabled.
#[derive(Copy, Clone, Debug, Hash, Eq, PartialEq)]
#[cfg_attr(feature = "serde", derive(serde::Serialize, serde::Deserialize))]
pub struct TextureFormatFeatures {
    /// Valid bits for `TextureDescriptor::Usage` provided for format creation.
    pub allowed_usages: TextureUsages,
    /// Additional property flags for the format.
    pub flags: TextureFormatFeatureFlags,
}

/// ASTC block dimensions
#[repr(C)]
#[derive(Copy, Clone, Debug, Hash, Eq, PartialEq)]
#[cfg_attr(feature = "serde", derive(Deserialize, Serialize))]
pub enum AstcBlock {
    /// 4x4 block compressed texture. 16 bytes per block (8 bit/px).
    B4x4,
    /// 5x4 block compressed texture. 16 bytes per block (6.4 bit/px).
    B5x4,
    /// 5x5 block compressed texture. 16 bytes per block (5.12 bit/px).
    B5x5,
    /// 6x5 block compressed texture. 16 bytes per block (4.27 bit/px).
    B6x5,
    /// 6x6 block compressed texture. 16 bytes per block (3.56 bit/px).
    B6x6,
    /// 8x5 block compressed texture. 16 bytes per block (3.2 bit/px).
    B8x5,
    /// 8x6 block compressed texture. 16 bytes per block (2.67 bit/px).
    B8x6,
    /// 8x8 block compressed texture. 16 bytes per block (2 bit/px).
    B8x8,
    /// 10x5 block compressed texture. 16 bytes per block (2.56 bit/px).
    B10x5,
    /// 10x6 block compressed texture. 16 bytes per block (2.13 bit/px).
    B10x6,
    /// 10x8 block compressed texture. 16 bytes per block (1.6 bit/px).
    B10x8,
    /// 10x10 block compressed texture. 16 bytes per block (1.28 bit/px).
    B10x10,
    /// 12x10 block compressed texture. 16 bytes per block (1.07 bit/px).
    B12x10,
    /// 12x12 block compressed texture. 16 bytes per block (0.89 bit/px).
    B12x12,
}

/// ASTC RGBA channel
#[repr(C)]
#[derive(Copy, Clone, Debug, Hash, Eq, PartialEq)]
#[cfg_attr(feature = "serde", derive(Deserialize, Serialize))]
pub enum AstcChannel {
    /// 8 bit integer RGBA, [0, 255] converted to/from linear-color float [0, 1] in shader.
    ///
    /// [`Features::TEXTURE_COMPRESSION_ASTC`] must be enabled to use this channel.
    Unorm,
    /// 8 bit integer RGBA, Srgb-color [0, 255] converted to/from linear-color float [0, 1] in shader.
    ///
    /// [`Features::TEXTURE_COMPRESSION_ASTC`] must be enabled to use this channel.
    UnormSrgb,
    /// floating-point RGBA, linear-color float can be outside of the [0, 1] range.
    ///
    /// [`Features::TEXTURE_COMPRESSION_ASTC_HDR`] must be enabled to use this channel.
    Hdr,
}

/// Underlying texture data format.
///
/// If there is a conversion in the format (such as srgb -> linear), the conversion listed here is for
/// loading from texture in a shader. When writing to the texture, the opposite conversion takes place.
///
/// Corresponds to [WebGPU `GPUTextureFormat`](
/// https://gpuweb.github.io/gpuweb/#enumdef-gputextureformat).
#[repr(C)]
#[derive(Copy, Clone, Debug, Hash, Eq, PartialEq)]
pub enum TextureFormat {
    // Normal 8 bit formats
    /// Red channel only. 8 bit integer per channel. [0, 255] converted to/from float [0, 1] in shader.
    R8Unorm,
    /// Red channel only. 8 bit integer per channel. [-127, 127] converted to/from float [-1, 1] in shader.
    R8Snorm,
    /// Red channel only. 8 bit integer per channel. Unsigned in shader.
    R8Uint,
    /// Red channel only. 8 bit integer per channel. Signed in shader.
    R8Sint,

    // Normal 16 bit formats
    /// Red channel only. 16 bit integer per channel. Unsigned in shader.
    R16Uint,
    /// Red channel only. 16 bit integer per channel. Signed in shader.
    R16Sint,
    /// Red channel only. 16 bit integer per channel. [0, 65535] converted to/from float [0, 1] in shader.
    ///
    /// [`Features::TEXTURE_FORMAT_16BIT_NORM`] must be enabled to use this texture format.
    R16Unorm,
    /// Red channel only. 16 bit integer per channel. [0, 65535] converted to/from float [-1, 1] in shader.
    ///
    /// [`Features::TEXTURE_FORMAT_16BIT_NORM`] must be enabled to use this texture format.
    R16Snorm,
    /// Red channel only. 16 bit float per channel. Float in shader.
    R16Float,
    /// Red and green channels. 8 bit integer per channel. [0, 255] converted to/from float [0, 1] in shader.
    Rg8Unorm,
    /// Red and green channels. 8 bit integer per channel. [-127, 127] converted to/from float [-1, 1] in shader.
    Rg8Snorm,
    /// Red and green channels. 8 bit integer per channel. Unsigned in shader.
    Rg8Uint,
    /// Red and green channels. 8 bit integer per channel. Signed in shader.
    Rg8Sint,

    // Normal 32 bit formats
    /// Red channel only. 32 bit integer per channel. Unsigned in shader.
    R32Uint,
    /// Red channel only. 32 bit integer per channel. Signed in shader.
    R32Sint,
    /// Red channel only. 32 bit float per channel. Float in shader.
    R32Float,
    /// Red and green channels. 16 bit integer per channel. Unsigned in shader.
    Rg16Uint,
    /// Red and green channels. 16 bit integer per channel. Signed in shader.
    Rg16Sint,
    /// Red and green channels. 16 bit integer per channel. [0, 65535] converted to/from float [0, 1] in shader.
    ///
    /// [`Features::TEXTURE_FORMAT_16BIT_NORM`] must be enabled to use this texture format.
    Rg16Unorm,
    /// Red and green channels. 16 bit integer per channel. [0, 65535] converted to/from float [-1, 1] in shader.
    ///
    /// [`Features::TEXTURE_FORMAT_16BIT_NORM`] must be enabled to use this texture format.
    Rg16Snorm,
    /// Red and green channels. 16 bit float per channel. Float in shader.
    Rg16Float,
    /// Red, green, blue, and alpha channels. 8 bit integer per channel. [0, 255] converted to/from float [0, 1] in shader.
    Rgba8Unorm,
    /// Red, green, blue, and alpha channels. 8 bit integer per channel. Srgb-color [0, 255] converted to/from linear-color float [0, 1] in shader.
    Rgba8UnormSrgb,
    /// Red, green, blue, and alpha channels. 8 bit integer per channel. [-127, 127] converted to/from float [-1, 1] in shader.
    Rgba8Snorm,
    /// Red, green, blue, and alpha channels. 8 bit integer per channel. Unsigned in shader.
    Rgba8Uint,
    /// Red, green, blue, and alpha channels. 8 bit integer per channel. Signed in shader.
    Rgba8Sint,
    /// Blue, green, red, and alpha channels. 8 bit integer per channel. [0, 255] converted to/from float [0, 1] in shader.
    Bgra8Unorm,
    /// Blue, green, red, and alpha channels. 8 bit integer per channel. Srgb-color [0, 255] converted to/from linear-color float [0, 1] in shader.
    Bgra8UnormSrgb,

    // Packed 32 bit formats
    /// Packed unsigned float with 9 bits mantisa for each RGB component, then a common 5 bits exponent
    Rgb9e5Ufloat,
    /// Red, green, blue, and alpha channels. 10 bit integer for RGB channels, 2 bit integer for alpha channel. [0, 1023] ([0, 3] for alpha) converted to/from float [0, 1] in shader.
    Rgb10a2Unorm,
    /// Red, green, and blue channels. 11 bit float with no sign bit for RG channels. 10 bit float with no sign bit for blue channel. Float in shader.
    Rg11b10Float,

    // Normal 64 bit formats
    /// Red and green channels. 32 bit integer per channel. Unsigned in shader.
    Rg32Uint,
    /// Red and green channels. 32 bit integer per channel. Signed in shader.
    Rg32Sint,
    /// Red and green channels. 32 bit float per channel. Float in shader.
    Rg32Float,
    /// Red, green, blue, and alpha channels. 16 bit integer per channel. Unsigned in shader.
    Rgba16Uint,
    /// Red, green, blue, and alpha channels. 16 bit integer per channel. Signed in shader.
    Rgba16Sint,
    /// Red, green, blue, and alpha channels. 16 bit integer per channel. [0, 65535] converted to/from float [0, 1] in shader.
    ///
    /// [`Features::TEXTURE_FORMAT_16BIT_NORM`] must be enabled to use this texture format.
    Rgba16Unorm,
    /// Red, green, blue, and alpha. 16 bit integer per channel. [0, 65535] converted to/from float [-1, 1] in shader.
    ///
    /// [`Features::TEXTURE_FORMAT_16BIT_NORM`] must be enabled to use this texture format.
    Rgba16Snorm,
    /// Red, green, blue, and alpha channels. 16 bit float per channel. Float in shader.
    Rgba16Float,

    // Normal 128 bit formats
    /// Red, green, blue, and alpha channels. 32 bit integer per channel. Unsigned in shader.
    Rgba32Uint,
    /// Red, green, blue, and alpha channels. 32 bit integer per channel. Signed in shader.
    Rgba32Sint,
    /// Red, green, blue, and alpha channels. 32 bit float per channel. Float in shader.
    Rgba32Float,

    // Depth and stencil formats
    /// Stencil format with 8 bit integer stencil.
    Stencil8,
    /// Special depth format with 16 bit integer depth.
    Depth16Unorm,
    /// Special depth format with at least 24 bit integer depth.
    Depth24Plus,
    /// Special depth/stencil format with at least 24 bit integer depth and 8 bits integer stencil.
    Depth24PlusStencil8,
    /// Special depth format with 32 bit floating point depth.
    Depth32Float,
    /// Special depth/stencil format with 32 bit floating point depth and 8 bits integer stencil.
    ///
    /// [`Features::DEPTH32FLOAT_STENCIL8`] must be enabled to use this texture format.
    Depth32FloatStencil8,

    // Compressed textures usable with `TEXTURE_COMPRESSION_BC` feature.
    /// 4x4 block compressed texture. 8 bytes per block (4 bit/px). 4 color + alpha pallet. 5 bit R + 6 bit G + 5 bit B + 1 bit alpha.
    /// [0, 63] ([0, 1] for alpha) converted to/from float [0, 1] in shader.
    ///
    /// Also known as DXT1.
    ///
    /// [`Features::TEXTURE_COMPRESSION_BC`] must be enabled to use this texture format.
    Bc1RgbaUnorm,
    /// 4x4 block compressed texture. 8 bytes per block (4 bit/px). 4 color + alpha pallet. 5 bit R + 6 bit G + 5 bit B + 1 bit alpha.
    /// Srgb-color [0, 63] ([0, 1] for alpha) converted to/from linear-color float [0, 1] in shader.
    ///
    /// Also known as DXT1.
    ///
    /// [`Features::TEXTURE_COMPRESSION_BC`] must be enabled to use this texture format.
    Bc1RgbaUnormSrgb,
    /// 4x4 block compressed texture. 16 bytes per block (8 bit/px). 4 color pallet. 5 bit R + 6 bit G + 5 bit B + 4 bit alpha.
    /// [0, 63] ([0, 15] for alpha) converted to/from float [0, 1] in shader.
    ///
    /// Also known as DXT3.
    ///
    /// [`Features::TEXTURE_COMPRESSION_BC`] must be enabled to use this texture format.
    Bc2RgbaUnorm,
    /// 4x4 block compressed texture. 16 bytes per block (8 bit/px). 4 color pallet. 5 bit R + 6 bit G + 5 bit B + 4 bit alpha.
    /// Srgb-color [0, 63] ([0, 255] for alpha) converted to/from linear-color float [0, 1] in shader.
    ///
    /// Also known as DXT3.
    ///
    /// [`Features::TEXTURE_COMPRESSION_BC`] must be enabled to use this texture format.
    Bc2RgbaUnormSrgb,
    /// 4x4 block compressed texture. 16 bytes per block (8 bit/px). 4 color pallet + 8 alpha pallet. 5 bit R + 6 bit G + 5 bit B + 8 bit alpha.
    /// [0, 63] ([0, 255] for alpha) converted to/from float [0, 1] in shader.
    ///
    /// Also known as DXT5.
    ///
    /// [`Features::TEXTURE_COMPRESSION_BC`] must be enabled to use this texture format.
    Bc3RgbaUnorm,
    /// 4x4 block compressed texture. 16 bytes per block (8 bit/px). 4 color pallet + 8 alpha pallet. 5 bit R + 6 bit G + 5 bit B + 8 bit alpha.
    /// Srgb-color [0, 63] ([0, 255] for alpha) converted to/from linear-color float [0, 1] in shader.
    ///
    /// Also known as DXT5.
    ///
    /// [`Features::TEXTURE_COMPRESSION_BC`] must be enabled to use this texture format.
    Bc3RgbaUnormSrgb,
    /// 4x4 block compressed texture. 8 bytes per block (4 bit/px). 8 color pallet. 8 bit R.
    /// [0, 255] converted to/from float [0, 1] in shader.
    ///
    /// Also known as RGTC1.
    ///
    /// [`Features::TEXTURE_COMPRESSION_BC`] must be enabled to use this texture format.
    Bc4RUnorm,
    /// 4x4 block compressed texture. 8 bytes per block (4 bit/px). 8 color pallet. 8 bit R.
    /// [-127, 127] converted to/from float [-1, 1] in shader.
    ///
    /// Also known as RGTC1.
    ///
    /// [`Features::TEXTURE_COMPRESSION_BC`] must be enabled to use this texture format.
    Bc4RSnorm,
    /// 4x4 block compressed texture. 16 bytes per block (8 bit/px). 8 color red pallet + 8 color green pallet. 8 bit RG.
    /// [0, 255] converted to/from float [0, 1] in shader.
    ///
    /// Also known as RGTC2.
    ///
    /// [`Features::TEXTURE_COMPRESSION_BC`] must be enabled to use this texture format.
    Bc5RgUnorm,
    /// 4x4 block compressed texture. 16 bytes per block (8 bit/px). 8 color red pallet + 8 color green pallet. 8 bit RG.
    /// [-127, 127] converted to/from float [-1, 1] in shader.
    ///
    /// Also known as RGTC2.
    ///
    /// [`Features::TEXTURE_COMPRESSION_BC`] must be enabled to use this texture format.
    Bc5RgSnorm,
    /// 4x4 block compressed texture. 16 bytes per block (8 bit/px). Variable sized pallet. 16 bit unsigned float RGB. Float in shader.
    ///
    /// Also known as BPTC (float).
    ///
    /// [`Features::TEXTURE_COMPRESSION_BC`] must be enabled to use this texture format.
    Bc6hRgbUfloat,
    /// 4x4 block compressed texture. 16 bytes per block (8 bit/px). Variable sized pallet. 16 bit signed float RGB. Float in shader.
    ///
    /// Also known as BPTC (float).
    ///
    /// [`Features::TEXTURE_COMPRESSION_BC`] must be enabled to use this texture format.
    Bc6hRgbFloat,
    /// 4x4 block compressed texture. 16 bytes per block (8 bit/px). Variable sized pallet. 8 bit integer RGBA.
    /// [0, 255] converted to/from float [0, 1] in shader.
    ///
    /// Also known as BPTC (unorm).
    ///
    /// [`Features::TEXTURE_COMPRESSION_BC`] must be enabled to use this texture format.
    Bc7RgbaUnorm,
    /// 4x4 block compressed texture. 16 bytes per block (8 bit/px). Variable sized pallet. 8 bit integer RGBA.
    /// Srgb-color [0, 255] converted to/from linear-color float [0, 1] in shader.
    ///
    /// Also known as BPTC (unorm).
    ///
    /// [`Features::TEXTURE_COMPRESSION_BC`] must be enabled to use this texture format.
    Bc7RgbaUnormSrgb,
    /// 4x4 block compressed texture. 8 bytes per block (4 bit/px). Complex pallet. 8 bit integer RGB.
    /// [0, 255] converted to/from float [0, 1] in shader.
    ///
    /// [`Features::TEXTURE_COMPRESSION_ETC2`] must be enabled to use this texture format.
    Etc2Rgb8Unorm,
    /// 4x4 block compressed texture. 8 bytes per block (4 bit/px). Complex pallet. 8 bit integer RGB.
    /// Srgb-color [0, 255] converted to/from linear-color float [0, 1] in shader.
    ///
    /// [`Features::TEXTURE_COMPRESSION_ETC2`] must be enabled to use this texture format.
    Etc2Rgb8UnormSrgb,
    /// 4x4 block compressed texture. 8 bytes per block (4 bit/px). Complex pallet. 8 bit integer RGB + 1 bit alpha.
    /// [0, 255] ([0, 1] for alpha) converted to/from float [0, 1] in shader.
    ///
    /// [`Features::TEXTURE_COMPRESSION_ETC2`] must be enabled to use this texture format.
    Etc2Rgb8A1Unorm,
    /// 4x4 block compressed texture. 8 bytes per block (4 bit/px). Complex pallet. 8 bit integer RGB + 1 bit alpha.
    /// Srgb-color [0, 255] ([0, 1] for alpha) converted to/from linear-color float [0, 1] in shader.
    ///
    /// [`Features::TEXTURE_COMPRESSION_ETC2`] must be enabled to use this texture format.
    Etc2Rgb8A1UnormSrgb,
    /// 4x4 block compressed texture. 16 bytes per block (8 bit/px). Complex pallet. 8 bit integer RGB + 8 bit alpha.
    /// [0, 255] converted to/from float [0, 1] in shader.
    ///
    /// [`Features::TEXTURE_COMPRESSION_ETC2`] must be enabled to use this texture format.
    Etc2Rgba8Unorm,
    /// 4x4 block compressed texture. 16 bytes per block (8 bit/px). Complex pallet. 8 bit integer RGB + 8 bit alpha.
    /// Srgb-color [0, 255] converted to/from linear-color float [0, 1] in shader.
    ///
    /// [`Features::TEXTURE_COMPRESSION_ETC2`] must be enabled to use this texture format.
    Etc2Rgba8UnormSrgb,
    /// 4x4 block compressed texture. 8 bytes per block (4 bit/px). Complex pallet. 11 bit integer R.
    /// [0, 255] converted to/from float [0, 1] in shader.
    ///
    /// [`Features::TEXTURE_COMPRESSION_ETC2`] must be enabled to use this texture format.
    EacR11Unorm,
    /// 4x4 block compressed texture. 8 bytes per block (4 bit/px). Complex pallet. 11 bit integer R.
    /// [-127, 127] converted to/from float [-1, 1] in shader.
    ///
    /// [`Features::TEXTURE_COMPRESSION_ETC2`] must be enabled to use this texture format.
    EacR11Snorm,
    /// 4x4 block compressed texture. 16 bytes per block (8 bit/px). Complex pallet. 11 bit integer R + 11 bit integer G.
    /// [0, 255] converted to/from float [0, 1] in shader.
    ///
    /// [`Features::TEXTURE_COMPRESSION_ETC2`] must be enabled to use this texture format.
    EacRg11Unorm,
    /// 4x4 block compressed texture. 16 bytes per block (8 bit/px). Complex pallet. 11 bit integer R + 11 bit integer G.
    /// [-127, 127] converted to/from float [-1, 1] in shader.
    ///
    /// [`Features::TEXTURE_COMPRESSION_ETC2`] must be enabled to use this texture format.
    EacRg11Snorm,
    /// block compressed texture. 16 bytes per block.
    ///
    /// Features [`TEXTURE_COMPRESSION_ASTC`] or [`TEXTURE_COMPRESSION_ASTC_HDR`]
    /// must be enabled to use this texture format.
    ///
    /// [`TEXTURE_COMPRESSION_ASTC`]: Features::TEXTURE_COMPRESSION_ASTC
    /// [`TEXTURE_COMPRESSION_ASTC_HDR`]: Features::TEXTURE_COMPRESSION_ASTC_HDR
    Astc {
        /// compressed block dimensions
        block: AstcBlock,
        /// ASTC RGBA channel
        channel: AstcChannel,
    },
}

#[cfg(any(feature = "serde", test))]
impl<'de> Deserialize<'de> for TextureFormat {
    fn deserialize<D>(deserializer: D) -> Result<Self, D::Error>
    where
        D: serde::Deserializer<'de>,
    {
        use serde::de::{self, Error, Unexpected};

        struct TextureFormatVisitor;

        impl<'de> de::Visitor<'de> for TextureFormatVisitor {
            type Value = TextureFormat;

            fn expecting(&self, formatter: &mut std::fmt::Formatter) -> std::fmt::Result {
                formatter.write_str("a valid texture format")
            }

            fn visit_str<E: Error>(self, s: &str) -> Result<Self::Value, E> {
                let format = match s {
                    "r8unorm" => TextureFormat::R8Unorm,
                    "r8snorm" => TextureFormat::R8Snorm,
                    "r8uint" => TextureFormat::R8Uint,
                    "r8sint" => TextureFormat::R8Sint,
                    "r16uint" => TextureFormat::R16Uint,
                    "r16sint" => TextureFormat::R16Sint,
                    "r16unorm" => TextureFormat::R16Unorm,
                    "r16snorm" => TextureFormat::R16Snorm,
                    "r16float" => TextureFormat::R16Float,
                    "rg8unorm" => TextureFormat::Rg8Unorm,
                    "rg8snorm" => TextureFormat::Rg8Snorm,
                    "rg8uint" => TextureFormat::Rg8Uint,
                    "rg8sint" => TextureFormat::Rg8Sint,
                    "r32uint" => TextureFormat::R32Uint,
                    "r32sint" => TextureFormat::R32Sint,
                    "r32float" => TextureFormat::R32Float,
                    "rg16uint" => TextureFormat::Rg16Uint,
                    "rg16sint" => TextureFormat::Rg16Sint,
                    "rg16unorm" => TextureFormat::Rg16Unorm,
                    "rg16snorm" => TextureFormat::Rg16Snorm,
                    "rg16float" => TextureFormat::Rg16Float,
                    "rgba8unorm" => TextureFormat::Rgba8Unorm,
                    "rgba8unorm-srgb" => TextureFormat::Rgba8UnormSrgb,
                    "rgba8snorm" => TextureFormat::Rgba8Snorm,
                    "rgba8uint" => TextureFormat::Rgba8Uint,
                    "rgba8sint" => TextureFormat::Rgba8Sint,
                    "bgra8unorm" => TextureFormat::Bgra8Unorm,
                    "bgra8unorm-srgb" => TextureFormat::Bgra8UnormSrgb,
                    "rgb10a2unorm" => TextureFormat::Rgb10a2Unorm,
                    "rg11b10ufloat" => TextureFormat::Rg11b10Float,
                    "rg32uint" => TextureFormat::Rg32Uint,
                    "rg32sint" => TextureFormat::Rg32Sint,
                    "rg32float" => TextureFormat::Rg32Float,
                    "rgba16uint" => TextureFormat::Rgba16Uint,
                    "rgba16sint" => TextureFormat::Rgba16Sint,
                    "rgba16unorm" => TextureFormat::Rgba16Unorm,
                    "rgba16snorm" => TextureFormat::Rgba16Snorm,
                    "rgba16float" => TextureFormat::Rgba16Float,
                    "rgba32uint" => TextureFormat::Rgba32Uint,
                    "rgba32sint" => TextureFormat::Rgba32Sint,
                    "rgba32float" => TextureFormat::Rgba32Float,
                    "stencil8" => TextureFormat::Stencil8,
                    "depth32float" => TextureFormat::Depth32Float,
                    "depth32float-stencil8" => TextureFormat::Depth32FloatStencil8,
                    "depth16unorm" => TextureFormat::Depth16Unorm,
                    "depth24plus" => TextureFormat::Depth24Plus,
                    "depth24plus-stencil8" => TextureFormat::Depth24PlusStencil8,
                    "rgb9e5ufloat" => TextureFormat::Rgb9e5Ufloat,
                    "bc1-rgba-unorm" => TextureFormat::Bc1RgbaUnorm,
                    "bc1-rgba-unorm-srgb" => TextureFormat::Bc1RgbaUnormSrgb,
                    "bc2-rgba-unorm" => TextureFormat::Bc2RgbaUnorm,
                    "bc2-rgba-unorm-srgb" => TextureFormat::Bc2RgbaUnormSrgb,
                    "bc3-rgba-unorm" => TextureFormat::Bc3RgbaUnorm,
                    "bc3-rgba-unorm-srgb" => TextureFormat::Bc3RgbaUnormSrgb,
                    "bc4-r-unorm" => TextureFormat::Bc4RUnorm,
                    "bc4-r-snorm" => TextureFormat::Bc4RSnorm,
                    "bc5-rg-unorm" => TextureFormat::Bc5RgUnorm,
                    "bc5-rg-snorm" => TextureFormat::Bc5RgSnorm,
                    "bc6h-rgb-ufloat" => TextureFormat::Bc6hRgbUfloat,
                    "bc6h-rgb-float" => TextureFormat::Bc6hRgbFloat,
                    "bc7-rgba-unorm" => TextureFormat::Bc7RgbaUnorm,
                    "bc7-rgba-unorm-srgb" => TextureFormat::Bc7RgbaUnormSrgb,
                    "etc2-rgb8unorm" => TextureFormat::Etc2Rgb8Unorm,
                    "etc2-rgb8unorm-srgb" => TextureFormat::Etc2Rgb8UnormSrgb,
                    "etc2-rgb8a1unorm" => TextureFormat::Etc2Rgb8A1Unorm,
                    "etc2-rgb8a1unorm-srgb" => TextureFormat::Etc2Rgb8A1UnormSrgb,
                    "etc2-rgba8unorm" => TextureFormat::Etc2Rgba8Unorm,
                    "etc2-rgba8unorm-srgb" => TextureFormat::Etc2Rgba8UnormSrgb,
                    "eac-r11unorm" => TextureFormat::EacR11Unorm,
                    "eac-r11snorm" => TextureFormat::EacR11Snorm,
                    "eac-rg11unorm" => TextureFormat::EacRg11Unorm,
                    "eac-rg11snorm" => TextureFormat::EacRg11Snorm,
                    other => {
                        if let Some(parts) = other.strip_prefix("astc-") {
                            let (block, channel) = parts
                                .split_once('-')
                                .ok_or_else(|| E::invalid_value(Unexpected::Str(s), &self))?;

                            let block = match block {
                                "4x4" => AstcBlock::B4x4,
                                "5x4" => AstcBlock::B5x4,
                                "5x5" => AstcBlock::B5x5,
                                "6x5" => AstcBlock::B6x5,
                                "6x6" => AstcBlock::B6x6,
                                "8x5" => AstcBlock::B8x5,
                                "8x6" => AstcBlock::B8x6,
                                "8x8" => AstcBlock::B8x8,
                                "10x5" => AstcBlock::B10x5,
                                "10x6" => AstcBlock::B10x6,
                                "10x8" => AstcBlock::B10x8,
                                "10x10" => AstcBlock::B10x10,
                                "12x10" => AstcBlock::B12x10,
                                "12x12" => AstcBlock::B12x12,
                                _ => return Err(E::invalid_value(Unexpected::Str(s), &self)),
                            };

                            let channel = match channel {
                                "unorm" => AstcChannel::Unorm,
                                "unorm-srgb" => AstcChannel::UnormSrgb,
                                "hdr" => AstcChannel::Hdr,
                                _ => return Err(E::invalid_value(Unexpected::Str(s), &self)),
                            };

                            TextureFormat::Astc { block, channel }
                        } else {
                            return Err(E::invalid_value(Unexpected::Str(s), &self));
                        }
                    }
                };

                Ok(format)
            }
        }

        deserializer.deserialize_str(TextureFormatVisitor)
    }
}

#[cfg(any(feature = "serde", test))]
impl Serialize for TextureFormat {
    fn serialize<S>(&self, serializer: S) -> Result<S::Ok, S::Error>
    where
        S: serde::Serializer,
    {
        let s: String;
        let name = match *self {
            TextureFormat::R8Unorm => "r8unorm",
            TextureFormat::R8Snorm => "r8snorm",
            TextureFormat::R8Uint => "r8uint",
            TextureFormat::R8Sint => "r8sint",
            TextureFormat::R16Uint => "r16uint",
            TextureFormat::R16Sint => "r16sint",
            TextureFormat::R16Unorm => "r16unorm",
            TextureFormat::R16Snorm => "r16snorm",
            TextureFormat::R16Float => "r16float",
            TextureFormat::Rg8Unorm => "rg8unorm",
            TextureFormat::Rg8Snorm => "rg8snorm",
            TextureFormat::Rg8Uint => "rg8uint",
            TextureFormat::Rg8Sint => "rg8sint",
            TextureFormat::R32Uint => "r32uint",
            TextureFormat::R32Sint => "r32sint",
            TextureFormat::R32Float => "r32float",
            TextureFormat::Rg16Uint => "rg16uint",
            TextureFormat::Rg16Sint => "rg16sint",
            TextureFormat::Rg16Unorm => "rg16unorm",
            TextureFormat::Rg16Snorm => "rg16snorm",
            TextureFormat::Rg16Float => "rg16float",
            TextureFormat::Rgba8Unorm => "rgba8unorm",
            TextureFormat::Rgba8UnormSrgb => "rgba8unorm-srgb",
            TextureFormat::Rgba8Snorm => "rgba8snorm",
            TextureFormat::Rgba8Uint => "rgba8uint",
            TextureFormat::Rgba8Sint => "rgba8sint",
            TextureFormat::Bgra8Unorm => "bgra8unorm",
            TextureFormat::Bgra8UnormSrgb => "bgra8unorm-srgb",
            TextureFormat::Rgb10a2Unorm => "rgb10a2unorm",
            TextureFormat::Rg11b10Float => "rg11b10ufloat",
            TextureFormat::Rg32Uint => "rg32uint",
            TextureFormat::Rg32Sint => "rg32sint",
            TextureFormat::Rg32Float => "rg32float",
            TextureFormat::Rgba16Uint => "rgba16uint",
            TextureFormat::Rgba16Sint => "rgba16sint",
            TextureFormat::Rgba16Unorm => "rgba16unorm",
            TextureFormat::Rgba16Snorm => "rgba16snorm",
            TextureFormat::Rgba16Float => "rgba16float",
            TextureFormat::Rgba32Uint => "rgba32uint",
            TextureFormat::Rgba32Sint => "rgba32sint",
            TextureFormat::Rgba32Float => "rgba32float",
            TextureFormat::Stencil8 => "stencil8",
            TextureFormat::Depth32Float => "depth32float",
            TextureFormat::Depth16Unorm => "depth16unorm",
            TextureFormat::Depth32FloatStencil8 => "depth32float-stencil8",
            TextureFormat::Depth24Plus => "depth24plus",
            TextureFormat::Depth24PlusStencil8 => "depth24plus-stencil8",
            TextureFormat::Rgb9e5Ufloat => "rgb9e5ufloat",
            TextureFormat::Bc1RgbaUnorm => "bc1-rgba-unorm",
            TextureFormat::Bc1RgbaUnormSrgb => "bc1-rgba-unorm-srgb",
            TextureFormat::Bc2RgbaUnorm => "bc2-rgba-unorm",
            TextureFormat::Bc2RgbaUnormSrgb => "bc2-rgba-unorm-srgb",
            TextureFormat::Bc3RgbaUnorm => "bc3-rgba-unorm",
            TextureFormat::Bc3RgbaUnormSrgb => "bc3-rgba-unorm-srgb",
            TextureFormat::Bc4RUnorm => "bc4-r-unorm",
            TextureFormat::Bc4RSnorm => "bc4-r-snorm",
            TextureFormat::Bc5RgUnorm => "bc5-rg-unorm",
            TextureFormat::Bc5RgSnorm => "bc5-rg-snorm",
            TextureFormat::Bc6hRgbUfloat => "bc6h-rgb-ufloat",
            TextureFormat::Bc6hRgbFloat => "bc6h-rgb-float",
            TextureFormat::Bc7RgbaUnorm => "bc7-rgba-unorm",
            TextureFormat::Bc7RgbaUnormSrgb => "bc7-rgba-unorm-srgb",
            TextureFormat::Etc2Rgb8Unorm => "etc2-rgb8unorm",
            TextureFormat::Etc2Rgb8UnormSrgb => "etc2-rgb8unorm-srgb",
            TextureFormat::Etc2Rgb8A1Unorm => "etc2-rgb8a1unorm",
            TextureFormat::Etc2Rgb8A1UnormSrgb => "etc2-rgb8a1unorm-srgb",
            TextureFormat::Etc2Rgba8Unorm => "etc2-rgba8unorm",
            TextureFormat::Etc2Rgba8UnormSrgb => "etc2-rgba8unorm-srgb",
            TextureFormat::EacR11Unorm => "eac-r11unorm",
            TextureFormat::EacR11Snorm => "eac-r11snorm",
            TextureFormat::EacRg11Unorm => "eac-rg11unorm",
            TextureFormat::EacRg11Snorm => "eac-rg11snorm",
            TextureFormat::Astc { block, channel } => {
                let block = match block {
                    AstcBlock::B4x4 => "4x4",
                    AstcBlock::B5x4 => "5x4",
                    AstcBlock::B5x5 => "5x5",
                    AstcBlock::B6x5 => "6x5",
                    AstcBlock::B6x6 => "6x6",
                    AstcBlock::B8x5 => "8x5",
                    AstcBlock::B8x6 => "8x6",
                    AstcBlock::B8x8 => "8x8",
                    AstcBlock::B10x5 => "10x5",
                    AstcBlock::B10x6 => "10x6",
                    AstcBlock::B10x8 => "10x8",
                    AstcBlock::B10x10 => "10x10",
                    AstcBlock::B12x10 => "12x10",
                    AstcBlock::B12x12 => "12x12",
                };

                let channel = match channel {
                    AstcChannel::Unorm => "unorm",
                    AstcChannel::UnormSrgb => "unorm-srgb",
                    AstcChannel::Hdr => "hdr",
                };

                s = format!("astc-{block}-{channel}");
                &s
            }
        };
        serializer.serialize_str(name)
    }
}

impl TextureFormat {
    /// Returns the aspect-specific format of the original format
    ///
    /// see <https://gpuweb.github.io/gpuweb/#abstract-opdef-resolving-gputextureaspect>
    pub fn aspect_specific_format(&self, aspect: TextureAspect) -> Option<Self> {
        match (*self, aspect) {
            (Self::Stencil8, TextureAspect::StencilOnly) => Some(*self),
            (
                Self::Depth16Unorm | Self::Depth24Plus | Self::Depth32Float,
                TextureAspect::DepthOnly,
            ) => Some(*self),
            (
                Self::Depth24PlusStencil8 | Self::Depth32FloatStencil8,
                TextureAspect::StencilOnly,
            ) => Some(Self::Stencil8),
            (Self::Depth24PlusStencil8, TextureAspect::DepthOnly) => Some(Self::Depth24Plus),
            (Self::Depth32FloatStencil8, TextureAspect::DepthOnly) => Some(Self::Depth32Float),
            (format, TextureAspect::All) => Some(format),
            _ => None,
        }
    }

    /// Returns `true` if `self` is a depth or stencil component of the given
    /// combined depth-stencil format
    pub fn is_depth_stencil_component(&self, combined_format: Self) -> bool {
        match (combined_format, *self) {
            (Self::Depth24PlusStencil8, Self::Depth24Plus | Self::Stencil8)
            | (Self::Depth32FloatStencil8, Self::Depth32Float | Self::Stencil8) => true,
            _ => false,
        }
    }

    /// Returns `true` if the format is a depth and/or stencil format
    ///
    /// see <https://gpuweb.github.io/gpuweb/#depth-formats>
    pub fn is_depth_stencil_format(&self) -> bool {
        match *self {
            Self::Stencil8
            | Self::Depth16Unorm
            | Self::Depth24Plus
            | Self::Depth24PlusStencil8
            | Self::Depth32Float
            | Self::Depth32FloatStencil8 => true,
            _ => false,
        }
    }

    /// Returns `true` if the format is a combined depth-stencil format
    ///
    /// see <https://gpuweb.github.io/gpuweb/#combined-depth-stencil-format>
    pub fn is_combined_depth_stencil_format(&self) -> bool {
        match *self {
            Self::Depth24PlusStencil8 | Self::Depth32FloatStencil8 => true,
            _ => false,
        }
    }

    /// Returns `true` if the format has a color aspect
    pub fn has_color_aspect(&self) -> bool {
        !self.is_depth_stencil_format()
    }

    /// Returns `true` if the format has a depth aspect
    pub fn has_depth_aspect(&self) -> bool {
        match *self {
            Self::Depth16Unorm
            | Self::Depth24Plus
            | Self::Depth24PlusStencil8
            | Self::Depth32Float
            | Self::Depth32FloatStencil8 => true,
            _ => false,
        }
    }

    /// Returns `true` if the format has a stencil aspect
    pub fn has_stencil_aspect(&self) -> bool {
        match *self {
            Self::Stencil8 | Self::Depth24PlusStencil8 | Self::Depth32FloatStencil8 => true,
            _ => false,
        }
    }

    /// Returns the dimension of a block of texels.
    pub fn block_dimensions(&self) -> (u32, u32) {
        match *self {
            Self::R8Unorm
            | Self::R8Snorm
            | Self::R8Uint
            | Self::R8Sint
            | Self::R16Uint
            | Self::R16Sint
            | Self::R16Unorm
            | Self::R16Snorm
            | Self::R16Float
            | Self::Rg8Unorm
            | Self::Rg8Snorm
            | Self::Rg8Uint
            | Self::Rg8Sint
            | Self::R32Uint
            | Self::R32Sint
            | Self::R32Float
            | Self::Rg16Uint
            | Self::Rg16Sint
            | Self::Rg16Unorm
            | Self::Rg16Snorm
            | Self::Rg16Float
            | Self::Rgba8Unorm
            | Self::Rgba8UnormSrgb
            | Self::Rgba8Snorm
            | Self::Rgba8Uint
            | Self::Rgba8Sint
            | Self::Bgra8Unorm
            | Self::Bgra8UnormSrgb
            | Self::Rgb9e5Ufloat
            | Self::Rgb10a2Unorm
            | Self::Rg11b10Float
            | Self::Rg32Uint
            | Self::Rg32Sint
            | Self::Rg32Float
            | Self::Rgba16Uint
            | Self::Rgba16Sint
            | Self::Rgba16Unorm
            | Self::Rgba16Snorm
            | Self::Rgba16Float
            | Self::Rgba32Uint
            | Self::Rgba32Sint
            | Self::Rgba32Float
            | Self::Stencil8
            | Self::Depth16Unorm
            | Self::Depth24Plus
            | Self::Depth24PlusStencil8
            | Self::Depth32Float
            | Self::Depth32FloatStencil8 => (1, 1),

            Self::Bc1RgbaUnorm
            | Self::Bc1RgbaUnormSrgb
            | Self::Bc2RgbaUnorm
            | Self::Bc2RgbaUnormSrgb
            | Self::Bc3RgbaUnorm
            | Self::Bc3RgbaUnormSrgb
            | Self::Bc4RUnorm
            | Self::Bc4RSnorm
            | Self::Bc5RgUnorm
            | Self::Bc5RgSnorm
            | Self::Bc6hRgbUfloat
            | Self::Bc6hRgbFloat
            | Self::Bc7RgbaUnorm
            | Self::Bc7RgbaUnormSrgb => (4, 4),

            Self::Etc2Rgb8Unorm
            | Self::Etc2Rgb8UnormSrgb
            | Self::Etc2Rgb8A1Unorm
            | Self::Etc2Rgb8A1UnormSrgb
            | Self::Etc2Rgba8Unorm
            | Self::Etc2Rgba8UnormSrgb
            | Self::EacR11Unorm
            | Self::EacR11Snorm
            | Self::EacRg11Unorm
            | Self::EacRg11Snorm => (4, 4),

            Self::Astc { block, .. } => match block {
                AstcBlock::B4x4 => (4, 4),
                AstcBlock::B5x4 => (5, 4),
                AstcBlock::B5x5 => (5, 5),
                AstcBlock::B6x5 => (6, 5),
                AstcBlock::B6x6 => (6, 6),
                AstcBlock::B8x5 => (8, 5),
                AstcBlock::B8x6 => (8, 6),
                AstcBlock::B8x8 => (8, 8),
                AstcBlock::B10x5 => (10, 5),
                AstcBlock::B10x6 => (10, 6),
                AstcBlock::B10x8 => (10, 8),
                AstcBlock::B10x10 => (10, 10),
                AstcBlock::B12x10 => (12, 10),
                AstcBlock::B12x12 => (12, 12),
            },
        }
    }

    /// Returns `true` for compressed formats.
    pub fn is_compressed(&self) -> bool {
        self.block_dimensions() != (1, 1)
    }

    /// Returns the required features (if any) in order to use the texture.
    pub fn required_features(&self) -> Features {
        match *self {
            Self::R8Unorm
            | Self::R8Snorm
            | Self::R8Uint
            | Self::R8Sint
            | Self::R16Uint
            | Self::R16Sint
            | Self::R16Float
            | Self::Rg8Unorm
            | Self::Rg8Snorm
            | Self::Rg8Uint
            | Self::Rg8Sint
            | Self::R32Uint
            | Self::R32Sint
            | Self::R32Float
            | Self::Rg16Uint
            | Self::Rg16Sint
            | Self::Rg16Float
            | Self::Rgba8Unorm
            | Self::Rgba8UnormSrgb
            | Self::Rgba8Snorm
            | Self::Rgba8Uint
            | Self::Rgba8Sint
            | Self::Bgra8Unorm
            | Self::Bgra8UnormSrgb
            | Self::Rgb9e5Ufloat
            | Self::Rgb10a2Unorm
            | Self::Rg11b10Float
            | Self::Rg32Uint
            | Self::Rg32Sint
            | Self::Rg32Float
            | Self::Rgba16Uint
            | Self::Rgba16Sint
            | Self::Rgba16Float
            | Self::Rgba32Uint
            | Self::Rgba32Sint
            | Self::Rgba32Float
            | Self::Stencil8
            | Self::Depth16Unorm
            | Self::Depth24Plus
            | Self::Depth24PlusStencil8
            | Self::Depth32Float => Features::empty(),

            Self::Depth32FloatStencil8 => Features::DEPTH32FLOAT_STENCIL8,

            Self::R16Unorm
            | Self::R16Snorm
            | Self::Rg16Unorm
            | Self::Rg16Snorm
            | Self::Rgba16Unorm
            | Self::Rgba16Snorm => Features::TEXTURE_FORMAT_16BIT_NORM,

            Self::Bc1RgbaUnorm
            | Self::Bc1RgbaUnormSrgb
            | Self::Bc2RgbaUnorm
            | Self::Bc2RgbaUnormSrgb
            | Self::Bc3RgbaUnorm
            | Self::Bc3RgbaUnormSrgb
            | Self::Bc4RUnorm
            | Self::Bc4RSnorm
            | Self::Bc5RgUnorm
            | Self::Bc5RgSnorm
            | Self::Bc6hRgbUfloat
            | Self::Bc6hRgbFloat
            | Self::Bc7RgbaUnorm
            | Self::Bc7RgbaUnormSrgb => Features::TEXTURE_COMPRESSION_BC,

            Self::Etc2Rgb8Unorm
            | Self::Etc2Rgb8UnormSrgb
            | Self::Etc2Rgb8A1Unorm
            | Self::Etc2Rgb8A1UnormSrgb
            | Self::Etc2Rgba8Unorm
            | Self::Etc2Rgba8UnormSrgb
            | Self::EacR11Unorm
            | Self::EacR11Snorm
            | Self::EacRg11Unorm
            | Self::EacRg11Snorm => Features::TEXTURE_COMPRESSION_ETC2,

            Self::Astc { channel, .. } => match channel {
                AstcChannel::Hdr => Features::TEXTURE_COMPRESSION_ASTC_HDR,
                AstcChannel::Unorm | AstcChannel::UnormSrgb => Features::TEXTURE_COMPRESSION_ASTC,
            },
        }
    }

    /// Returns the format features guaranteed by the WebGPU spec.
    ///
    /// Additional features are available if `Features::TEXTURE_ADAPTER_SPECIFIC_FORMAT_FEATURES` is enabled.
    pub fn guaranteed_format_features(&self, device_features: Features) -> TextureFormatFeatures {
        // Multisampling
        let noaa = TextureFormatFeatureFlags::empty();
        let msaa = TextureFormatFeatureFlags::MULTISAMPLE_X4;
        let msaa_resolve = msaa | TextureFormatFeatureFlags::MULTISAMPLE_RESOLVE;

        // Flags
        let basic =
            TextureUsages::COPY_SRC | TextureUsages::COPY_DST | TextureUsages::TEXTURE_BINDING;
        let attachment = basic | TextureUsages::RENDER_ATTACHMENT;
        let storage = basic | TextureUsages::STORAGE_BINDING;
        let all_flags = TextureUsages::all();
        let rg11b10f = if device_features.contains(Features::RG11B10UFLOAT_RENDERABLE) {
            attachment
        } else {
            basic
        };

        #[rustfmt::skip] // lets make a nice table
        let (
            mut flags,
            allowed_usages,
        ) = match *self {
            Self::R8Unorm =>              (msaa_resolve, attachment),
            Self::R8Snorm =>              (        noaa,      basic),
            Self::R8Uint =>               (        msaa, attachment),
            Self::R8Sint =>               (        msaa, attachment),
            Self::R16Uint =>              (        msaa, attachment),
            Self::R16Sint =>              (        msaa, attachment),
            Self::R16Float =>             (msaa_resolve, attachment),
            Self::Rg8Unorm =>             (msaa_resolve, attachment),
            Self::Rg8Snorm =>             (        noaa,      basic),
            Self::Rg8Uint =>              (        msaa, attachment),
            Self::Rg8Sint =>              (        msaa, attachment),
            Self::R32Uint =>              (        noaa,  all_flags),
            Self::R32Sint =>              (        noaa,  all_flags),
            Self::R32Float =>             (        msaa,  all_flags),
            Self::Rg16Uint =>             (        msaa, attachment),
            Self::Rg16Sint =>             (        msaa, attachment),
            Self::Rg16Float =>            (msaa_resolve, attachment),
            Self::Rgba8Unorm =>           (msaa_resolve,  all_flags),
            Self::Rgba8UnormSrgb =>       (msaa_resolve, attachment),
            Self::Rgba8Snorm =>           (        noaa,    storage),
            Self::Rgba8Uint =>            (        msaa,  all_flags),
            Self::Rgba8Sint =>            (        msaa,  all_flags),
            Self::Bgra8Unorm =>           (msaa_resolve, attachment),
            Self::Bgra8UnormSrgb =>       (msaa_resolve, attachment),
            Self::Rgb10a2Unorm =>         (msaa_resolve, attachment),
            Self::Rg11b10Float =>         (        msaa,   rg11b10f),
            Self::Rg32Uint =>             (        noaa,  all_flags),
            Self::Rg32Sint =>             (        noaa,  all_flags),
            Self::Rg32Float =>            (        noaa,  all_flags),
            Self::Rgba16Uint =>           (        msaa,  all_flags),
            Self::Rgba16Sint =>           (        msaa,  all_flags),
            Self::Rgba16Float =>          (msaa_resolve,  all_flags),
            Self::Rgba32Uint =>           (        noaa,  all_flags),
            Self::Rgba32Sint =>           (        noaa,  all_flags),
            Self::Rgba32Float =>          (        noaa,  all_flags),

            Self::Stencil8 =>             (        msaa, attachment),
            Self::Depth16Unorm =>         (        msaa, attachment),
            Self::Depth24Plus =>          (        msaa, attachment),
            Self::Depth24PlusStencil8 =>  (        msaa, attachment),
            Self::Depth32Float =>         (        msaa, attachment),
            Self::Depth32FloatStencil8 => (        msaa, attachment),

            Self::R16Unorm =>             (        msaa,    storage),
            Self::R16Snorm =>             (        msaa,    storage),
            Self::Rg16Unorm =>            (        msaa,    storage),
            Self::Rg16Snorm =>            (        msaa,    storage),
            Self::Rgba16Unorm =>          (        msaa,    storage),
            Self::Rgba16Snorm =>          (        msaa,    storage),

            Self::Rgb9e5Ufloat =>         (        noaa,      basic),

            Self::Bc1RgbaUnorm =>         (        noaa,      basic),
            Self::Bc1RgbaUnormSrgb =>     (        noaa,      basic),
            Self::Bc2RgbaUnorm =>         (        noaa,      basic),
            Self::Bc2RgbaUnormSrgb =>     (        noaa,      basic),
            Self::Bc3RgbaUnorm =>         (        noaa,      basic),
            Self::Bc3RgbaUnormSrgb =>     (        noaa,      basic),
            Self::Bc4RUnorm =>            (        noaa,      basic),
            Self::Bc4RSnorm =>            (        noaa,      basic),
            Self::Bc5RgUnorm =>           (        noaa,      basic),
            Self::Bc5RgSnorm =>           (        noaa,      basic),
            Self::Bc6hRgbUfloat =>        (        noaa,      basic),
            Self::Bc6hRgbFloat =>         (        noaa,      basic),
            Self::Bc7RgbaUnorm =>         (        noaa,      basic),
            Self::Bc7RgbaUnormSrgb =>     (        noaa,      basic),

            Self::Etc2Rgb8Unorm =>        (        noaa,      basic),
            Self::Etc2Rgb8UnormSrgb =>    (        noaa,      basic),
            Self::Etc2Rgb8A1Unorm =>      (        noaa,      basic),
            Self::Etc2Rgb8A1UnormSrgb =>  (        noaa,      basic),
            Self::Etc2Rgba8Unorm =>       (        noaa,      basic),
            Self::Etc2Rgba8UnormSrgb =>   (        noaa,      basic),
            Self::EacR11Unorm =>          (        noaa,      basic),
            Self::EacR11Snorm =>          (        noaa,      basic),
            Self::EacRg11Unorm =>         (        noaa,      basic),
            Self::EacRg11Snorm =>         (        noaa,      basic),

            Self::Astc { .. } =>          (        noaa,      basic),
        };

        let is_filterable =
            self.sample_type(None) == Some(TextureSampleType::Float { filterable: true });
        flags.set(TextureFormatFeatureFlags::FILTERABLE, is_filterable);
        flags.set(TextureFormatFeatureFlags::BLENDABLE, is_filterable);

        TextureFormatFeatures {
            allowed_usages,
            flags,
        }
    }

    /// Returns the sample type compatible with this format and aspect
    ///
    /// Returns `None` only if the format is combined depth-stencil
    /// and `TextureAspect::All` or no `aspect` was provided
    pub fn sample_type(&self, aspect: Option<TextureAspect>) -> Option<TextureSampleType> {
        let float = TextureSampleType::Float { filterable: true };
        let unfilterable_float = TextureSampleType::Float { filterable: false };
        let depth = TextureSampleType::Depth;
        let uint = TextureSampleType::Uint;
        let sint = TextureSampleType::Sint;

        match *self {
            Self::R8Unorm
            | Self::R8Snorm
            | Self::Rg8Unorm
            | Self::Rg8Snorm
            | Self::Rgba8Unorm
            | Self::Rgba8UnormSrgb
            | Self::Rgba8Snorm
            | Self::Bgra8Unorm
            | Self::Bgra8UnormSrgb
            | Self::R16Float
            | Self::Rg16Float
            | Self::Rgba16Float
            | Self::Rgb10a2Unorm
            | Self::Rg11b10Float => Some(float),

            Self::R32Float | Self::Rg32Float | Self::Rgba32Float => Some(unfilterable_float),

            Self::R8Uint
            | Self::Rg8Uint
            | Self::Rgba8Uint
            | Self::R16Uint
            | Self::Rg16Uint
            | Self::Rgba16Uint
            | Self::R32Uint
            | Self::Rg32Uint
            | Self::Rgba32Uint => Some(uint),

            Self::R8Sint
            | Self::Rg8Sint
            | Self::Rgba8Sint
            | Self::R16Sint
            | Self::Rg16Sint
            | Self::Rgba16Sint
            | Self::R32Sint
            | Self::Rg32Sint
            | Self::Rgba32Sint => Some(sint),

            Self::Stencil8 => Some(uint),
            Self::Depth16Unorm | Self::Depth24Plus | Self::Depth32Float => Some(depth),
            Self::Depth24PlusStencil8 | Self::Depth32FloatStencil8 => match aspect {
                None | Some(TextureAspect::All) => None,
                Some(TextureAspect::DepthOnly) => Some(depth),
                Some(TextureAspect::StencilOnly) => Some(uint),
            },

            Self::R16Unorm
            | Self::R16Snorm
            | Self::Rg16Unorm
            | Self::Rg16Snorm
            | Self::Rgba16Unorm
            | Self::Rgba16Snorm => Some(float),

            Self::Rgb9e5Ufloat => Some(float),

            Self::Bc1RgbaUnorm
            | Self::Bc1RgbaUnormSrgb
            | Self::Bc2RgbaUnorm
            | Self::Bc2RgbaUnormSrgb
            | Self::Bc3RgbaUnorm
            | Self::Bc3RgbaUnormSrgb
            | Self::Bc4RUnorm
            | Self::Bc4RSnorm
            | Self::Bc5RgUnorm
            | Self::Bc5RgSnorm
            | Self::Bc6hRgbUfloat
            | Self::Bc6hRgbFloat
            | Self::Bc7RgbaUnorm
            | Self::Bc7RgbaUnormSrgb => Some(float),

            Self::Etc2Rgb8Unorm
            | Self::Etc2Rgb8UnormSrgb
            | Self::Etc2Rgb8A1Unorm
            | Self::Etc2Rgb8A1UnormSrgb
            | Self::Etc2Rgba8Unorm
            | Self::Etc2Rgba8UnormSrgb
            | Self::EacR11Unorm
            | Self::EacR11Snorm
            | Self::EacRg11Unorm
            | Self::EacRg11Snorm => Some(float),

            Self::Astc { .. } => Some(float),
        }
    }

    /// Returns the [texel block size](https://gpuweb.github.io/gpuweb/#texel-block-size)
    /// of this format.
    ///
    /// Returns `None` if any of the following are true:
    ///  - the format is combined depth-stencil and no `aspect` was provided
    ///  - the format is `Depth24Plus`
    ///  - the format is `Depth24PlusStencil8` and `aspect` is depth.
    pub fn block_size(&self, aspect: Option<TextureAspect>) -> Option<u32> {
        match *self {
            Self::R8Unorm | Self::R8Snorm | Self::R8Uint | Self::R8Sint => Some(1),

            Self::Rg8Unorm | Self::Rg8Snorm | Self::Rg8Uint | Self::Rg8Sint => Some(2),
            Self::R16Unorm | Self::R16Snorm | Self::R16Uint | Self::R16Sint | Self::R16Float => {
                Some(2)
            }

            Self::Rgba8Unorm
            | Self::Rgba8UnormSrgb
            | Self::Rgba8Snorm
            | Self::Rgba8Uint
            | Self::Rgba8Sint
            | Self::Bgra8Unorm
            | Self::Bgra8UnormSrgb => Some(4),
            Self::Rg16Unorm
            | Self::Rg16Snorm
            | Self::Rg16Uint
            | Self::Rg16Sint
            | Self::Rg16Float => Some(4),
            Self::R32Uint | Self::R32Sint | Self::R32Float => Some(4),
            Self::Rgb9e5Ufloat | Self::Rgb10a2Unorm | Self::Rg11b10Float => Some(4),

            Self::Rgba16Unorm
            | Self::Rgba16Snorm
            | Self::Rgba16Uint
            | Self::Rgba16Sint
            | Self::Rgba16Float => Some(8),
            Self::Rg32Uint | Self::Rg32Sint | Self::Rg32Float => Some(8),

            Self::Rgba32Uint | Self::Rgba32Sint | Self::Rgba32Float => Some(16),

            Self::Stencil8 => Some(1),
            Self::Depth16Unorm => Some(2),
            Self::Depth32Float => Some(4),
            Self::Depth24Plus => None,
            Self::Depth24PlusStencil8 => match aspect {
                None | Some(TextureAspect::All) => None,
                Some(TextureAspect::DepthOnly) => None,
                Some(TextureAspect::StencilOnly) => Some(1),
            },
            Self::Depth32FloatStencil8 => match aspect {
                None | Some(TextureAspect::All) => None,
                Some(TextureAspect::DepthOnly) => Some(4),
                Some(TextureAspect::StencilOnly) => Some(1),
            },

            Self::Bc1RgbaUnorm | Self::Bc1RgbaUnormSrgb | Self::Bc4RUnorm | Self::Bc4RSnorm => {
                Some(8)
            }
            Self::Bc2RgbaUnorm
            | Self::Bc2RgbaUnormSrgb
            | Self::Bc3RgbaUnorm
            | Self::Bc3RgbaUnormSrgb
            | Self::Bc5RgUnorm
            | Self::Bc5RgSnorm
            | Self::Bc6hRgbUfloat
            | Self::Bc6hRgbFloat
            | Self::Bc7RgbaUnorm
            | Self::Bc7RgbaUnormSrgb => Some(16),

            Self::Etc2Rgb8Unorm
            | Self::Etc2Rgb8UnormSrgb
            | Self::Etc2Rgb8A1Unorm
            | Self::Etc2Rgb8A1UnormSrgb
            | Self::EacR11Unorm
            | Self::EacR11Snorm => Some(8),
            Self::Etc2Rgba8Unorm
            | Self::Etc2Rgba8UnormSrgb
            | Self::EacRg11Unorm
            | Self::EacRg11Snorm => Some(16),

            Self::Astc { .. } => Some(16),
        }
    }

    /// Returns the number of components this format has.
    pub fn components(&self) -> u8 {
        self.components_with_aspect(TextureAspect::All)
    }

    /// Returns the number of components this format has taking into account the `aspect`.
    ///
    /// The `aspect` is only relevant for combined depth-stencil formats.
    pub fn components_with_aspect(&self, aspect: TextureAspect) -> u8 {
        match *self {
            Self::R8Unorm
            | Self::R8Snorm
            | Self::R8Uint
            | Self::R8Sint
            | Self::R16Unorm
            | Self::R16Snorm
            | Self::R16Uint
            | Self::R16Sint
            | Self::R16Float
            | Self::R32Uint
            | Self::R32Sint
            | Self::R32Float => 1,

            Self::Rg8Unorm
            | Self::Rg8Snorm
            | Self::Rg8Uint
            | Self::Rg8Sint
            | Self::Rg16Unorm
            | Self::Rg16Snorm
            | Self::Rg16Uint
            | Self::Rg16Sint
            | Self::Rg16Float
            | Self::Rg32Uint
            | Self::Rg32Sint
            | Self::Rg32Float => 2,

            Self::Rgba8Unorm
            | Self::Rgba8UnormSrgb
            | Self::Rgba8Snorm
            | Self::Rgba8Uint
            | Self::Rgba8Sint
            | Self::Bgra8Unorm
            | Self::Bgra8UnormSrgb
            | Self::Rgba16Unorm
            | Self::Rgba16Snorm
            | Self::Rgba16Uint
            | Self::Rgba16Sint
            | Self::Rgba16Float
            | Self::Rgba32Uint
            | Self::Rgba32Sint
            | Self::Rgba32Float => 4,

            Self::Rgb9e5Ufloat | Self::Rg11b10Float => 3,
            Self::Rgb10a2Unorm => 4,

            Self::Stencil8 | Self::Depth16Unorm | Self::Depth24Plus | Self::Depth32Float => 1,

            Self::Depth24PlusStencil8 | Self::Depth32FloatStencil8 => match aspect {
                TextureAspect::All => 2,
                TextureAspect::DepthOnly | TextureAspect::StencilOnly => 1,
            },

            Self::Bc4RUnorm | Self::Bc4RSnorm => 1,
            Self::Bc5RgUnorm | Self::Bc5RgSnorm => 2,
            Self::Bc6hRgbUfloat | Self::Bc6hRgbFloat => 3,
            Self::Bc1RgbaUnorm
            | Self::Bc1RgbaUnormSrgb
            | Self::Bc2RgbaUnorm
            | Self::Bc2RgbaUnormSrgb
            | Self::Bc3RgbaUnorm
            | Self::Bc3RgbaUnormSrgb
            | Self::Bc7RgbaUnorm
            | Self::Bc7RgbaUnormSrgb => 4,

            Self::EacR11Unorm | Self::EacR11Snorm => 1,
            Self::EacRg11Unorm | Self::EacRg11Snorm => 2,
            Self::Etc2Rgb8Unorm | Self::Etc2Rgb8UnormSrgb => 3,
            Self::Etc2Rgb8A1Unorm
            | Self::Etc2Rgb8A1UnormSrgb
            | Self::Etc2Rgba8Unorm
            | Self::Etc2Rgba8UnormSrgb => 4,

            Self::Astc { .. } => 4,
        }
    }

    /// Strips the `Srgb` suffix from the given texture format.
    pub fn remove_srgb_suffix(&self) -> TextureFormat {
        match *self {
            Self::Rgba8UnormSrgb => Self::Rgba8Unorm,
            Self::Bgra8UnormSrgb => Self::Bgra8Unorm,
            Self::Bc1RgbaUnormSrgb => Self::Bc1RgbaUnorm,
            Self::Bc2RgbaUnormSrgb => Self::Bc2RgbaUnorm,
            Self::Bc3RgbaUnormSrgb => Self::Bc3RgbaUnorm,
            Self::Bc7RgbaUnormSrgb => Self::Bc7RgbaUnorm,
            Self::Etc2Rgb8UnormSrgb => Self::Etc2Rgb8Unorm,
            Self::Etc2Rgb8A1UnormSrgb => Self::Etc2Rgb8A1Unorm,
            Self::Etc2Rgba8UnormSrgb => Self::Etc2Rgba8Unorm,
            Self::Astc {
                block,
                channel: AstcChannel::UnormSrgb,
            } => Self::Astc {
                block,
                channel: AstcChannel::Unorm,
            },
            _ => *self,
        }
    }

    /// Adds an `Srgb` suffix to the given texture format, if the format supports it.
    pub fn add_srgb_suffix(&self) -> TextureFormat {
        match *self {
            Self::Rgba8Unorm => Self::Rgba8UnormSrgb,
            Self::Bgra8Unorm => Self::Bgra8UnormSrgb,
            Self::Bc1RgbaUnorm => Self::Bc1RgbaUnormSrgb,
            Self::Bc2RgbaUnorm => Self::Bc2RgbaUnormSrgb,
            Self::Bc3RgbaUnorm => Self::Bc3RgbaUnormSrgb,
            Self::Bc7RgbaUnorm => Self::Bc7RgbaUnormSrgb,
            Self::Etc2Rgb8Unorm => Self::Etc2Rgb8UnormSrgb,
            Self::Etc2Rgb8A1Unorm => Self::Etc2Rgb8A1UnormSrgb,
            Self::Etc2Rgba8Unorm => Self::Etc2Rgba8UnormSrgb,
            Self::Astc {
                block,
                channel: AstcChannel::Unorm,
            } => Self::Astc {
                block,
                channel: AstcChannel::UnormSrgb,
            },
            _ => *self,
        }
    }

    /// Returns `true` for srgb formats.
    pub fn is_srgb(&self) -> bool {
        *self != self.remove_srgb_suffix()
    }
}

#[test]
fn texture_format_serialize() {
    assert_eq!(
        serde_json::to_string(&TextureFormat::R8Unorm).unwrap(),
        "\"r8unorm\"".to_string()
    );
    assert_eq!(
        serde_json::to_string(&TextureFormat::R8Snorm).unwrap(),
        "\"r8snorm\"".to_string()
    );
    assert_eq!(
        serde_json::to_string(&TextureFormat::R8Uint).unwrap(),
        "\"r8uint\"".to_string()
    );
    assert_eq!(
        serde_json::to_string(&TextureFormat::R8Sint).unwrap(),
        "\"r8sint\"".to_string()
    );
    assert_eq!(
        serde_json::to_string(&TextureFormat::R16Uint).unwrap(),
        "\"r16uint\"".to_string()
    );
    assert_eq!(
        serde_json::to_string(&TextureFormat::R16Sint).unwrap(),
        "\"r16sint\"".to_string()
    );
    assert_eq!(
        serde_json::to_string(&TextureFormat::R16Unorm).unwrap(),
        "\"r16unorm\"".to_string()
    );
    assert_eq!(
        serde_json::to_string(&TextureFormat::R16Snorm).unwrap(),
        "\"r16snorm\"".to_string()
    );
    assert_eq!(
        serde_json::to_string(&TextureFormat::R16Float).unwrap(),
        "\"r16float\"".to_string()
    );
    assert_eq!(
        serde_json::to_string(&TextureFormat::Rg8Unorm).unwrap(),
        "\"rg8unorm\"".to_string()
    );
    assert_eq!(
        serde_json::to_string(&TextureFormat::Rg8Snorm).unwrap(),
        "\"rg8snorm\"".to_string()
    );
    assert_eq!(
        serde_json::to_string(&TextureFormat::Rg8Uint).unwrap(),
        "\"rg8uint\"".to_string()
    );
    assert_eq!(
        serde_json::to_string(&TextureFormat::Rg8Sint).unwrap(),
        "\"rg8sint\"".to_string()
    );
    assert_eq!(
        serde_json::to_string(&TextureFormat::R32Uint).unwrap(),
        "\"r32uint\"".to_string()
    );
    assert_eq!(
        serde_json::to_string(&TextureFormat::R32Sint).unwrap(),
        "\"r32sint\"".to_string()
    );
    assert_eq!(
        serde_json::to_string(&TextureFormat::R32Float).unwrap(),
        "\"r32float\"".to_string()
    );
    assert_eq!(
        serde_json::to_string(&TextureFormat::Rg16Uint).unwrap(),
        "\"rg16uint\"".to_string()
    );
    assert_eq!(
        serde_json::to_string(&TextureFormat::Rg16Sint).unwrap(),
        "\"rg16sint\"".to_string()
    );
    assert_eq!(
        serde_json::to_string(&TextureFormat::Rg16Unorm).unwrap(),
        "\"rg16unorm\"".to_string()
    );
    assert_eq!(
        serde_json::to_string(&TextureFormat::Rg16Snorm).unwrap(),
        "\"rg16snorm\"".to_string()
    );
    assert_eq!(
        serde_json::to_string(&TextureFormat::Rg16Float).unwrap(),
        "\"rg16float\"".to_string()
    );
    assert_eq!(
        serde_json::to_string(&TextureFormat::Rgba8Unorm).unwrap(),
        "\"rgba8unorm\"".to_string()
    );
    assert_eq!(
        serde_json::to_string(&TextureFormat::Rgba8UnormSrgb).unwrap(),
        "\"rgba8unorm-srgb\"".to_string()
    );
    assert_eq!(
        serde_json::to_string(&TextureFormat::Rgba8Snorm).unwrap(),
        "\"rgba8snorm\"".to_string()
    );
    assert_eq!(
        serde_json::to_string(&TextureFormat::Rgba8Uint).unwrap(),
        "\"rgba8uint\"".to_string()
    );
    assert_eq!(
        serde_json::to_string(&TextureFormat::Rgba8Sint).unwrap(),
        "\"rgba8sint\"".to_string()
    );
    assert_eq!(
        serde_json::to_string(&TextureFormat::Bgra8Unorm).unwrap(),
        "\"bgra8unorm\"".to_string()
    );
    assert_eq!(
        serde_json::to_string(&TextureFormat::Bgra8UnormSrgb).unwrap(),
        "\"bgra8unorm-srgb\"".to_string()
    );
    assert_eq!(
        serde_json::to_string(&TextureFormat::Rgb10a2Unorm).unwrap(),
        "\"rgb10a2unorm\"".to_string()
    );
    assert_eq!(
        serde_json::to_string(&TextureFormat::Rg11b10Float).unwrap(),
        "\"rg11b10ufloat\"".to_string()
    );
    assert_eq!(
        serde_json::to_string(&TextureFormat::Rg32Uint).unwrap(),
        "\"rg32uint\"".to_string()
    );
    assert_eq!(
        serde_json::to_string(&TextureFormat::Rg32Sint).unwrap(),
        "\"rg32sint\"".to_string()
    );
    assert_eq!(
        serde_json::to_string(&TextureFormat::Rg32Float).unwrap(),
        "\"rg32float\"".to_string()
    );
    assert_eq!(
        serde_json::to_string(&TextureFormat::Rgba16Uint).unwrap(),
        "\"rgba16uint\"".to_string()
    );
    assert_eq!(
        serde_json::to_string(&TextureFormat::Rgba16Sint).unwrap(),
        "\"rgba16sint\"".to_string()
    );
    assert_eq!(
        serde_json::to_string(&TextureFormat::Rgba16Unorm).unwrap(),
        "\"rgba16unorm\"".to_string()
    );
    assert_eq!(
        serde_json::to_string(&TextureFormat::Rgba16Snorm).unwrap(),
        "\"rgba16snorm\"".to_string()
    );
    assert_eq!(
        serde_json::to_string(&TextureFormat::Rgba16Float).unwrap(),
        "\"rgba16float\"".to_string()
    );
    assert_eq!(
        serde_json::to_string(&TextureFormat::Rgba32Uint).unwrap(),
        "\"rgba32uint\"".to_string()
    );
    assert_eq!(
        serde_json::to_string(&TextureFormat::Rgba32Sint).unwrap(),
        "\"rgba32sint\"".to_string()
    );
    assert_eq!(
        serde_json::to_string(&TextureFormat::Rgba32Float).unwrap(),
        "\"rgba32float\"".to_string()
    );
    assert_eq!(
        serde_json::to_string(&TextureFormat::Stencil8).unwrap(),
        "\"stencil8\"".to_string()
    );
    assert_eq!(
        serde_json::to_string(&TextureFormat::Depth32Float).unwrap(),
        "\"depth32float\"".to_string()
    );
    assert_eq!(
        serde_json::to_string(&TextureFormat::Depth16Unorm).unwrap(),
        "\"depth16unorm\"".to_string()
    );
    assert_eq!(
        serde_json::to_string(&TextureFormat::Depth32FloatStencil8).unwrap(),
        "\"depth32float-stencil8\"".to_string()
    );
    assert_eq!(
        serde_json::to_string(&TextureFormat::Depth24Plus).unwrap(),
        "\"depth24plus\"".to_string()
    );
    assert_eq!(
        serde_json::to_string(&TextureFormat::Depth24PlusStencil8).unwrap(),
        "\"depth24plus-stencil8\"".to_string()
    );
    assert_eq!(
        serde_json::to_string(&TextureFormat::Rgb9e5Ufloat).unwrap(),
        "\"rgb9e5ufloat\"".to_string()
    );
    assert_eq!(
        serde_json::to_string(&TextureFormat::Bc1RgbaUnorm).unwrap(),
        "\"bc1-rgba-unorm\"".to_string()
    );
    assert_eq!(
        serde_json::to_string(&TextureFormat::Bc1RgbaUnormSrgb).unwrap(),
        "\"bc1-rgba-unorm-srgb\"".to_string()
    );
    assert_eq!(
        serde_json::to_string(&TextureFormat::Bc2RgbaUnorm).unwrap(),
        "\"bc2-rgba-unorm\"".to_string()
    );
    assert_eq!(
        serde_json::to_string(&TextureFormat::Bc2RgbaUnormSrgb).unwrap(),
        "\"bc2-rgba-unorm-srgb\"".to_string()
    );
    assert_eq!(
        serde_json::to_string(&TextureFormat::Bc3RgbaUnorm).unwrap(),
        "\"bc3-rgba-unorm\"".to_string()
    );
    assert_eq!(
        serde_json::to_string(&TextureFormat::Bc3RgbaUnormSrgb).unwrap(),
        "\"bc3-rgba-unorm-srgb\"".to_string()
    );
    assert_eq!(
        serde_json::to_string(&TextureFormat::Bc4RUnorm).unwrap(),
        "\"bc4-r-unorm\"".to_string()
    );
    assert_eq!(
        serde_json::to_string(&TextureFormat::Bc4RSnorm).unwrap(),
        "\"bc4-r-snorm\"".to_string()
    );
    assert_eq!(
        serde_json::to_string(&TextureFormat::Bc5RgUnorm).unwrap(),
        "\"bc5-rg-unorm\"".to_string()
    );
    assert_eq!(
        serde_json::to_string(&TextureFormat::Bc5RgSnorm).unwrap(),
        "\"bc5-rg-snorm\"".to_string()
    );
    assert_eq!(
        serde_json::to_string(&TextureFormat::Bc6hRgbUfloat).unwrap(),
        "\"bc6h-rgb-ufloat\"".to_string()
    );
    assert_eq!(
        serde_json::to_string(&TextureFormat::Bc6hRgbFloat).unwrap(),
        "\"bc6h-rgb-float\"".to_string()
    );
    assert_eq!(
        serde_json::to_string(&TextureFormat::Bc7RgbaUnorm).unwrap(),
        "\"bc7-rgba-unorm\"".to_string()
    );
    assert_eq!(
        serde_json::to_string(&TextureFormat::Bc7RgbaUnormSrgb).unwrap(),
        "\"bc7-rgba-unorm-srgb\"".to_string()
    );
    assert_eq!(
        serde_json::to_string(&TextureFormat::Etc2Rgb8Unorm).unwrap(),
        "\"etc2-rgb8unorm\"".to_string()
    );
    assert_eq!(
        serde_json::to_string(&TextureFormat::Etc2Rgb8UnormSrgb).unwrap(),
        "\"etc2-rgb8unorm-srgb\"".to_string()
    );
    assert_eq!(
        serde_json::to_string(&TextureFormat::Etc2Rgb8A1Unorm).unwrap(),
        "\"etc2-rgb8a1unorm\"".to_string()
    );
    assert_eq!(
        serde_json::to_string(&TextureFormat::Etc2Rgb8A1UnormSrgb).unwrap(),
        "\"etc2-rgb8a1unorm-srgb\"".to_string()
    );
    assert_eq!(
        serde_json::to_string(&TextureFormat::Etc2Rgba8Unorm).unwrap(),
        "\"etc2-rgba8unorm\"".to_string()
    );
    assert_eq!(
        serde_json::to_string(&TextureFormat::Etc2Rgba8UnormSrgb).unwrap(),
        "\"etc2-rgba8unorm-srgb\"".to_string()
    );
    assert_eq!(
        serde_json::to_string(&TextureFormat::EacR11Unorm).unwrap(),
        "\"eac-r11unorm\"".to_string()
    );
    assert_eq!(
        serde_json::to_string(&TextureFormat::EacR11Snorm).unwrap(),
        "\"eac-r11snorm\"".to_string()
    );
    assert_eq!(
        serde_json::to_string(&TextureFormat::EacRg11Unorm).unwrap(),
        "\"eac-rg11unorm\"".to_string()
    );
    assert_eq!(
        serde_json::to_string(&TextureFormat::EacRg11Snorm).unwrap(),
        "\"eac-rg11snorm\"".to_string()
    );
}

#[test]
fn texture_format_deserialize() {
    assert_eq!(
        serde_json::from_str::<TextureFormat>("\"r8unorm\"").unwrap(),
        TextureFormat::R8Unorm
    );
    assert_eq!(
        serde_json::from_str::<TextureFormat>("\"r8snorm\"").unwrap(),
        TextureFormat::R8Snorm
    );
    assert_eq!(
        serde_json::from_str::<TextureFormat>("\"r8uint\"").unwrap(),
        TextureFormat::R8Uint
    );
    assert_eq!(
        serde_json::from_str::<TextureFormat>("\"r8sint\"").unwrap(),
        TextureFormat::R8Sint
    );
    assert_eq!(
        serde_json::from_str::<TextureFormat>("\"r16uint\"").unwrap(),
        TextureFormat::R16Uint
    );
    assert_eq!(
        serde_json::from_str::<TextureFormat>("\"r16sint\"").unwrap(),
        TextureFormat::R16Sint
    );
    assert_eq!(
        serde_json::from_str::<TextureFormat>("\"r16unorm\"").unwrap(),
        TextureFormat::R16Unorm
    );
    assert_eq!(
        serde_json::from_str::<TextureFormat>("\"r16snorm\"").unwrap(),
        TextureFormat::R16Snorm
    );
    assert_eq!(
        serde_json::from_str::<TextureFormat>("\"r16float\"").unwrap(),
        TextureFormat::R16Float
    );
    assert_eq!(
        serde_json::from_str::<TextureFormat>("\"rg8unorm\"").unwrap(),
        TextureFormat::Rg8Unorm
    );
    assert_eq!(
        serde_json::from_str::<TextureFormat>("\"rg8snorm\"").unwrap(),
        TextureFormat::Rg8Snorm
    );
    assert_eq!(
        serde_json::from_str::<TextureFormat>("\"rg8uint\"").unwrap(),
        TextureFormat::Rg8Uint
    );
    assert_eq!(
        serde_json::from_str::<TextureFormat>("\"rg8sint\"").unwrap(),
        TextureFormat::Rg8Sint
    );
    assert_eq!(
        serde_json::from_str::<TextureFormat>("\"r32uint\"").unwrap(),
        TextureFormat::R32Uint
    );
    assert_eq!(
        serde_json::from_str::<TextureFormat>("\"r32sint\"").unwrap(),
        TextureFormat::R32Sint
    );
    assert_eq!(
        serde_json::from_str::<TextureFormat>("\"r32float\"").unwrap(),
        TextureFormat::R32Float
    );
    assert_eq!(
        serde_json::from_str::<TextureFormat>("\"rg16uint\"").unwrap(),
        TextureFormat::Rg16Uint
    );
    assert_eq!(
        serde_json::from_str::<TextureFormat>("\"rg16sint\"").unwrap(),
        TextureFormat::Rg16Sint
    );
    assert_eq!(
        serde_json::from_str::<TextureFormat>("\"rg16unorm\"").unwrap(),
        TextureFormat::Rg16Unorm
    );
    assert_eq!(
        serde_json::from_str::<TextureFormat>("\"rg16snorm\"").unwrap(),
        TextureFormat::Rg16Snorm
    );
    assert_eq!(
        serde_json::from_str::<TextureFormat>("\"rg16float\"").unwrap(),
        TextureFormat::Rg16Float
    );
    assert_eq!(
        serde_json::from_str::<TextureFormat>("\"rgba8unorm\"").unwrap(),
        TextureFormat::Rgba8Unorm
    );
    assert_eq!(
        serde_json::from_str::<TextureFormat>("\"rgba8unorm-srgb\"").unwrap(),
        TextureFormat::Rgba8UnormSrgb
    );
    assert_eq!(
        serde_json::from_str::<TextureFormat>("\"rgba8snorm\"").unwrap(),
        TextureFormat::Rgba8Snorm
    );
    assert_eq!(
        serde_json::from_str::<TextureFormat>("\"rgba8uint\"").unwrap(),
        TextureFormat::Rgba8Uint
    );
    assert_eq!(
        serde_json::from_str::<TextureFormat>("\"rgba8sint\"").unwrap(),
        TextureFormat::Rgba8Sint
    );
    assert_eq!(
        serde_json::from_str::<TextureFormat>("\"bgra8unorm\"").unwrap(),
        TextureFormat::Bgra8Unorm
    );
    assert_eq!(
        serde_json::from_str::<TextureFormat>("\"bgra8unorm-srgb\"").unwrap(),
        TextureFormat::Bgra8UnormSrgb
    );
    assert_eq!(
        serde_json::from_str::<TextureFormat>("\"rgb10a2unorm\"").unwrap(),
        TextureFormat::Rgb10a2Unorm
    );
    assert_eq!(
        serde_json::from_str::<TextureFormat>("\"rg11b10ufloat\"").unwrap(),
        TextureFormat::Rg11b10Float
    );
    assert_eq!(
        serde_json::from_str::<TextureFormat>("\"rg32uint\"").unwrap(),
        TextureFormat::Rg32Uint
    );
    assert_eq!(
        serde_json::from_str::<TextureFormat>("\"rg32sint\"").unwrap(),
        TextureFormat::Rg32Sint
    );
    assert_eq!(
        serde_json::from_str::<TextureFormat>("\"rg32float\"").unwrap(),
        TextureFormat::Rg32Float
    );
    assert_eq!(
        serde_json::from_str::<TextureFormat>("\"rgba16uint\"").unwrap(),
        TextureFormat::Rgba16Uint
    );
    assert_eq!(
        serde_json::from_str::<TextureFormat>("\"rgba16sint\"").unwrap(),
        TextureFormat::Rgba16Sint
    );
    assert_eq!(
        serde_json::from_str::<TextureFormat>("\"rgba16unorm\"").unwrap(),
        TextureFormat::Rgba16Unorm
    );
    assert_eq!(
        serde_json::from_str::<TextureFormat>("\"rgba16snorm\"").unwrap(),
        TextureFormat::Rgba16Snorm
    );
    assert_eq!(
        serde_json::from_str::<TextureFormat>("\"rgba16float\"").unwrap(),
        TextureFormat::Rgba16Float
    );
    assert_eq!(
        serde_json::from_str::<TextureFormat>("\"rgba32uint\"").unwrap(),
        TextureFormat::Rgba32Uint
    );
    assert_eq!(
        serde_json::from_str::<TextureFormat>("\"rgba32sint\"").unwrap(),
        TextureFormat::Rgba32Sint
    );
    assert_eq!(
        serde_json::from_str::<TextureFormat>("\"rgba32float\"").unwrap(),
        TextureFormat::Rgba32Float
    );
    assert_eq!(
        serde_json::from_str::<TextureFormat>("\"stencil8\"").unwrap(),
        TextureFormat::Stencil8
    );
    assert_eq!(
        serde_json::from_str::<TextureFormat>("\"depth32float\"").unwrap(),
        TextureFormat::Depth32Float
    );
    assert_eq!(
        serde_json::from_str::<TextureFormat>("\"depth16unorm\"").unwrap(),
        TextureFormat::Depth16Unorm
    );
    assert_eq!(
        serde_json::from_str::<TextureFormat>("\"depth32float-stencil8\"").unwrap(),
        TextureFormat::Depth32FloatStencil8
    );
    assert_eq!(
        serde_json::from_str::<TextureFormat>("\"depth24plus\"").unwrap(),
        TextureFormat::Depth24Plus
    );
    assert_eq!(
        serde_json::from_str::<TextureFormat>("\"depth24plus-stencil8\"").unwrap(),
        TextureFormat::Depth24PlusStencil8
    );
    assert_eq!(
        serde_json::from_str::<TextureFormat>("\"rgb9e5ufloat\"").unwrap(),
        TextureFormat::Rgb9e5Ufloat
    );
    assert_eq!(
        serde_json::from_str::<TextureFormat>("\"bc1-rgba-unorm\"").unwrap(),
        TextureFormat::Bc1RgbaUnorm
    );
    assert_eq!(
        serde_json::from_str::<TextureFormat>("\"bc1-rgba-unorm-srgb\"").unwrap(),
        TextureFormat::Bc1RgbaUnormSrgb
    );
    assert_eq!(
        serde_json::from_str::<TextureFormat>("\"bc2-rgba-unorm\"").unwrap(),
        TextureFormat::Bc2RgbaUnorm
    );
    assert_eq!(
        serde_json::from_str::<TextureFormat>("\"bc2-rgba-unorm-srgb\"").unwrap(),
        TextureFormat::Bc2RgbaUnormSrgb
    );
    assert_eq!(
        serde_json::from_str::<TextureFormat>("\"bc3-rgba-unorm\"").unwrap(),
        TextureFormat::Bc3RgbaUnorm
    );
    assert_eq!(
        serde_json::from_str::<TextureFormat>("\"bc3-rgba-unorm-srgb\"").unwrap(),
        TextureFormat::Bc3RgbaUnormSrgb
    );
    assert_eq!(
        serde_json::from_str::<TextureFormat>("\"bc4-r-unorm\"").unwrap(),
        TextureFormat::Bc4RUnorm
    );
    assert_eq!(
        serde_json::from_str::<TextureFormat>("\"bc4-r-snorm\"").unwrap(),
        TextureFormat::Bc4RSnorm
    );
    assert_eq!(
        serde_json::from_str::<TextureFormat>("\"bc5-rg-unorm\"").unwrap(),
        TextureFormat::Bc5RgUnorm
    );
    assert_eq!(
        serde_json::from_str::<TextureFormat>("\"bc5-rg-snorm\"").unwrap(),
        TextureFormat::Bc5RgSnorm
    );
    assert_eq!(
        serde_json::from_str::<TextureFormat>("\"bc6h-rgb-ufloat\"").unwrap(),
        TextureFormat::Bc6hRgbUfloat
    );
    assert_eq!(
        serde_json::from_str::<TextureFormat>("\"bc6h-rgb-float\"").unwrap(),
        TextureFormat::Bc6hRgbFloat
    );
    assert_eq!(
        serde_json::from_str::<TextureFormat>("\"bc7-rgba-unorm\"").unwrap(),
        TextureFormat::Bc7RgbaUnorm
    );
    assert_eq!(
        serde_json::from_str::<TextureFormat>("\"bc7-rgba-unorm-srgb\"").unwrap(),
        TextureFormat::Bc7RgbaUnormSrgb
    );
    assert_eq!(
        serde_json::from_str::<TextureFormat>("\"etc2-rgb8unorm\"").unwrap(),
        TextureFormat::Etc2Rgb8Unorm
    );
    assert_eq!(
        serde_json::from_str::<TextureFormat>("\"etc2-rgb8unorm-srgb\"").unwrap(),
        TextureFormat::Etc2Rgb8UnormSrgb
    );
    assert_eq!(
        serde_json::from_str::<TextureFormat>("\"etc2-rgb8a1unorm\"").unwrap(),
        TextureFormat::Etc2Rgb8A1Unorm
    );
    assert_eq!(
        serde_json::from_str::<TextureFormat>("\"etc2-rgb8a1unorm-srgb\"").unwrap(),
        TextureFormat::Etc2Rgb8A1UnormSrgb
    );
    assert_eq!(
        serde_json::from_str::<TextureFormat>("\"etc2-rgba8unorm\"").unwrap(),
        TextureFormat::Etc2Rgba8Unorm
    );
    assert_eq!(
        serde_json::from_str::<TextureFormat>("\"etc2-rgba8unorm-srgb\"").unwrap(),
        TextureFormat::Etc2Rgba8UnormSrgb
    );
    assert_eq!(
        serde_json::from_str::<TextureFormat>("\"eac-r11unorm\"").unwrap(),
        TextureFormat::EacR11Unorm
    );
    assert_eq!(
        serde_json::from_str::<TextureFormat>("\"eac-r11snorm\"").unwrap(),
        TextureFormat::EacR11Snorm
    );
    assert_eq!(
        serde_json::from_str::<TextureFormat>("\"eac-rg11unorm\"").unwrap(),
        TextureFormat::EacRg11Unorm
    );
    assert_eq!(
        serde_json::from_str::<TextureFormat>("\"eac-rg11snorm\"").unwrap(),
        TextureFormat::EacRg11Snorm
    );
}

bitflags::bitflags! {
    /// Color write mask. Disabled color channels will not be written to.
    ///
    /// Corresponds to [WebGPU `GPUColorWriteFlags`](
    /// https://gpuweb.github.io/gpuweb/#typedefdef-gpucolorwriteflags).
    #[repr(transparent)]
    #[derive(Debug, Copy, Clone, PartialEq, Eq, Hash)]
    pub struct ColorWrites: u32 {
        /// Enable red channel writes
        const RED = 1 << 0;
        /// Enable green channel writes
        const GREEN = 1 << 1;
        /// Enable blue channel writes
        const BLUE = 1 << 2;
        /// Enable alpha channel writes
        const ALPHA = 1 << 3;
        /// Enable red, green, and blue channel writes
        const COLOR = Self::RED.bits() | Self::GREEN.bits() | Self::BLUE.bits();
        /// Enable writes to all channels.
        const ALL = Self::RED.bits() | Self::GREEN.bits() | Self::BLUE.bits() | Self::ALPHA.bits();
    }
}

impl_bitflags!(ColorWrites);

impl Default for ColorWrites {
    fn default() -> Self {
        Self::ALL
    }
}

/// Passed to `Device::poll` to control how and if it should block.
#[derive(Clone)]
pub enum Maintain<T> {
    /// On native backends, block until the given submission has
    /// completed execution, and any callbacks have been invoked.
    ///
    /// On the web, this has no effect. Callbacks are invoked from the
    /// window event loop.
    WaitForSubmissionIndex(T),
    /// Same as WaitForSubmissionIndex but waits for the most recent submission.
    Wait,
    /// Check the device for a single time without blocking.
    Poll,
}

impl<T> Maintain<T> {
    /// This maintain represents a wait of some kind.
    pub fn is_wait(&self) -> bool {
        match *self {
            Self::WaitForSubmissionIndex(..) | Self::Wait => true,
            Self::Poll => false,
        }
    }

    /// Map on the wait index type.
    pub fn map_index<U, F>(self, func: F) -> Maintain<U>
    where
        F: FnOnce(T) -> U,
    {
        match self {
            Self::WaitForSubmissionIndex(i) => Maintain::WaitForSubmissionIndex(func(i)),
            Self::Wait => Maintain::Wait,
            Self::Poll => Maintain::Poll,
        }
    }
}

/// State of the stencil operation (fixed-pipeline stage).
///
/// For use in [`DepthStencilState`].
///
/// Corresponds to a portion of [WebGPU `GPUDepthStencilState`](
/// https://gpuweb.github.io/gpuweb/#dictdef-gpudepthstencilstate).
#[repr(C)]
#[derive(Clone, Debug, Default, PartialEq, Eq, Hash)]
#[cfg_attr(feature = "trace", derive(Serialize))]
#[cfg_attr(feature = "replay", derive(Deserialize))]
pub struct StencilState {
    /// Front face mode.
    pub front: StencilFaceState,
    /// Back face mode.
    pub back: StencilFaceState,
    /// Stencil values are AND'd with this mask when reading and writing from the stencil buffer. Only low 8 bits are used.
    pub read_mask: u32,
    /// Stencil values are AND'd with this mask when writing to the stencil buffer. Only low 8 bits are used.
    pub write_mask: u32,
}

impl StencilState {
    /// Returns true if the stencil test is enabled.
    pub fn is_enabled(&self) -> bool {
        (self.front != StencilFaceState::IGNORE || self.back != StencilFaceState::IGNORE)
            && (self.read_mask != 0 || self.write_mask != 0)
    }
    /// Returns true if the state doesn't mutate the target values.
    pub fn is_read_only(&self, cull_mode: Option<Face>) -> bool {
        // The rules are defined in step 7 of the "Device timeline initialization steps"
        // subsection of the "Render Pipeline Creation" section of WebGPU
        // (link to the section: https://gpuweb.github.io/gpuweb/#render-pipeline-creation)

        if self.write_mask == 0 {
            return true;
        }

        let front_ro = cull_mode == Some(Face::Front) || self.front.is_read_only();
        let back_ro = cull_mode == Some(Face::Back) || self.back.is_read_only();

        front_ro && back_ro
    }
    /// Returns true if the stencil state uses the reference value for testing.
    pub fn needs_ref_value(&self) -> bool {
        self.front.needs_ref_value() || self.back.needs_ref_value()
    }
}

/// Describes the biasing setting for the depth target.
///
/// For use in [`DepthStencilState`].
///
/// Corresponds to a portion of [WebGPU `GPUDepthStencilState`](
/// https://gpuweb.github.io/gpuweb/#dictdef-gpudepthstencilstate).
#[repr(C)]
#[derive(Clone, Copy, Debug, Default)]
#[cfg_attr(feature = "trace", derive(Serialize))]
#[cfg_attr(feature = "replay", derive(Deserialize))]
pub struct DepthBiasState {
    /// Constant depth biasing factor, in basic units of the depth format.
    pub constant: i32,
    /// Slope depth biasing factor.
    pub slope_scale: f32,
    /// Depth bias clamp value (absolute).
    pub clamp: f32,
}

impl DepthBiasState {
    /// Returns true if the depth biasing is enabled.
    pub fn is_enabled(&self) -> bool {
        self.constant != 0 || self.slope_scale != 0.0
    }
}

impl Hash for DepthBiasState {
    fn hash<H: Hasher>(&self, state: &mut H) {
        self.constant.hash(state);
        self.slope_scale.to_bits().hash(state);
        self.clamp.to_bits().hash(state);
    }
}

impl PartialEq for DepthBiasState {
    fn eq(&self, other: &Self) -> bool {
        (self.constant == other.constant)
            && (self.slope_scale.to_bits() == other.slope_scale.to_bits())
            && (self.clamp.to_bits() == other.clamp.to_bits())
    }
}

impl Eq for DepthBiasState {}

/// Describes the depth/stencil state in a render pipeline.
///
/// Corresponds to [WebGPU `GPUDepthStencilState`](
/// https://gpuweb.github.io/gpuweb/#dictdef-gpudepthstencilstate).
#[repr(C)]
#[derive(Clone, Debug, Hash, PartialEq, Eq)]
#[cfg_attr(feature = "trace", derive(Serialize))]
#[cfg_attr(feature = "replay", derive(Deserialize))]
pub struct DepthStencilState {
    /// Format of the depth/stencil buffer, must be special depth format. Must match the format
    /// of the depth/stencil attachment in [`CommandEncoder::begin_render_pass`][CEbrp].
    ///
    /// [CEbrp]: ../wgpu/struct.CommandEncoder.html#method.begin_render_pass
    pub format: TextureFormat,
    /// If disabled, depth will not be written to.
    pub depth_write_enabled: bool,
    /// Comparison function used to compare depth values in the depth test.
    pub depth_compare: CompareFunction,
    /// Stencil state.
    #[cfg_attr(any(feature = "trace", feature = "replay"), serde(default))]
    pub stencil: StencilState,
    /// Depth bias state.
    #[cfg_attr(any(feature = "trace", feature = "replay"), serde(default))]
    pub bias: DepthBiasState,
}

impl DepthStencilState {
    /// Returns true if the depth testing is enabled.
    pub fn is_depth_enabled(&self) -> bool {
        self.depth_compare != CompareFunction::Always || self.depth_write_enabled
    }

    /// Returns true if the state doesn't mutate the depth buffer.
    pub fn is_depth_read_only(&self) -> bool {
        !self.depth_write_enabled
    }

    /// Returns true if the state doesn't mutate the stencil.
    pub fn is_stencil_read_only(&self, cull_mode: Option<Face>) -> bool {
        self.stencil.is_read_only(cull_mode)
    }

    /// Returns true if the state doesn't mutate either depth or stencil of the target.
    pub fn is_read_only(&self, cull_mode: Option<Face>) -> bool {
        self.is_depth_read_only() && self.is_stencil_read_only(cull_mode)
    }
}

/// Format of indices used with pipeline.
///
/// Corresponds to [WebGPU `GPUIndexFormat`](
/// https://gpuweb.github.io/gpuweb/#enumdef-gpuindexformat).
#[repr(C)]
#[derive(Copy, Clone, Debug, Default, Hash, Eq, PartialEq)]
#[cfg_attr(feature = "serde", derive(Deserialize, Serialize))]
#[cfg_attr(feature = "serde", serde(rename_all = "kebab-case"))]
pub enum IndexFormat {
    /// Indices are 16 bit unsigned integers.
    Uint16 = 0,
    /// Indices are 32 bit unsigned integers.
    #[default]
    Uint32 = 1,
}

/// Operation to perform on the stencil value.
///
/// Corresponds to [WebGPU `GPUStencilOperation`](
/// https://gpuweb.github.io/gpuweb/#enumdef-gpustenciloperation).
#[repr(C)]
#[derive(Copy, Clone, Debug, Default, Hash, Eq, PartialEq)]
#[cfg_attr(feature = "trace", derive(Serialize))]
#[cfg_attr(feature = "replay", derive(Deserialize))]
#[cfg_attr(feature = "serde", serde(rename_all = "kebab-case"))]
pub enum StencilOperation {
    /// Keep stencil value unchanged.
    #[default]
    Keep = 0,
    /// Set stencil value to zero.
    Zero = 1,
    /// Replace stencil value with value provided in most recent call to
    /// [`RenderPass::set_stencil_reference`][RPssr].
    ///
    /// [RPssr]: ../wgpu/struct.RenderPass.html#method.set_stencil_reference
    Replace = 2,
    /// Bitwise inverts stencil value.
    Invert = 3,
    /// Increments stencil value by one, clamping on overflow.
    IncrementClamp = 4,
    /// Decrements stencil value by one, clamping on underflow.
    DecrementClamp = 5,
    /// Increments stencil value by one, wrapping on overflow.
    IncrementWrap = 6,
    /// Decrements stencil value by one, wrapping on underflow.
    DecrementWrap = 7,
}

/// Describes stencil state in a render pipeline.
///
/// If you are not using stencil state, set this to [`StencilFaceState::IGNORE`].
///
/// Corresponds to [WebGPU `GPUStencilFaceState`](
/// https://gpuweb.github.io/gpuweb/#dictdef-gpustencilfacestate).
#[repr(C)]
#[derive(Clone, Copy, Debug, PartialEq, Eq, Hash)]
#[cfg_attr(feature = "trace", derive(Serialize))]
#[cfg_attr(feature = "replay", derive(Deserialize))]
#[cfg_attr(feature = "serde", serde(rename_all = "camelCase"))]
pub struct StencilFaceState {
    /// Comparison function that determines if the fail_op or pass_op is used on the stencil buffer.
    pub compare: CompareFunction,
    /// Operation that is preformed when stencil test fails.
    pub fail_op: StencilOperation,
    /// Operation that is performed when depth test fails but stencil test succeeds.
    pub depth_fail_op: StencilOperation,
    /// Operation that is performed when stencil test success.
    pub pass_op: StencilOperation,
}

impl StencilFaceState {
    /// Ignore the stencil state for the face.
    pub const IGNORE: Self = StencilFaceState {
        compare: CompareFunction::Always,
        fail_op: StencilOperation::Keep,
        depth_fail_op: StencilOperation::Keep,
        pass_op: StencilOperation::Keep,
    };

    /// Returns true if the face state uses the reference value for testing or operation.
    pub fn needs_ref_value(&self) -> bool {
        self.compare.needs_ref_value()
            || self.fail_op == StencilOperation::Replace
            || self.depth_fail_op == StencilOperation::Replace
            || self.pass_op == StencilOperation::Replace
    }

    /// Returns true if the face state doesn't mutate the target values.
    pub fn is_read_only(&self) -> bool {
        self.pass_op == StencilOperation::Keep
            && self.depth_fail_op == StencilOperation::Keep
            && self.fail_op == StencilOperation::Keep
    }
}

impl Default for StencilFaceState {
    fn default() -> Self {
        Self::IGNORE
    }
}

/// Comparison function used for depth and stencil operations.
///
/// Corresponds to [WebGPU `GPUCompareFunction`](
/// https://gpuweb.github.io/gpuweb/#enumdef-gpucomparefunction).
#[repr(C)]
#[derive(Copy, Clone, Debug, Hash, Eq, PartialEq)]
#[cfg_attr(feature = "trace", derive(Serialize))]
#[cfg_attr(feature = "replay", derive(Deserialize))]
#[cfg_attr(feature = "serde", serde(rename_all = "kebab-case"))]
pub enum CompareFunction {
    /// Function never passes
    Never = 1,
    /// Function passes if new value less than existing value
    Less = 2,
    /// Function passes if new value is equal to existing value. When using
    /// this compare function, make sure to mark your Vertex Shader's `@builtin(position)`
    /// output as `@invariant` to prevent artifacting.
    Equal = 3,
    /// Function passes if new value is less than or equal to existing value
    LessEqual = 4,
    /// Function passes if new value is greater than existing value
    Greater = 5,
    /// Function passes if new value is not equal to existing value. When using
    /// this compare function, make sure to mark your Vertex Shader's `@builtin(position)`
    /// output as `@invariant` to prevent artifacting.
    NotEqual = 6,
    /// Function passes if new value is greater than or equal to existing value
    GreaterEqual = 7,
    /// Function always passes
    Always = 8,
}

impl CompareFunction {
    /// Returns true if the comparison depends on the reference value.
    pub fn needs_ref_value(self) -> bool {
        match self {
            Self::Never | Self::Always => false,
            _ => true,
        }
    }
}

/// Whether a vertex buffer is indexed by vertex or by instance.
///
/// Consider a call to [`RenderPass::draw`] like this:
///
/// ```ignore
/// render_pass.draw(vertices, instances)
/// ```
///
/// where `vertices` is a `Range<u32>` of vertex indices, and
/// `instances` is a `Range<u32>` of instance indices.
///
/// For this call, `wgpu` invokes the vertex shader entry point once
/// for every possible `(v, i)` pair, where `v` is drawn from
/// `vertices` and `i` is drawn from `instances`. These invocations
/// may happen in any order, and will usually run in parallel.
///
/// Each vertex buffer has a step mode, established by the
/// [`step_mode`] field of its [`VertexBufferLayout`], given when the
/// pipeline was created. Buffers whose step mode is [`Vertex`] use
/// `v` as the index into their contents, whereas buffers whose step
/// mode is [`Instance`] use `i`. The indicated buffer element then
/// contributes zero or more attribute values for the `(v, i)` vertex
/// shader invocation to use, based on the [`VertexBufferLayout`]'s
/// [`attributes`] list.
///
/// You can visualize the results from all these vertex shader
/// invocations as a matrix with a row for each `i` from `instances`,
/// and with a column for each `v` from `vertices`. In one sense, `v`
/// and `i` are symmetrical: both are used to index vertex buffers and
/// provide attribute values.  But the key difference between `v` and
/// `i` is that line and triangle primitives are built from the values
/// of each row, along which `i` is constant and `v` varies, not the
/// columns.
///
/// An indexed draw call works similarly:
///
/// ```ignore
/// render_pass.draw_indexed(indices, base_vertex, instances)
/// ```
///
/// The only difference is that `v` values are drawn from the contents
/// of the index buffer&mdash;specifically, the subrange of the index
/// buffer given by `indices`&mdash;instead of simply being sequential
/// integers, as they are in a `draw` call.
///
/// A non-instanced call, where `instances` is `0..1`, is simply a
/// matrix with only one row.
///
/// Corresponds to [WebGPU `GPUVertexStepMode`](
/// https://gpuweb.github.io/gpuweb/#enumdef-gpuvertexstepmode).
///
/// [`RenderPass::draw`]: ../wgpu/struct.RenderPass.html#method.draw
/// [`VertexBufferLayout`]: ../wgpu/struct.VertexBufferLayout.html
/// [`step_mode`]: ../wgpu/struct.VertexBufferLayout.html#structfield.step_mode
/// [`attributes`]: ../wgpu/struct.VertexBufferLayout.html#structfield.attributes
/// [`Vertex`]: VertexStepMode::Vertex
/// [`Instance`]: VertexStepMode::Instance
#[repr(C)]
#[derive(Copy, Clone, Debug, Default, Hash, Eq, PartialEq)]
#[cfg_attr(feature = "trace", derive(Serialize))]
#[cfg_attr(feature = "replay", derive(Deserialize))]
#[cfg_attr(feature = "serde", serde(rename_all = "kebab-case"))]
pub enum VertexStepMode {
    /// Vertex data is advanced every vertex.
    #[default]
    Vertex = 0,
    /// Vertex data is advanced every instance.
    Instance = 1,
}

/// Vertex inputs (attributes) to shaders.
///
/// Arrays of these can be made with the [`vertex_attr_array`]
/// macro. Vertex attributes are assumed to be tightly packed.
///
/// Corresponds to [WebGPU `GPUVertexAttribute`](
/// https://gpuweb.github.io/gpuweb/#dictdef-gpuvertexattribute).
///
/// [`vertex_attr_array`]: ../wgpu/macro.vertex_attr_array.html
#[repr(C)]
#[derive(Clone, Copy, Debug, PartialEq, Eq, Hash)]
#[cfg_attr(feature = "trace", derive(Serialize))]
#[cfg_attr(feature = "replay", derive(Deserialize))]
#[cfg_attr(feature = "serde", serde(rename_all = "camelCase"))]
pub struct VertexAttribute {
    /// Format of the input
    pub format: VertexFormat,
    /// Byte offset of the start of the input
    pub offset: BufferAddress,
    /// Location for this input. Must match the location in the shader.
    pub shader_location: ShaderLocation,
}

/// Vertex Format for a [`VertexAttribute`] (input).
///
/// Corresponds to [WebGPU `GPUVertexFormat`](
/// https://gpuweb.github.io/gpuweb/#enumdef-gpuvertexformat).
#[repr(C)]
#[derive(Copy, Clone, Debug, Hash, Eq, PartialEq)]
#[cfg_attr(feature = "trace", derive(Serialize))]
#[cfg_attr(feature = "replay", derive(Deserialize))]
#[cfg_attr(feature = "serde", serde(rename_all = "lowercase"))]
pub enum VertexFormat {
    /// Two unsigned bytes (u8). `uvec2` in shaders.
    Uint8x2 = 0,
    /// Four unsigned bytes (u8). `uvec4` in shaders.
    Uint8x4 = 1,
    /// Two signed bytes (i8). `ivec2` in shaders.
    Sint8x2 = 2,
    /// Four signed bytes (i8). `ivec4` in shaders.
    Sint8x4 = 3,
    /// Two unsigned bytes (u8). [0, 255] converted to float [0, 1] `vec2` in shaders.
    Unorm8x2 = 4,
    /// Four unsigned bytes (u8). [0, 255] converted to float [0, 1] `vec4` in shaders.
    Unorm8x4 = 5,
    /// Two signed bytes (i8). [-127, 127] converted to float [-1, 1] `vec2` in shaders.
    Snorm8x2 = 6,
    /// Four signed bytes (i8). [-127, 127] converted to float [-1, 1] `vec4` in shaders.
    Snorm8x4 = 7,
    /// Two unsigned shorts (u16). `uvec2` in shaders.
    Uint16x2 = 8,
    /// Four unsigned shorts (u16). `uvec4` in shaders.
    Uint16x4 = 9,
    /// Two signed shorts (i16). `ivec2` in shaders.
    Sint16x2 = 10,
    /// Four signed shorts (i16). `ivec4` in shaders.
    Sint16x4 = 11,
    /// Two unsigned shorts (u16). [0, 65535] converted to float [0, 1] `vec2` in shaders.
    Unorm16x2 = 12,
    /// Four unsigned shorts (u16). [0, 65535] converted to float [0, 1] `vec4` in shaders.
    Unorm16x4 = 13,
    /// Two signed shorts (i16). [-32767, 32767] converted to float [-1, 1] `vec2` in shaders.
    Snorm16x2 = 14,
    /// Four signed shorts (i16). [-32767, 32767] converted to float [-1, 1] `vec4` in shaders.
    Snorm16x4 = 15,
    /// Two half-precision floats (no Rust equiv). `vec2` in shaders.
    Float16x2 = 16,
    /// Four half-precision floats (no Rust equiv). `vec4` in shaders.
    Float16x4 = 17,
    /// One single-precision float (f32). `float` in shaders.
    Float32 = 18,
    /// Two single-precision floats (f32). `vec2` in shaders.
    Float32x2 = 19,
    /// Three single-precision floats (f32). `vec3` in shaders.
    Float32x3 = 20,
    /// Four single-precision floats (f32). `vec4` in shaders.
    Float32x4 = 21,
    /// One unsigned int (u32). `uint` in shaders.
    Uint32 = 22,
    /// Two unsigned ints (u32). `uvec2` in shaders.
    Uint32x2 = 23,
    /// Three unsigned ints (u32). `uvec3` in shaders.
    Uint32x3 = 24,
    /// Four unsigned ints (u32). `uvec4` in shaders.
    Uint32x4 = 25,
    /// One signed int (i32). `int` in shaders.
    Sint32 = 26,
    /// Two signed ints (i32). `ivec2` in shaders.
    Sint32x2 = 27,
    /// Three signed ints (i32). `ivec3` in shaders.
    Sint32x3 = 28,
    /// Four signed ints (i32). `ivec4` in shaders.
    Sint32x4 = 29,
    /// One double-precision float (f64). `double` in shaders. Requires [`Features::VERTEX_ATTRIBUTE_64BIT`].
    Float64 = 30,
    /// Two double-precision floats (f64). `dvec2` in shaders. Requires [`Features::VERTEX_ATTRIBUTE_64BIT`].
    Float64x2 = 31,
    /// Three double-precision floats (f64). `dvec3` in shaders. Requires [`Features::VERTEX_ATTRIBUTE_64BIT`].
    Float64x3 = 32,
    /// Four double-precision floats (f64). `dvec4` in shaders. Requires [`Features::VERTEX_ATTRIBUTE_64BIT`].
    Float64x4 = 33,
}

impl VertexFormat {
    /// Returns the byte size of the format.
    pub const fn size(&self) -> u64 {
        match self {
            Self::Uint8x2 | Self::Sint8x2 | Self::Unorm8x2 | Self::Snorm8x2 => 2,
            Self::Uint8x4
            | Self::Sint8x4
            | Self::Unorm8x4
            | Self::Snorm8x4
            | Self::Uint16x2
            | Self::Sint16x2
            | Self::Unorm16x2
            | Self::Snorm16x2
            | Self::Float16x2
            | Self::Float32
            | Self::Uint32
            | Self::Sint32 => 4,
            Self::Uint16x4
            | Self::Sint16x4
            | Self::Unorm16x4
            | Self::Snorm16x4
            | Self::Float16x4
            | Self::Float32x2
            | Self::Uint32x2
            | Self::Sint32x2
            | Self::Float64 => 8,
            Self::Float32x3 | Self::Uint32x3 | Self::Sint32x3 => 12,
            Self::Float32x4 | Self::Uint32x4 | Self::Sint32x4 | Self::Float64x2 => 16,
            Self::Float64x3 => 24,
            Self::Float64x4 => 32,
        }
    }
}

bitflags::bitflags! {
    /// Different ways that you can use a buffer.
    ///
    /// The usages determine what kind of memory the buffer is allocated from and what
    /// actions the buffer can partake in.
    ///
    /// Corresponds to [WebGPU `GPUBufferUsageFlags`](
    /// https://gpuweb.github.io/gpuweb/#typedefdef-gpubufferusageflags).
    #[repr(transparent)]
    #[derive(Debug, Copy, Clone, PartialEq, Eq, Hash)]
    pub struct BufferUsages: u32 {
        /// Allow a buffer to be mapped for reading using [`Buffer::map_async`] + [`Buffer::get_mapped_range`].
        /// This does not include creating a buffer with [`BufferDescriptor::mapped_at_creation`] set.
        ///
        /// If [`Features::MAPPABLE_PRIMARY_BUFFERS`] isn't enabled, the only other usage a buffer
        /// may have is COPY_DST.
        const MAP_READ = 1 << 0;
        /// Allow a buffer to be mapped for writing using [`Buffer::map_async`] + [`Buffer::get_mapped_range_mut`].
        /// This does not include creating a buffer with `mapped_at_creation` set.
        ///
        /// If [`Features::MAPPABLE_PRIMARY_BUFFERS`] feature isn't enabled, the only other usage a buffer
        /// may have is COPY_SRC.
        const MAP_WRITE = 1 << 1;
        /// Allow a buffer to be the source buffer for a [`CommandEncoder::copy_buffer_to_buffer`] or [`CommandEncoder::copy_buffer_to_texture`]
        /// operation.
        const COPY_SRC = 1 << 2;
        /// Allow a buffer to be the destination buffer for a [`CommandEncoder::copy_buffer_to_buffer`], [`CommandEncoder::copy_texture_to_buffer`],
        /// [`CommandEncoder::clear_buffer`] or [`Queue::write_buffer`] operation.
        const COPY_DST = 1 << 3;
        /// Allow a buffer to be the index buffer in a draw operation.
        const INDEX = 1 << 4;
        /// Allow a buffer to be the vertex buffer in a draw operation.
        const VERTEX = 1 << 5;
        /// Allow a buffer to be a [`BufferBindingType::Uniform`] inside a bind group.
        const UNIFORM = 1 << 6;
        /// Allow a buffer to be a [`BufferBindingType::Storage`] inside a bind group.
        const STORAGE = 1 << 7;
        /// Allow a buffer to be the indirect buffer in an indirect draw call.
        const INDIRECT = 1 << 8;
        /// Allow a buffer to be the destination buffer for a [`CommandEncoder::resolve_query_set`] operation.
        const QUERY_RESOLVE = 1 << 9;
        /// Allows a buffer to be used as input for a bottom level acceleration structure build
        const BLAS_INPUT = 1 << 10;
        /// Allows a buffer to be used as input for a top level acceleration structure build
        const TLAS_INPUT = 1 << 11;
    }
}

impl_bitflags!(BufferUsages);

/// Describes a [`Buffer`](../wgpu/struct.Buffer.html).
///
/// Corresponds to [WebGPU `GPUBufferDescriptor`](
/// https://gpuweb.github.io/gpuweb/#dictdef-gpubufferdescriptor).
#[repr(C)]
#[derive(Clone, Debug, PartialEq, Eq, Hash)]
#[cfg_attr(feature = "trace", derive(Serialize))]
#[cfg_attr(feature = "replay", derive(Deserialize))]
pub struct BufferDescriptor<L> {
    /// Debug label of a buffer. This will show up in graphics debuggers for easy identification.
    pub label: L,
    /// Size of a buffer, in bytes.
    pub size: BufferAddress,
    /// Usages of a buffer. If the buffer is used in any way that isn't specified here, the operation
    /// will panic.
    pub usage: BufferUsages,
    /// Allows a buffer to be mapped immediately after they are made. It does not have to be [`BufferUsages::MAP_READ`] or
    /// [`BufferUsages::MAP_WRITE`], all buffers are allowed to be mapped at creation.
    ///
    /// If this is `true`, [`size`](#structfield.size) must be a multiple of
    /// [`COPY_BUFFER_ALIGNMENT`].
    pub mapped_at_creation: bool,
}

impl<L> BufferDescriptor<L> {
    /// Takes a closure and maps the label of the buffer descriptor into another.
    pub fn map_label<K>(&self, fun: impl FnOnce(&L) -> K) -> BufferDescriptor<K> {
        BufferDescriptor {
            label: fun(&self.label),
            size: self.size,
            usage: self.usage,
            mapped_at_creation: self.mapped_at_creation,
        }
    }
}

/// Describes a [`CommandEncoder`](../wgpu/struct.CommandEncoder.html).
///
/// Corresponds to [WebGPU `GPUCommandEncoderDescriptor`](
/// https://gpuweb.github.io/gpuweb/#dictdef-gpucommandencoderdescriptor).
#[repr(C)]
#[cfg_attr(feature = "trace", derive(Serialize))]
#[cfg_attr(feature = "replay", derive(Deserialize))]
#[derive(Clone, Debug, PartialEq, Eq, Hash)]
pub struct CommandEncoderDescriptor<L> {
    /// Debug label for the command encoder. This will show up in graphics debuggers for easy identification.
    pub label: L,
}

impl<L> CommandEncoderDescriptor<L> {
    /// Takes a closure and maps the label of the command encoder descriptor into another.
    pub fn map_label<K>(&self, fun: impl FnOnce(&L) -> K) -> CommandEncoderDescriptor<K> {
        CommandEncoderDescriptor {
            label: fun(&self.label),
        }
    }
}

impl<T> Default for CommandEncoderDescriptor<Option<T>> {
    fn default() -> Self {
        Self { label: None }
    }
}

/// Behavior of the presentation engine based on frame rate.
#[repr(C)]
#[derive(Copy, Clone, Debug, Default, PartialEq, Eq, Hash)]
#[cfg_attr(feature = "trace", derive(Serialize))]
#[cfg_attr(feature = "replay", derive(Deserialize))]
pub enum PresentMode {
    /// Chooses FifoRelaxed -> Fifo based on availability.
    ///
    /// Because of the fallback behavior, it is supported everywhere.
    AutoVsync = 0,
    /// Chooses Immediate -> Mailbox -> Fifo (on web) based on availability.
    ///
    /// Because of the fallback behavior, it is supported everywhere.
    AutoNoVsync = 1,
    /// Presentation frames are kept in a First-In-First-Out queue approximately 3 frames
    /// long. Every vertical blanking period, the presentation engine will pop a frame
    /// off the queue to display. If there is no frame to display, it will present the same
    /// frame again until the next vblank.
    ///
    /// When a present command is executed on the gpu, the presented image is added on the queue.
    ///
    /// No tearing will be observed.
    ///
    /// Calls to get_current_texture will block until there is a spot in the queue.
    ///
    /// Supported on all platforms.
    ///
    /// If you don't know what mode to choose, choose this mode. This is traditionally called "Vsync On".
    #[default]
    Fifo = 2,
    /// Presentation frames are kept in a First-In-First-Out queue approximately 3 frames
    /// long. Every vertical blanking period, the presentation engine will pop a frame
    /// off the queue to display. If there is no frame to display, it will present the
    /// same frame until there is a frame in the queue. The moment there is a frame in the
    /// queue, it will immediately pop the frame off the queue.
    ///
    /// When a present command is executed on the gpu, the presented image is added on the queue.
    ///
    /// Tearing will be observed if frames last more than one vblank as the front buffer.
    ///
    /// Calls to get_current_texture will block until there is a spot in the queue.
    ///
    /// Supported on AMD on Vulkan.
    ///
    /// This is traditionally called "Adaptive Vsync"
    FifoRelaxed = 3,
    /// Presentation frames are not queued at all. The moment a present command
    /// is executed on the GPU, the presented image is swapped onto the front buffer
    /// immediately.
    ///
    /// Tearing can be observed.
    ///
    /// Supported on most platforms except older DX12 and Wayland.
    ///
    /// This is traditionally called "Vsync Off".
    Immediate = 4,
    /// Presentation frames are kept in a single-frame queue. Every vertical blanking period,
    /// the presentation engine will pop a frame from the queue. If there is no frame to display,
    /// it will present the same frame again until the next vblank.
    ///
    /// When a present command is executed on the gpu, the frame will be put into the queue.
    /// If there was already a frame in the queue, the new frame will _replace_ the old frame
    /// on the queue.
    ///
    /// No tearing will be observed.
    ///
    /// Supported on DX11/12 on Windows 10, NVidia on Vulkan and Wayland on Vulkan.
    ///
    /// This is traditionally called "Fast Vsync"
    Mailbox = 5,
}

/// Specifies how the alpha channel of the textures should be handled during
/// compositing.
#[repr(C)]
#[derive(Debug, Clone, Copy, PartialEq, Eq, Hash)]
#[cfg_attr(feature = "trace", derive(Serialize))]
#[cfg_attr(feature = "replay", derive(Deserialize))]
#[cfg_attr(feature = "serde", serde(rename_all = "camelCase"))]
pub enum CompositeAlphaMode {
    /// Chooses either `Opaque` or `Inherit` automatically，depending on the
    /// `alpha_mode` that the current surface can support.
    Auto = 0,
    /// The alpha channel, if it exists, of the textures is ignored in the
    /// compositing process. Instead, the textures is treated as if it has a
    /// constant alpha of 1.0.
    Opaque = 1,
    /// The alpha channel, if it exists, of the textures is respected in the
    /// compositing process. The non-alpha channels of the textures are
    /// expected to already be multiplied by the alpha channel by the
    /// application.
    PreMultiplied = 2,
    /// The alpha channel, if it exists, of the textures is respected in the
    /// compositing process. The non-alpha channels of the textures are not
    /// expected to already be multiplied by the alpha channel by the
    /// application; instead, the compositor will multiply the non-alpha
    /// channels of the texture by the alpha channel during compositing.
    PostMultiplied = 3,
    /// The alpha channel, if it exists, of the textures is unknown for processing
    /// during compositing. Instead, the application is responsible for setting
    /// the composite alpha blending mode using native WSI command. If not set,
    /// then a platform-specific default will be used.
    Inherit = 4,
}

impl Default for CompositeAlphaMode {
    fn default() -> Self {
        Self::Auto
    }
}

bitflags::bitflags! {
    /// Different ways that you can use a texture.
    ///
    /// The usages determine what kind of memory the texture is allocated from and what
    /// actions the texture can partake in.
    ///
    /// Corresponds to [WebGPU `GPUTextureUsageFlags`](
    /// https://gpuweb.github.io/gpuweb/#typedefdef-gputextureusageflags).
    #[repr(transparent)]
    #[derive(Debug, Copy, Clone, PartialEq, Eq, Hash)]
    pub struct TextureUsages: u32 {
        /// Allows a texture to be the source in a [`CommandEncoder::copy_texture_to_buffer`] or
        /// [`CommandEncoder::copy_texture_to_texture`] operation.
        const COPY_SRC = 1 << 0;
        /// Allows a texture to be the destination in a  [`CommandEncoder::copy_buffer_to_texture`],
        /// [`CommandEncoder::copy_texture_to_texture`], or [`Queue::write_texture`] operation.
        const COPY_DST = 1 << 1;
        /// Allows a texture to be a [`BindingType::Texture`] in a bind group.
        const TEXTURE_BINDING = 1 << 2;
        /// Allows a texture to be a [`BindingType::StorageTexture`] in a bind group.
        const STORAGE_BINDING = 1 << 3;
        /// Allows a texture to be an output attachment of a render pass.
        const RENDER_ATTACHMENT = 1 << 4;
    }
}

impl_bitflags!(TextureUsages);

/// Defines the capabilities of a given surface and adapter.
#[derive(Debug)]
pub struct SurfaceCapabilities {
    /// List of supported formats to use with the given adapter. The first format in the vector is preferred.
    ///
    /// Returns an empty vector if the surface is incompatible with the adapter.
    pub formats: Vec<TextureFormat>,
    /// List of supported presentation modes to use with the given adapter.
    ///
    /// Returns an empty vector if the surface is incompatible with the adapter.
    pub present_modes: Vec<PresentMode>,
    /// List of supported alpha modes to use with the given adapter.
    ///
    /// Will return at least one element, CompositeAlphaMode::Opaque or CompositeAlphaMode::Inherit.
    pub alpha_modes: Vec<CompositeAlphaMode>,
    /// Bitflag of supported texture usages for the surface to use with the given adapter.
    ///
    /// The usage TextureUsages::RENDER_ATTACHMENT is guaranteed.
    pub usages: TextureUsages,
}

impl Default for SurfaceCapabilities {
    fn default() -> Self {
        Self {
            formats: Vec::new(),
            present_modes: Vec::new(),
            alpha_modes: vec![CompositeAlphaMode::Opaque],
            usages: TextureUsages::RENDER_ATTACHMENT,
        }
    }
}

/// Configures a [`Surface`] for presentation.
///
/// [`Surface`]: ../wgpu/struct.Surface.html
#[repr(C)]
#[derive(Clone, Debug, PartialEq, Eq, Hash)]
#[cfg_attr(feature = "trace", derive(Serialize))]
#[cfg_attr(feature = "replay", derive(Deserialize))]
pub struct SurfaceConfiguration<V> {
    /// The usage of the swap chain. The only supported usage is `RENDER_ATTACHMENT`.
    pub usage: TextureUsages,
    /// The texture format of the swap chain. The only formats that are guaranteed are
    /// `Bgra8Unorm` and `Bgra8UnormSrgb`
    pub format: TextureFormat,
    /// Width of the swap chain. Must be the same size as the surface.
    pub width: u32,
    /// Height of the swap chain. Must be the same size as the surface.
    pub height: u32,
    /// Presentation mode of the swap chain. Fifo is the only mode guaranteed to be supported.
    /// FifoRelaxed, Immediate, and Mailbox will crash if unsupported, while AutoVsync and
    /// AutoNoVsync will gracefully do a designed sets of fallbacks if their primary modes are
    /// unsupported.
    pub present_mode: PresentMode,
    /// Specifies how the alpha channel of the textures should be handled during compositing.
    pub alpha_mode: CompositeAlphaMode,
    /// Specifies what view formats will be allowed when calling create_view() on texture returned by get_current_texture().
    ///
    /// View formats of the same format as the texture are always allowed.
    ///
    /// Note: currently, only the srgb-ness is allowed to change. (ex: Rgba8Unorm texture + Rgba8UnormSrgb view)
    pub view_formats: V,
}

impl<V: Clone> SurfaceConfiguration<V> {
    /// Map view_formats of the texture descriptor into another.
    pub fn map_view_formats<M>(&self, fun: impl FnOnce(V) -> M) -> SurfaceConfiguration<M> {
        SurfaceConfiguration {
            usage: self.usage,
            format: self.format,
            width: self.width,
            height: self.height,
            present_mode: self.present_mode,
            alpha_mode: self.alpha_mode,
            view_formats: fun(self.view_formats.clone()),
        }
    }
}

/// Status of the received surface image.
#[repr(C)]
#[derive(Debug)]
pub enum SurfaceStatus {
    /// No issues.
    Good,
    /// The swap chain is operational, but it does no longer perfectly
    /// match the surface. A re-configuration is needed.
    Suboptimal,
    /// Unable to get the next frame, timed out.
    Timeout,
    /// The surface under the swap chain has changed.
    Outdated,
    /// The surface under the swap chain is lost.
    Lost,
}

/// Nanosecond timestamp used by the presentation engine.
///
/// The specific clock depends on the window system integration (WSI) API used.
///
/// <table>
/// <tr>
///     <td>WSI</td>
///     <td>Clock</td>
/// </tr>
/// <tr>
///     <td>IDXGISwapchain</td>
///     <td><a href="https://docs.microsoft.com/en-us/windows/win32/api/profileapi/nf-profileapi-queryperformancecounter">QueryPerformanceCounter</a></td>
/// </tr>
/// <tr>
///     <td>IPresentationManager</td>
///     <td><a href="https://docs.microsoft.com/en-us/windows/win32/api/realtimeapiset/nf-realtimeapiset-queryinterrupttimeprecise">QueryInterruptTimePrecise</a></td>
/// </tr>
/// <tr>
///     <td>CAMetalLayer</td>
///     <td><a href="https://developer.apple.com/documentation/kernel/1462446-mach_absolute_time">mach_absolute_time</a></td>
/// </tr>
/// <tr>
///     <td>VK_GOOGLE_display_timing</td>
///     <td><a href="https://linux.die.net/man/3/clock_gettime">clock_gettime(CLOCK_MONOTONIC)</a></td>
/// </tr>
/// </table>
#[derive(Debug, Copy, Clone, PartialEq, Eq, PartialOrd, Ord)]
pub struct PresentationTimestamp(
    /// Timestamp in nanoseconds.
    pub u128,
);

impl PresentationTimestamp {
    /// A timestamp that is invalid due to the platform not having a timestamp system.
    pub const INVALID_TIMESTAMP: Self = Self(u128::MAX);

    /// Returns true if this timestamp is the invalid timestamp.
    pub fn is_invalid(self) -> bool {
        self == Self::INVALID_TIMESTAMP
    }
}

/// RGBA double precision color.
///
/// This is not to be used as a generic color type, only for specific wgpu interfaces.
#[repr(C)]
#[derive(Clone, Copy, Debug, Default, PartialEq)]
#[cfg_attr(feature = "serde", derive(Serialize, Deserialize))]
#[cfg_attr(feature = "serde", serde(rename_all = "camelCase"))]
pub struct Color {
    /// Red component of the color
    pub r: f64,
    /// Green component of the color
    pub g: f64,
    /// Blue component of the color
    pub b: f64,
    /// Alpha component of the color
    pub a: f64,
}

#[allow(missing_docs)]
impl Color {
    pub const TRANSPARENT: Self = Self {
        r: 0.0,
        g: 0.0,
        b: 0.0,
        a: 0.0,
    };
    pub const BLACK: Self = Self {
        r: 0.0,
        g: 0.0,
        b: 0.0,
        a: 1.0,
    };
    pub const WHITE: Self = Self {
        r: 1.0,
        g: 1.0,
        b: 1.0,
        a: 1.0,
    };
    pub const RED: Self = Self {
        r: 1.0,
        g: 0.0,
        b: 0.0,
        a: 1.0,
    };
    pub const GREEN: Self = Self {
        r: 0.0,
        g: 1.0,
        b: 0.0,
        a: 1.0,
    };
    pub const BLUE: Self = Self {
        r: 0.0,
        g: 0.0,
        b: 1.0,
        a: 1.0,
    };
}

/// Dimensionality of a texture.
///
/// Corresponds to [WebGPU `GPUTextureDimension`](
/// https://gpuweb.github.io/gpuweb/#enumdef-gputexturedimension).
#[repr(C)]
#[derive(Copy, Clone, Debug, Hash, Eq, PartialEq)]
#[cfg_attr(feature = "trace", derive(Serialize))]
#[cfg_attr(feature = "replay", derive(Deserialize))]
pub enum TextureDimension {
    /// 1D texture
    #[cfg_attr(feature = "serde", serde(rename = "1d"))]
    D1,
    /// 2D texture
    #[cfg_attr(feature = "serde", serde(rename = "2d"))]
    D2,
    /// 3D texture
    #[cfg_attr(feature = "serde", serde(rename = "3d"))]
    D3,
}

/// Origin of a copy from a 2D image.
///
/// Corresponds to [WebGPU `GPUOrigin2D`](
/// https://gpuweb.github.io/gpuweb/#dictdef-gpuorigin2ddict).
#[repr(C)]
#[derive(Clone, Copy, Debug, PartialEq, Eq, Hash)]
#[cfg_attr(feature = "trace", derive(Serialize))]
#[cfg_attr(feature = "replay", derive(Deserialize))]
#[cfg_attr(feature = "serde", serde(rename_all = "camelCase"))]
pub struct Origin2d {
    ///
    pub x: u32,
    ///
    pub y: u32,
}

impl Origin2d {
    /// Zero origin.
    pub const ZERO: Self = Self { x: 0, y: 0 };

    /// Adds the third dimension to this origin
    pub fn to_3d(self, z: u32) -> Origin3d {
        Origin3d {
            x: self.x,
            y: self.y,
            z,
        }
    }
}

/// Origin of a copy to/from a texture.
///
/// Corresponds to [WebGPU `GPUOrigin3D`](
/// https://gpuweb.github.io/gpuweb/#dictdef-gpuorigin3ddict).
#[repr(C)]
#[derive(Clone, Copy, Debug, PartialEq, Eq, Hash)]
#[cfg_attr(feature = "trace", derive(Serialize))]
#[cfg_attr(feature = "replay", derive(Deserialize))]
#[cfg_attr(feature = "serde", serde(rename_all = "camelCase"))]
pub struct Origin3d {
    /// X position of the origin
    pub x: u32,
    /// Y position of the origin
    pub y: u32,
    /// Z position of the origin
    pub z: u32,
}

impl Origin3d {
    /// Zero origin.
    pub const ZERO: Self = Self { x: 0, y: 0, z: 0 };

    /// Removes the third dimension from this origin
    pub fn to_2d(self) -> Origin2d {
        Origin2d {
            x: self.x,
            y: self.y,
        }
    }
}

impl Default for Origin3d {
    fn default() -> Self {
        Self::ZERO
    }
}

/// Extent of a texture related operation.
///
/// Corresponds to [WebGPU `GPUExtent3D`](
/// https://gpuweb.github.io/gpuweb/#dictdef-gpuextent3ddict).
#[repr(C)]
#[derive(Clone, Copy, Debug, PartialEq, Eq, Hash)]
#[cfg_attr(feature = "trace", derive(Serialize))]
#[cfg_attr(feature = "replay", derive(Deserialize))]
#[cfg_attr(feature = "serde", serde(rename_all = "camelCase"))]
pub struct Extent3d {
    /// Width of the extent
    pub width: u32,
    /// Height of the extent
    pub height: u32,
    /// The depth of the extent or the number of array layers
    #[cfg_attr(feature = "serde", serde(default = "default_depth"))]
    pub depth_or_array_layers: u32,
}

#[cfg(feature = "serde")]
fn default_depth() -> u32 {
    1
}

impl Default for Extent3d {
    fn default() -> Self {
        Self {
            width: 1,
            height: 1,
            depth_or_array_layers: 1,
        }
    }
}

impl Extent3d {
    /// Calculates the [physical size] backing a texture of the given
    /// format and extent.  This includes padding to the block width
    /// and height of the format.
    ///
    /// This is the texture extent that you must upload at when uploading to _mipmaps_ of compressed textures.
    ///
    /// [physical size]: https://gpuweb.github.io/gpuweb/#physical-miplevel-specific-texture-extent
    pub fn physical_size(&self, format: TextureFormat) -> Self {
        let (block_width, block_height) = format.block_dimensions();

        let width = ((self.width + block_width - 1) / block_width) * block_width;
        let height = ((self.height + block_height - 1) / block_height) * block_height;

        Self {
            width,
            height,
            depth_or_array_layers: self.depth_or_array_layers,
        }
    }

    /// Calculates the maximum possible count of mipmaps.
    ///
    /// Treats the depth as part of the mipmaps. If calculating
    /// for a 2DArray texture, which does not mipmap depth, set depth to 1.
    pub fn max_mips(&self, dim: TextureDimension) -> u32 {
        match dim {
            TextureDimension::D1 => 1,
            TextureDimension::D2 => {
                let max_dim = self.width.max(self.height);
                32 - max_dim.leading_zeros()
            }
            TextureDimension::D3 => {
                let max_dim = self.width.max(self.height.max(self.depth_or_array_layers));
                32 - max_dim.leading_zeros()
            }
        }
    }

    /// Calculates the extent at a given mip level.
    /// Does *not* account for memory size being a multiple of block size.
    ///
    /// <https://gpuweb.github.io/gpuweb/#logical-miplevel-specific-texture-extent>
    pub fn mip_level_size(&self, level: u32, dim: TextureDimension) -> Self {
        Self {
            width: u32::max(1, self.width >> level),
            height: match dim {
                TextureDimension::D1 => 1,
                _ => u32::max(1, self.height >> level),
            },
            depth_or_array_layers: match dim {
                TextureDimension::D1 => 1,
                TextureDimension::D2 => self.depth_or_array_layers,
                TextureDimension::D3 => u32::max(1, self.depth_or_array_layers >> level),
            },
        }
    }
}

#[test]
fn test_physical_size() {
    let format = TextureFormat::Bc1RgbaUnormSrgb; // 4x4 blocks
    assert_eq!(
        Extent3d {
            width: 7,
            height: 7,
            depth_or_array_layers: 1
        }
        .physical_size(format),
        Extent3d {
            width: 8,
            height: 8,
            depth_or_array_layers: 1
        }
    );
    // Doesn't change, already aligned
    assert_eq!(
        Extent3d {
            width: 8,
            height: 8,
            depth_or_array_layers: 1
        }
        .physical_size(format),
        Extent3d {
            width: 8,
            height: 8,
            depth_or_array_layers: 1
        }
    );
    let format = TextureFormat::Astc {
        block: AstcBlock::B8x5,
        channel: AstcChannel::Unorm,
    }; // 8x5 blocks
    assert_eq!(
        Extent3d {
            width: 7,
            height: 7,
            depth_or_array_layers: 1
        }
        .physical_size(format),
        Extent3d {
            width: 8,
            height: 10,
            depth_or_array_layers: 1
        }
    );
}

#[test]
fn test_max_mips() {
    // 1D
    assert_eq!(
        Extent3d {
            width: 240,
            height: 1,
            depth_or_array_layers: 1
        }
        .max_mips(TextureDimension::D1),
        1
    );
    // 2D
    assert_eq!(
        Extent3d {
            width: 1,
            height: 1,
            depth_or_array_layers: 1
        }
        .max_mips(TextureDimension::D2),
        1
    );
    assert_eq!(
        Extent3d {
            width: 60,
            height: 60,
            depth_or_array_layers: 1
        }
        .max_mips(TextureDimension::D2),
        6
    );
    assert_eq!(
        Extent3d {
            width: 240,
            height: 1,
            depth_or_array_layers: 1000
        }
        .max_mips(TextureDimension::D2),
        8
    );
    // 3D
    assert_eq!(
        Extent3d {
            width: 16,
            height: 30,
            depth_or_array_layers: 60
        }
        .max_mips(TextureDimension::D3),
        6
    );
}

/// Describes a [`Texture`](../wgpu/struct.Texture.html).
///
/// Corresponds to [WebGPU `GPUTextureDescriptor`](
/// https://gpuweb.github.io/gpuweb/#dictdef-gputexturedescriptor).
#[repr(C)]
#[derive(Clone, Debug, PartialEq, Eq, Hash)]
#[cfg_attr(feature = "trace", derive(Serialize))]
#[cfg_attr(feature = "replay", derive(Deserialize))]
pub struct TextureDescriptor<L, V> {
    /// Debug label of the texture. This will show up in graphics debuggers for easy identification.
    pub label: L,
    /// Size of the texture. All components must be greater than zero. For a
    /// regular 1D/2D texture, the unused sizes will be 1. For 2DArray textures,
    /// Z is the number of 2D textures in that array.
    pub size: Extent3d,
    /// Mip count of texture. For a texture with no extra mips, this must be 1.
    pub mip_level_count: u32,
    /// Sample count of texture. If this is not 1, texture must have [`BindingType::Texture::multisampled`] set to true.
    pub sample_count: u32,
    /// Dimensions of the texture.
    pub dimension: TextureDimension,
    /// Format of the texture.
    pub format: TextureFormat,
    /// Allowed usages of the texture. If used in other ways, the operation will panic.
    pub usage: TextureUsages,
    /// Specifies what view formats will be allowed when calling create_view() on this texture.
    ///
    /// View formats of the same format as the texture are always allowed.
    ///
    /// Note: currently, only the srgb-ness is allowed to change. (ex: Rgba8Unorm texture + Rgba8UnormSrgb view)
    pub view_formats: V,
}

impl<L, V> TextureDescriptor<L, V> {
    /// Takes a closure and maps the label of the texture descriptor into another.
    pub fn map_label<K>(&self, fun: impl FnOnce(&L) -> K) -> TextureDescriptor<K, V>
    where
        V: Clone,
    {
        TextureDescriptor {
            label: fun(&self.label),
            size: self.size,
            mip_level_count: self.mip_level_count,
            sample_count: self.sample_count,
            dimension: self.dimension,
            format: self.format,
            usage: self.usage,
            view_formats: self.view_formats.clone(),
        }
    }

    /// Maps the label and view_formats of the texture descriptor into another.
    pub fn map_label_and_view_formats<K, M>(
        &self,
        l_fun: impl FnOnce(&L) -> K,
        v_fun: impl FnOnce(V) -> M,
    ) -> TextureDescriptor<K, M>
    where
        V: Clone,
    {
        TextureDescriptor {
            label: l_fun(&self.label),
            size: self.size,
            mip_level_count: self.mip_level_count,
            sample_count: self.sample_count,
            dimension: self.dimension,
            format: self.format,
            usage: self.usage,
            view_formats: v_fun(self.view_formats.clone()),
        }
    }

    /// Calculates the extent at a given mip level.
    ///
    /// If the given mip level is larger than possible, returns None.
    ///
    /// Treats the depth as part of the mipmaps. If calculating
    /// for a 2DArray texture, which does not mipmap depth, set depth to 1.
    ///
    /// ```rust
    /// # use wgpu_types as wgpu;
    /// # type TextureDescriptor<'a> = wgpu::TextureDescriptor<(), &'a [wgpu::TextureFormat]>;
    /// let desc  = TextureDescriptor {
    ///   label: (),
    ///   size: wgpu::Extent3d { width: 100, height: 60, depth_or_array_layers: 1 },
    ///   mip_level_count: 7,
    ///   sample_count: 1,
    ///   dimension: wgpu::TextureDimension::D3,
    ///   format: wgpu::TextureFormat::Rgba8Sint,
    ///   usage: wgpu::TextureUsages::empty(),
    ///   view_formats: &[],
    /// };
    ///
    /// assert_eq!(desc.mip_level_size(0), Some(wgpu::Extent3d { width: 100, height: 60, depth_or_array_layers: 1 }));
    /// assert_eq!(desc.mip_level_size(1), Some(wgpu::Extent3d { width: 50, height: 30, depth_or_array_layers: 1 }));
    /// assert_eq!(desc.mip_level_size(2), Some(wgpu::Extent3d { width: 25, height: 15, depth_or_array_layers: 1 }));
    /// assert_eq!(desc.mip_level_size(3), Some(wgpu::Extent3d { width: 12, height: 7, depth_or_array_layers: 1 }));
    /// assert_eq!(desc.mip_level_size(4), Some(wgpu::Extent3d { width: 6, height: 3, depth_or_array_layers: 1 }));
    /// assert_eq!(desc.mip_level_size(5), Some(wgpu::Extent3d { width: 3, height: 1, depth_or_array_layers: 1 }));
    /// assert_eq!(desc.mip_level_size(6), Some(wgpu::Extent3d { width: 1, height: 1, depth_or_array_layers: 1 }));
    /// assert_eq!(desc.mip_level_size(7), None);
    /// ```
    pub fn mip_level_size(&self, level: u32) -> Option<Extent3d> {
        if level >= self.mip_level_count {
            return None;
        }

        Some(self.size.mip_level_size(level, self.dimension))
    }

    /// Computes the render extent of this texture.
    ///
    /// <https://gpuweb.github.io/gpuweb/#abstract-opdef-compute-render-extent>
    pub fn compute_render_extent(&self, mip_level: u32) -> Extent3d {
        Extent3d {
            width: u32::max(1, self.size.width >> mip_level),
            height: u32::max(1, self.size.height >> mip_level),
            depth_or_array_layers: 1,
        }
    }

    /// Returns the number of array layers.
    ///
    /// <https://gpuweb.github.io/gpuweb/#abstract-opdef-array-layer-count>
    pub fn array_layer_count(&self) -> u32 {
        match self.dimension {
            TextureDimension::D1 | TextureDimension::D3 => 1,
            TextureDimension::D2 => self.size.depth_or_array_layers,
        }
    }
}

/// Kind of data the texture holds.
///
/// Corresponds to [WebGPU `GPUTextureAspect`](
/// https://gpuweb.github.io/gpuweb/#enumdef-gputextureaspect).
#[repr(C)]
#[derive(Copy, Clone, Debug, Default, Hash, Eq, PartialEq)]
#[cfg_attr(feature = "trace", derive(Serialize))]
#[cfg_attr(feature = "replay", derive(Deserialize))]
#[cfg_attr(feature = "serde", serde(rename_all = "kebab-case"))]
pub enum TextureAspect {
    /// Depth, Stencil, and Color.
    #[default]
    All,
    /// Stencil.
    StencilOnly,
    /// Depth.
    DepthOnly,
}

/// How edges should be handled in texture addressing.
///
/// Corresponds to [WebGPU `GPUAddressMode`](
/// https://gpuweb.github.io/gpuweb/#enumdef-gpuaddressmode).
#[repr(C)]
#[derive(Copy, Clone, Debug, Default, Hash, Eq, PartialEq)]
#[cfg_attr(feature = "trace", derive(Serialize))]
#[cfg_attr(feature = "replay", derive(Deserialize))]
#[cfg_attr(feature = "serde", serde(rename_all = "kebab-case"))]
pub enum AddressMode {
    /// Clamp the value to the edge of the texture
    ///
    /// -0.25 -> 0.0
    /// 1.25  -> 1.0
    #[default]
    ClampToEdge = 0,
    /// Repeat the texture in a tiling fashion
    ///
    /// -0.25 -> 0.75
    /// 1.25 -> 0.25
    Repeat = 1,
    /// Repeat the texture, mirroring it every repeat
    ///
    /// -0.25 -> 0.25
    /// 1.25 -> 0.75
    MirrorRepeat = 2,
    /// Clamp the value to the border of the texture
    /// Requires feature [`Features::ADDRESS_MODE_CLAMP_TO_BORDER`]
    ///
    /// -0.25 -> border
    /// 1.25 -> border
    ClampToBorder = 3,
}

/// Texel mixing mode when sampling between texels.
///
/// Corresponds to [WebGPU `GPUFilterMode`](
/// https://gpuweb.github.io/gpuweb/#enumdef-gpufiltermode).
#[repr(C)]
#[derive(Copy, Clone, Debug, Default, Hash, Eq, PartialEq)]
#[cfg_attr(feature = "trace", derive(Serialize))]
#[cfg_attr(feature = "replay", derive(Deserialize))]
#[cfg_attr(feature = "serde", serde(rename_all = "kebab-case"))]
pub enum FilterMode {
    /// Nearest neighbor sampling.
    ///
    /// This creates a pixelated effect when used as a mag filter
    #[default]
    Nearest = 0,
    /// Linear Interpolation
    ///
    /// This makes textures smooth but blurry when used as a mag filter.
    Linear = 1,
}

/// A range of push constant memory to pass to a shader stage.
#[derive(Clone, Debug, PartialEq, Eq, Hash)]
#[cfg_attr(feature = "trace", derive(Serialize))]
#[cfg_attr(feature = "replay", derive(Deserialize))]
pub struct PushConstantRange {
    /// Stage push constant range is visible from. Each stage can only be served by at most one range.
    /// One range can serve multiple stages however.
    pub stages: ShaderStages,
    /// Range in push constant memory to use for the stage. Must be less than [`Limits::max_push_constant_size`].
    /// Start and end must be aligned to the 4s.
    pub range: Range<u32>,
}

/// Describes a [`CommandBuffer`](../wgpu/struct.CommandBuffer.html).
///
/// Corresponds to [WebGPU `GPUCommandBufferDescriptor`](
/// https://gpuweb.github.io/gpuweb/#dictdef-gpucommandbufferdescriptor).
#[repr(C)]
#[derive(Clone, Debug, Default, PartialEq, Eq, Hash)]
#[cfg_attr(feature = "trace", derive(Serialize))]
#[cfg_attr(feature = "replay", derive(Deserialize))]
pub struct CommandBufferDescriptor<L> {
    /// Debug label of this command buffer.
    pub label: L,
}

impl<L> CommandBufferDescriptor<L> {
    /// Takes a closure and maps the label of the command buffer descriptor into another.
    pub fn map_label<K>(&self, fun: impl FnOnce(&L) -> K) -> CommandBufferDescriptor<K> {
        CommandBufferDescriptor {
            label: fun(&self.label),
        }
    }
}

/// Describes the depth/stencil attachment for render bundles.
///
/// Corresponds to a portion of [WebGPU `GPURenderBundleEncoderDescriptor`](
/// https://gpuweb.github.io/gpuweb/#dictdef-gpurenderbundleencoderdescriptor).
#[repr(C)]
#[derive(Clone, Copy, Debug, PartialEq, Eq, Hash)]
#[cfg_attr(feature = "trace", derive(serde::Serialize))]
#[cfg_attr(feature = "replay", derive(serde::Deserialize))]
pub struct RenderBundleDepthStencil {
    /// Format of the attachment.
    pub format: TextureFormat,
    /// If the depth aspect of the depth stencil attachment is going to be written to.
    ///
    /// This must match the [`RenderPassDepthStencilAttachment::depth_ops`] of the renderpass this render bundle is executed in.
    /// If depth_ops is `Some(..)` this must be false. If it is `None` this must be true.
    ///
    /// [`RenderPassDepthStencilAttachment::depth_ops`]: ../wgpu/struct.RenderPassDepthStencilAttachment.html#structfield.depth_ops
    pub depth_read_only: bool,

    /// If the stencil aspect of the depth stencil attachment is going to be written to.
    ///
    /// This must match the [`RenderPassDepthStencilAttachment::stencil_ops`] of the renderpass this render bundle is executed in.
    /// If depth_ops is `Some(..)` this must be false. If it is `None` this must be true.
    ///
    /// [`RenderPassDepthStencilAttachment::stencil_ops`]: ../wgpu/struct.RenderPassDepthStencilAttachment.html#structfield.stencil_ops
    pub stencil_read_only: bool,
}

/// Describes a [`RenderBundle`](../wgpu/struct.RenderBundle.html).
///
/// Corresponds to [WebGPU `GPURenderBundleDescriptor`](
/// https://gpuweb.github.io/gpuweb/#dictdef-gpurenderbundledescriptor).
#[repr(C)]
#[derive(Clone, Debug, PartialEq, Eq, Hash)]
#[cfg_attr(feature = "trace", derive(Serialize))]
#[cfg_attr(feature = "replay", derive(Deserialize))]
pub struct RenderBundleDescriptor<L> {
    /// Debug label of the render bundle encoder. This will show up in graphics debuggers for easy identification.
    pub label: L,
}

impl<L> RenderBundleDescriptor<L> {
    /// Takes a closure and maps the label of the render bundle descriptor into another.
    pub fn map_label<K>(&self, fun: impl FnOnce(&L) -> K) -> RenderBundleDescriptor<K> {
        RenderBundleDescriptor {
            label: fun(&self.label),
        }
    }
}

impl<T> Default for RenderBundleDescriptor<Option<T>> {
    fn default() -> Self {
        Self { label: None }
    }
}

/// Layout of a texture in a buffer's memory.
///
/// The bytes per row and rows per image can be hard to figure out so here are some examples:
///
/// | Resolution | Format | Bytes per block | Pixels per block | Bytes per row                          | Rows per image               |
/// |------------|--------|-----------------|------------------|----------------------------------------|------------------------------|
/// | 256x256    | RGBA8  | 4               | 1 * 1 * 1        | 256 * 4 = Some(1024)                   | None                         |
/// | 32x16x8    | RGBA8  | 4               | 1 * 1 * 1        | 32 * 4 = 128 padded to 256 = Some(256) | None                         |
/// | 256x256    | BC3    | 16              | 4 * 4 * 1        | 16 * (256 / 4) = 1024 = Some(1024)     | None                         |
/// | 64x64x8    | BC3    | 16              | 4 * 4 * 1        | 16 * (64 / 4) = 256 = Some(256)        | 64 / 4 = 16 = Some(16)       |
///
/// Corresponds to [WebGPU `GPUImageDataLayout`](
/// https://gpuweb.github.io/gpuweb/#dictdef-gpuimagedatalayout).
#[repr(C)]
#[derive(Clone, Copy, Debug, Default)]
#[cfg_attr(feature = "trace", derive(serde::Serialize))]
#[cfg_attr(feature = "replay", derive(serde::Deserialize))]
pub struct ImageDataLayout {
    /// Offset into the buffer that is the start of the texture. Must be a multiple of texture block size.
    /// For non-compressed textures, this is 1.
    pub offset: BufferAddress,
    /// Bytes per "row" in an image.
    ///
    /// A row is one row of pixels or of compressed blocks in the x direction.
    ///
    /// This value is required if there are multiple rows (i.e. height or depth is more than one pixel or pixel block for compressed textures)
    ///
    /// Must be a multiple of 256 for [`CommandEncoder::copy_buffer_to_texture`][CEcbtt]
    /// and [`CommandEncoder::copy_texture_to_buffer`][CEcttb]. You must manually pad the
    /// image such that this is a multiple of 256. It will not affect the image data.
    ///
    /// [`Queue::write_texture`][Qwt] does not have this requirement.
    ///
    /// Must be a multiple of the texture block size. For non-compressed textures, this is 1.
    ///
    /// [CEcbtt]: ../wgpu/struct.CommandEncoder.html#method.copy_buffer_to_texture
    /// [CEcttb]: ../wgpu/struct.CommandEncoder.html#method.copy_texture_to_buffer
    /// [Qwt]: ../wgpu/struct.Queue.html#method.write_texture
    pub bytes_per_row: Option<u32>,
    /// "Rows" that make up a single "image".
    ///
    /// A row is one row of pixels or of compressed blocks in the x direction.
    ///
    /// An image is one layer in the z direction of a 3D image or 2DArray texture.
    ///
    /// The amount of rows per image may be larger than the actual amount of rows of data.
    ///
    /// Required if there are multiple images (i.e. the depth is more than one).
    pub rows_per_image: Option<u32>,
}

/// Specific type of a buffer binding.
///
/// Corresponds to [WebGPU `GPUBufferBindingType`](
/// https://gpuweb.github.io/gpuweb/#enumdef-gpubufferbindingtype).
#[derive(Clone, Copy, Debug, Default, Eq, PartialEq, Hash)]
#[cfg_attr(feature = "trace", derive(Serialize))]
#[cfg_attr(feature = "replay", derive(Deserialize))]
pub enum BufferBindingType {
    /// A buffer for uniform values.
    ///
    /// Example WGSL syntax:
    /// ```rust,ignore
    /// struct Globals {
    ///     a_uniform: vec2<f32>,
    ///     another_uniform: vec2<f32>,
    /// }
    /// @group(0) @binding(0)
    /// var<uniform> globals: Globals;
    /// ```
    ///
    /// Example GLSL syntax:
    /// ```cpp,ignore
    /// layout(std140, binding = 0)
    /// uniform Globals {
    ///     vec2 aUniform;
    ///     vec2 anotherUniform;
    /// };
    /// ```
    #[default]
    Uniform,
    /// A storage buffer.
    ///
    /// Example WGSL syntax:
    /// ```rust,ignore
    /// @group(0) @binding(0)
    /// var<storage, read_write> my_element: array<vec4<f32>>;
    /// ```
    ///
    /// Example GLSL syntax:
    /// ```cpp,ignore
    /// layout (set=0, binding=0) buffer myStorageBuffer {
    ///     vec4 myElement[];
    /// };
    /// ```
    Storage {
        /// If `true`, the buffer can only be read in the shader,
        /// and it:
        /// - may or may not be annotated with `read` (WGSL).
        /// - must be annotated with `readonly` (GLSL).
        ///
        /// Example WGSL syntax:
        /// ```rust,ignore
        /// @group(0) @binding(0)
        /// var<storage, read> my_element: array<vec4<f32>>;
        /// ```
        ///
        /// Example GLSL syntax:
        /// ```cpp,ignore
        /// layout (set=0, binding=0) readonly buffer myStorageBuffer {
        ///     vec4 myElement[];
        /// };
        /// ```
        read_only: bool,
    },
}

/// Specific type of a sample in a texture binding.
///
/// Corresponds to [WebGPU `GPUTextureSampleType`](
/// https://gpuweb.github.io/gpuweb/#enumdef-gputexturesampletype).
#[derive(Clone, Copy, Debug, Eq, PartialEq, Hash)]
#[cfg_attr(feature = "trace", derive(Serialize))]
#[cfg_attr(feature = "replay", derive(Deserialize))]
pub enum TextureSampleType {
    /// Sampling returns floats.
    ///
    /// Example WGSL syntax:
    /// ```rust,ignore
    /// @group(0) @binding(0)
    /// var t: texture_2d<f32>;
    /// ```
    ///
    /// Example GLSL syntax:
    /// ```cpp,ignore
    /// layout(binding = 0)
    /// uniform texture2D t;
    /// ```
    Float {
        /// If this is `false`, the texture can't be sampled with
        /// a filtering sampler.
        ///
        /// Even if this is `true`, it's possible to sample with
        /// a **non-filtering** sampler.
        filterable: bool,
    },
    /// Sampling does the depth reference comparison.
    ///
    /// This is also compatible with a non-filtering sampler.
    ///
    /// Example WGSL syntax:
    /// ```rust,ignore
    /// @group(0) @binding(0)
    /// var t: texture_depth_2d;
    /// ```
    ///
    /// Example GLSL syntax:
    /// ```cpp,ignore
    /// layout(binding = 0)
    /// uniform texture2DShadow t;
    /// ```
    Depth,
    /// Sampling returns signed integers.
    ///
    /// Example WGSL syntax:
    /// ```rust,ignore
    /// @group(0) @binding(0)
    /// var t: texture_2d<i32>;
    /// ```
    ///
    /// Example GLSL syntax:
    /// ```cpp,ignore
    /// layout(binding = 0)
    /// uniform itexture2D t;
    /// ```
    Sint,
    /// Sampling returns unsigned integers.
    ///
    /// Example WGSL syntax:
    /// ```rust,ignore
    /// @group(0) @binding(0)
    /// var t: texture_2d<u32>;
    /// ```
    ///
    /// Example GLSL syntax:
    /// ```cpp,ignore
    /// layout(binding = 0)
    /// uniform utexture2D t;
    /// ```
    Uint,
}

impl Default for TextureSampleType {
    fn default() -> Self {
        Self::Float { filterable: true }
    }
}

/// Specific type of a sample in a texture binding.
///
/// For use in [`BindingType::StorageTexture`].
///
/// Corresponds to [WebGPU `GPUStorageTextureAccess`](
/// https://gpuweb.github.io/gpuweb/#enumdef-gpustoragetextureaccess).
#[derive(Clone, Copy, Debug, Eq, PartialEq, Hash)]
#[cfg_attr(feature = "trace", derive(Serialize))]
#[cfg_attr(feature = "replay", derive(Deserialize))]
#[cfg_attr(feature = "serde", serde(rename_all = "kebab-case"))]
pub enum StorageTextureAccess {
    /// The texture can only be written in the shader and it:
    /// - may or may not be annotated with `write` (WGSL).
    /// - must be annotated with `writeonly` (GLSL).
    ///
    /// Example WGSL syntax:
    /// ```rust,ignore
    /// @group(0) @binding(0)
    /// var my_storage_image: texture_storage_2d<f32, write>;
    /// ```
    ///
    /// Example GLSL syntax:
    /// ```cpp,ignore
    /// layout(set=0, binding=0, r32f) writeonly uniform image2D myStorageImage;
    /// ```
    WriteOnly,
    /// The texture can only be read in the shader and it must be annotated with `read` (WGSL) or
    /// `readonly` (GLSL).
    ///
    /// [`Features::TEXTURE_ADAPTER_SPECIFIC_FORMAT_FEATURES`] must be enabled to use this access
    /// mode. This is a native-only extension.
    ///
    /// Example WGSL syntax:
    /// ```rust,ignore
    /// @group(0) @binding(0)
    /// var my_storage_image: texture_storage_2d<f32, read>;
    /// ```
    ///
    /// Example GLSL syntax:
    /// ```cpp,ignore
    /// layout(set=0, binding=0, r32f) readonly uniform image2D myStorageImage;
    /// ```
    ReadOnly,
    /// The texture can be both read and written in the shader and must be annotated with
    /// `read_write` in WGSL.
    ///
    /// [`Features::TEXTURE_ADAPTER_SPECIFIC_FORMAT_FEATURES`] must be enabled to use this access
    /// mode.  This is a nonstandard, native-only extension.
    ///
    /// Example WGSL syntax:
    /// ```rust,ignore
    /// @group(0) @binding(0)
    /// var my_storage_image: texture_storage_2d<f32, read_write>;
    /// ```
    ///
    /// Example GLSL syntax:
    /// ```cpp,ignore
    /// layout(set=0, binding=0, r32f) uniform image2D myStorageImage;
    /// ```
    ReadWrite,
}

/// Specific type of a sampler binding.
///
/// For use in [`BindingType::Sampler`].
///
/// Corresponds to [WebGPU `GPUSamplerBindingType`](
/// https://gpuweb.github.io/gpuweb/#enumdef-gpusamplerbindingtype).
#[repr(C)]
#[derive(Clone, Copy, Debug, Eq, PartialEq, Hash)]
#[cfg_attr(feature = "trace", derive(Serialize))]
#[cfg_attr(feature = "replay", derive(Deserialize))]
#[cfg_attr(feature = "serde", serde(rename_all = "kebab-case"))]
pub enum SamplerBindingType {
    /// The sampling result is produced based on more than a single color sample from a texture,
    /// e.g. when bilinear interpolation is enabled.
    Filtering,
    /// The sampling result is produced based on a single color sample from a texture.
    NonFiltering,
    /// Use as a comparison sampler instead of a normal sampler.
    /// For more info take a look at the analogous functionality in OpenGL: <https://www.khronos.org/opengl/wiki/Sampler_Object#Comparison_mode>.
    Comparison,
}

/// Specific type of a binding.
///
/// For use in [`BindGroupLayoutEntry`].
///
/// Corresponds to WebGPU's mutually exclusive fields within [`GPUBindGroupLayoutEntry`](
/// https://gpuweb.github.io/gpuweb/#dictdef-gpubindgrouplayoutentry).
#[derive(Clone, Copy, Debug, Eq, PartialEq, Hash)]
#[cfg_attr(feature = "trace", derive(Serialize))]
#[cfg_attr(feature = "replay", derive(Deserialize))]
pub enum BindingType {
    /// A buffer binding.
    ///
    /// Corresponds to [WebGPU `GPUBufferBindingLayout`](
    /// https://gpuweb.github.io/gpuweb/#dictdef-gpubufferbindinglayout).
    Buffer {
        /// Sub-type of the buffer binding.
        ty: BufferBindingType,

        /// Indicates that the binding has a dynamic offset.
        ///
        /// One offset must be passed to [`RenderPass::set_bind_group`][RPsbg]
        /// for each dynamic binding in increasing order of binding number.
        ///
        /// [RPsbg]: ../wgpu/struct.RenderPass.html#method.set_bind_group
        #[cfg_attr(any(feature = "trace", feature = "replay"), serde(default))]
        has_dynamic_offset: bool,

        /// The minimum size for a [`BufferBinding`] matching this entry, in bytes.
        ///
        /// If this is `Some(size)`:
        ///
        /// - When calling [`create_bind_group`], the resource at this bind point
        ///   must be a [`BindingResource::Buffer`] whose effective size is at
        ///   least `size`.
        ///
        /// - When calling [`create_render_pipeline`] or [`create_compute_pipeline`],
        ///   `size` must be at least the [minimum buffer binding size] for the
        ///   shader module global at this bind point: large enough to hold the
        ///   global's value, along with one element of a trailing runtime-sized
        ///   array, if present.
        ///
        /// If this is `None`:
        ///
        /// - Each draw or dispatch command checks that the buffer range at this
        ///   bind point satisfies the [minimum buffer binding size].
        ///
        /// [`BufferBinding`]: ../wgpu/struct.BufferBinding.html
        /// [`create_bind_group`]: ../wgpu/struct.Device.html#method.create_bind_group
        /// [`BindingResource::Buffer`]: ../wgpu/enum.BindingResource.html#variant.Buffer
        /// [minimum buffer binding size]: https://www.w3.org/TR/webgpu/#minimum-buffer-binding-size
        /// [`create_render_pipeline`]: ../wgpu/struct.Device.html#method.create_render_pipeline
        /// [`create_compute_pipeline`]: ../wgpu/struct.Device.html#method.create_compute_pipeline
        #[cfg_attr(any(feature = "trace", feature = "replay"), serde(default))]
        min_binding_size: Option<BufferSize>,
    },
    /// A sampler that can be used to sample a texture.
    ///
    /// Example WGSL syntax:
    /// ```rust,ignore
    /// @group(0) @binding(0)
    /// var s: sampler;
    /// ```
    ///
    /// Example GLSL syntax:
    /// ```cpp,ignore
    /// layout(binding = 0)
    /// uniform sampler s;
    /// ```
    ///
    /// Corresponds to [WebGPU `GPUSamplerBindingLayout`](
    /// https://gpuweb.github.io/gpuweb/#dictdef-gpusamplerbindinglayout).
    Sampler(SamplerBindingType),
    /// A texture binding.
    ///
    /// Example WGSL syntax:
    /// ```rust,ignore
    /// @group(0) @binding(0)
    /// var t: texture_2d<f32>;
    /// ```
    ///
    /// Example GLSL syntax:
    /// ```cpp,ignore
    /// layout(binding = 0)
    /// uniform texture2D t;
    /// ```
    ///
    /// Corresponds to [WebGPU `GPUTextureBindingLayout`](
    /// https://gpuweb.github.io/gpuweb/#dictdef-gputexturebindinglayout).
    Texture {
        /// Sample type of the texture binding.
        sample_type: TextureSampleType,
        /// Dimension of the texture view that is going to be sampled.
        view_dimension: TextureViewDimension,
        /// True if the texture has a sample count greater than 1. If this is true,
        /// the texture must be read from shaders with `texture1DMS`, `texture2DMS`, or `texture3DMS`,
        /// depending on `dimension`.
        multisampled: bool,
    },
    /// A storage texture.
    ///
    /// Example WGSL syntax:
    /// ```rust,ignore
    /// @group(0) @binding(0)
    /// var my_storage_image: texture_storage_2d<f32, write>;
    /// ```
    ///
    /// Example GLSL syntax:
    /// ```cpp,ignore
    /// layout(set=0, binding=0, r32f) writeonly uniform image2D myStorageImage;
    /// ```
    /// Note that the texture format must be specified in the shader as well.
    /// A list of valid formats can be found in the specification here: <https://www.khronos.org/registry/OpenGL/specs/gl/GLSLangSpec.4.60.html#layout-qualifiers>
    ///
    /// Corresponds to [WebGPU `GPUStorageTextureBindingLayout`](
    /// https://gpuweb.github.io/gpuweb/#dictdef-gpustoragetexturebindinglayout).
    StorageTexture {
        /// Allowed access to this texture.
        access: StorageTextureAccess,
        /// Format of the texture.
        format: TextureFormat,
        /// Dimension of the texture view that is going to be sampled.
        view_dimension: TextureViewDimension,
    },

    /// A ray-tracing acceleration structure binding.
    ///
    /// Example WGSL syntax:
    /// ```rust,ignore
    /// @group(0) @binding(0)
    /// var as: acceleration_structure;
    /// ```
    ///
    /// Example GLSL syntax:
    /// ```cpp,ignore
    /// layout(binding = 0)
    /// uniform accelerationStructureEXT as;
    /// ```
    AccelerationStructure,
}

impl BindingType {
    /// Returns true for buffer bindings with dynamic offset enabled.
    pub fn has_dynamic_offset(&self) -> bool {
        match *self {
            Self::Buffer {
                has_dynamic_offset, ..
            } => has_dynamic_offset,
            _ => false,
        }
    }
}

/// Describes a single binding inside a bind group.
///
/// Corresponds to [WebGPU `GPUBindGroupLayoutEntry`](
/// https://gpuweb.github.io/gpuweb/#dictdef-gpubindgrouplayoutentry).
#[derive(Clone, Copy, Debug, PartialEq, Eq, Hash)]
#[cfg_attr(feature = "trace", derive(Serialize))]
#[cfg_attr(feature = "replay", derive(Deserialize))]
pub struct BindGroupLayoutEntry {
    /// Binding index. Must match shader index and be unique inside a BindGroupLayout. A binding
    /// of index 1, would be described as `layout(set = 0, binding = 1) uniform` in shaders.
    pub binding: u32,
    /// Which shader stages can see this binding.
    pub visibility: ShaderStages,
    /// The type of the binding
    pub ty: BindingType,
    /// If this value is Some, indicates this entry is an array. Array size must be 1 or greater.
    ///
    /// If this value is Some and `ty` is `BindingType::Texture`, [`Features::TEXTURE_BINDING_ARRAY`] must be supported.
    ///
    /// If this value is Some and `ty` is any other variant, bind group creation will fail.
    #[cfg_attr(any(feature = "trace", feature = "replay"), serde(default))]
    pub count: Option<NonZeroU32>,
}

/// View of a buffer which can be used to copy to/from a texture.
///
/// Corresponds to [WebGPU `GPUImageCopyBuffer`](
/// https://gpuweb.github.io/gpuweb/#dictdef-gpuimagecopybuffer).
#[repr(C)]
#[derive(Copy, Clone, Debug)]
#[cfg_attr(feature = "trace", derive(serde::Serialize))]
#[cfg_attr(feature = "replay", derive(serde::Deserialize))]
pub struct ImageCopyBuffer<B> {
    /// The buffer to be copied to/from.
    pub buffer: B,
    /// The layout of the texture data in this buffer.
    pub layout: ImageDataLayout,
}

/// View of a texture which can be used to copy to/from a buffer/texture.
///
/// Corresponds to [WebGPU `GPUImageCopyTexture`](
/// https://gpuweb.github.io/gpuweb/#dictdef-gpuimagecopytexture).
#[repr(C)]
#[derive(Copy, Clone, Debug)]
#[cfg_attr(feature = "trace", derive(serde::Serialize))]
#[cfg_attr(feature = "replay", derive(serde::Deserialize))]
pub struct ImageCopyTexture<T> {
    /// The texture to be copied to/from.
    pub texture: T,
    /// The target mip level of the texture.
    pub mip_level: u32,
    /// The base texel of the texture in the selected `mip_level`. Together
    /// with the `copy_size` argument to copy functions, defines the
    /// sub-region of the texture to copy.
    #[cfg_attr(any(feature = "trace", feature = "replay"), serde(default))]
    pub origin: Origin3d,
    /// The copy aspect.
    #[cfg_attr(any(feature = "trace", feature = "replay"), serde(default))]
    pub aspect: TextureAspect,
}

impl<T> ImageCopyTexture<T> {
    /// Adds color space and premultiplied alpha information to make this
    /// descriptor tagged.
    pub fn to_tagged(
        self,
        color_space: PredefinedColorSpace,
        premultiplied_alpha: bool,
    ) -> ImageCopyTextureTagged<T> {
        ImageCopyTextureTagged {
            texture: self.texture,
            mip_level: self.mip_level,
            origin: self.origin,
            aspect: self.aspect,
            color_space,
            premultiplied_alpha,
        }
    }
}

/// View of an external texture that cna be used to copy to a texture.
///
/// Corresponds to [WebGPU `GPUImageCopyExternalImage`](
/// https://gpuweb.github.io/gpuweb/#dictdef-gpuimagecopyexternalimage).
#[cfg(target_arch = "wasm32")]
#[derive(Clone, Debug)]
pub struct ImageCopyExternalImage {
    /// The texture to be copied from. The copy source data is captured at the moment
    /// the copy is issued.
    pub source: ExternalImageSource,
    /// The base texel used for copying from the external image. Together
    /// with the `copy_size` argument to copy functions, defines the
    /// sub-region of the image to copy.
    ///
    /// Relative to the top left of the image.
    ///
    /// Must be [`Origin2d::ZERO`] if [`DownlevelFlags::UNRESTRICTED_EXTERNAL_TEXTURE_COPIES`] is not supported.
    pub origin: Origin2d,
    /// If the Y coordinate of the image should be flipped. Even if this is
    /// true, `origin` is still relative to the top left.
    pub flip_y: bool,
}

/// Source of an external texture copy.
///
/// Corresponds to the [implicit union type on WebGPU `GPUImageCopyExternalImage.source`](
/// https://gpuweb.github.io/gpuweb/#dom-gpuimagecopyexternalimage-source).
#[cfg(target_arch = "wasm32")]
#[derive(Clone, Debug)]
pub enum ExternalImageSource {
    /// Copy from a previously-decoded image bitmap.
    ImageBitmap(web_sys::ImageBitmap),
    /// Copy from a current frame of a video element.
    HTMLVideoElement(web_sys::HtmlVideoElement),
    /// Copy from a on-screen canvas.
    HTMLCanvasElement(web_sys::HtmlCanvasElement),
    /// Copy from a off-screen canvas.
    ///
    /// Requies [`DownlevelFlags::UNRESTRICTED_EXTERNAL_TEXTURE_COPIES`]
    OffscreenCanvas(web_sys::OffscreenCanvas),
}

#[cfg(target_arch = "wasm32")]
impl ExternalImageSource {
    /// Gets the pixel, not css, width of the source.
    pub fn width(&self) -> u32 {
        match self {
            ExternalImageSource::ImageBitmap(b) => b.width(),
            ExternalImageSource::HTMLVideoElement(v) => v.video_width(),
            ExternalImageSource::HTMLCanvasElement(c) => c.width(),
            ExternalImageSource::OffscreenCanvas(c) => c.width(),
        }
    }

    /// Gets the pixel, not css, height of the source.
    pub fn height(&self) -> u32 {
        match self {
            ExternalImageSource::ImageBitmap(b) => b.height(),
            ExternalImageSource::HTMLVideoElement(v) => v.video_height(),
            ExternalImageSource::HTMLCanvasElement(c) => c.height(),
            ExternalImageSource::OffscreenCanvas(c) => c.height(),
        }
    }
}

#[cfg(target_arch = "wasm32")]
impl std::ops::Deref for ExternalImageSource {
    type Target = js_sys::Object;

    fn deref(&self) -> &Self::Target {
        match self {
            Self::ImageBitmap(b) => b,
            Self::HTMLVideoElement(v) => v,
            Self::HTMLCanvasElement(c) => c,
            Self::OffscreenCanvas(c) => c,
        }
    }
}

#[cfg(all(
    target_arch = "wasm32",
    feature = "fragile-send-sync-non-atomic-wasm",
    not(target_feature = "atomics")
))]
unsafe impl Send for ExternalImageSource {}
#[cfg(all(
    target_arch = "wasm32",
    feature = "fragile-send-sync-non-atomic-wasm",
    not(target_feature = "atomics")
))]
unsafe impl Sync for ExternalImageSource {}

/// Color spaces supported on the web.
///
/// Corresponds to [HTML Canvas `PredefinedColorSpace`](
/// https://html.spec.whatwg.org/multipage/canvas.html#predefinedcolorspace).
#[derive(Copy, Clone, Debug, PartialEq, Eq)]
#[cfg_attr(feature = "trace", derive(serde::Serialize))]
#[cfg_attr(feature = "replay", derive(serde::Deserialize))]
#[cfg_attr(feature = "serde", serde(rename_all = "kebab-case"))]
pub enum PredefinedColorSpace {
    /// sRGB color space
    Srgb,
    /// Display-P3 color space
    DisplayP3,
}

/// View of a texture which can be used to copy to a texture, including
/// color space and alpha premultiplication information.
///
/// Corresponds to [WebGPU `GPUImageCopyTextureTagged`](
/// https://gpuweb.github.io/gpuweb/#dictdef-gpuimagecopytexturetagged).
#[derive(Copy, Clone, Debug)]
#[cfg_attr(feature = "trace", derive(serde::Serialize))]
#[cfg_attr(feature = "replay", derive(serde::Deserialize))]
pub struct ImageCopyTextureTagged<T> {
    /// The texture to be copied to/from.
    pub texture: T,
    /// The target mip level of the texture.
    pub mip_level: u32,
    /// The base texel of the texture in the selected `mip_level`.
    pub origin: Origin3d,
    /// The copy aspect.
    pub aspect: TextureAspect,
    /// The color space of this texture.
    pub color_space: PredefinedColorSpace,
    /// The premultiplication of this texture
    pub premultiplied_alpha: bool,
}

impl<T: Copy> ImageCopyTextureTagged<T> {
    /// Removes the colorspace information from the type.
    pub fn to_untagged(self) -> ImageCopyTexture<T> {
        ImageCopyTexture {
            texture: self.texture,
            mip_level: self.mip_level,
            origin: self.origin,
            aspect: self.aspect,
        }
    }
}

/// Subresource range within an image
#[repr(C)]
#[derive(Clone, Copy, Debug, Default, Eq, PartialEq)]
#[cfg_attr(feature = "trace", derive(serde::Serialize))]
#[cfg_attr(feature = "replay", derive(serde::Deserialize))]
pub struct ImageSubresourceRange {
    /// Aspect of the texture. Color textures must be [`TextureAspect::All`][TAA].
    ///
    /// [TAA]: ../wgpu/enum.TextureAspect.html#variant.All
    pub aspect: TextureAspect,
    /// Base mip level.
    pub base_mip_level: u32,
    /// Mip level count.
    /// If `Some(count)`, `base_mip_level + count` must be less or equal to underlying texture mip count.
    /// If `None`, considered to include the rest of the mipmap levels, but at least 1 in total.
    pub mip_level_count: Option<u32>,
    /// Base array layer.
    pub base_array_layer: u32,
    /// Layer count.
    /// If `Some(count)`, `base_array_layer + count` must be less or equal to the underlying array count.
    /// If `None`, considered to include the rest of the array layers, but at least 1 in total.
    pub array_layer_count: Option<u32>,
}

impl ImageSubresourceRange {
    /// Returns if the given range represents a full resource, with a texture of the given
    /// layer count and mip count.
    ///
    /// ```rust
    /// # use wgpu_types as wgpu;
    ///
    /// let range_none = wgpu::ImageSubresourceRange {
    ///     aspect: wgpu::TextureAspect::All,
    ///     base_mip_level: 0,
    ///     mip_level_count: None,
    ///     base_array_layer: 0,
    ///     array_layer_count: None,
    /// };
    /// assert_eq!(range_none.is_full_resource(wgpu::TextureFormat::Stencil8, 5, 10), true);
    ///
    /// let range_some = wgpu::ImageSubresourceRange {
    ///     aspect: wgpu::TextureAspect::All,
    ///     base_mip_level: 0,
    ///     mip_level_count: Some(5),
    ///     base_array_layer: 0,
    ///     array_layer_count: Some(10),
    /// };
    /// assert_eq!(range_some.is_full_resource(wgpu::TextureFormat::Stencil8, 5, 10), true);
    ///
    /// let range_mixed = wgpu::ImageSubresourceRange {
    ///     aspect: wgpu::TextureAspect::StencilOnly,
    ///     base_mip_level: 0,
    ///     // Only partial resource
    ///     mip_level_count: Some(3),
    ///     base_array_layer: 0,
    ///     array_layer_count: None,
    /// };
    /// assert_eq!(range_mixed.is_full_resource(wgpu::TextureFormat::Stencil8, 5, 10), false);
    /// ```
    pub fn is_full_resource(
        &self,
        format: TextureFormat,
        mip_levels: u32,
        array_layers: u32,
    ) -> bool {
        // Mip level count and array layer count need to deal with both the None and Some(count) case.
        let mip_level_count = self.mip_level_count.unwrap_or(mip_levels);
        let array_layer_count = self.array_layer_count.unwrap_or(array_layers);

        let aspect_eq = Some(format) == format.aspect_specific_format(self.aspect);

        let base_mip_level_eq = self.base_mip_level == 0;
        let mip_level_count_eq = mip_level_count == mip_levels;

        let base_array_layer_eq = self.base_array_layer == 0;
        let array_layer_count_eq = array_layer_count == array_layers;

        aspect_eq
            && base_mip_level_eq
            && mip_level_count_eq
            && base_array_layer_eq
            && array_layer_count_eq
    }

    /// Returns the mip level range of a subresource range describes for a specific texture.
    pub fn mip_range(&self, mip_level_count: u32) -> Range<u32> {
        self.base_mip_level..match self.mip_level_count {
            Some(mip_level_count) => self.base_mip_level + mip_level_count,
            None => mip_level_count,
        }
    }

    /// Returns the layer range of a subresource range describes for a specific texture.
    pub fn layer_range(&self, array_layer_count: u32) -> Range<u32> {
        self.base_array_layer..match self.array_layer_count {
            Some(array_layer_count) => self.base_array_layer + array_layer_count,
            None => array_layer_count,
        }
    }
}

/// Color variation to use when sampler addressing mode is [`AddressMode::ClampToBorder`]
#[repr(C)]
#[derive(Copy, Clone, Debug, Eq, PartialEq, Hash)]
#[cfg_attr(feature = "trace", derive(serde::Serialize))]
#[cfg_attr(feature = "replay", derive(serde::Deserialize))]
pub enum SamplerBorderColor {
    /// [0, 0, 0, 0]
    TransparentBlack,
    /// [0, 0, 0, 1]
    OpaqueBlack,
    /// [1, 1, 1, 1]
    OpaqueWhite,

    /// On the Metal backend, this is equivalent to `TransparentBlack` for
    /// textures that have an alpha component, and equivalent to `OpaqueBlack`
    /// for textures that do not have an alpha component. On other backends,
    /// this is equivalent to `TransparentBlack`. Requires
    /// [`Features::ADDRESS_MODE_CLAMP_TO_ZERO`]. Not supported on the web.
    Zero,
}

/// Describes how to create a QuerySet.
///
/// Corresponds to [WebGPU `GPUQuerySetDescriptor`](
/// https://gpuweb.github.io/gpuweb/#dictdef-gpuquerysetdescriptor).
#[derive(Clone, Debug)]
#[cfg_attr(feature = "trace", derive(serde::Serialize))]
#[cfg_attr(feature = "replay", derive(serde::Deserialize))]
pub struct QuerySetDescriptor<L> {
    /// Debug label for the query set.
    pub label: L,
    /// Kind of query that this query set should contain.
    pub ty: QueryType,
    /// Total count of queries the set contains. Must not be zero.
    /// Must not be greater than [`QUERY_SET_MAX_QUERIES`].
    pub count: u32,
}

impl<L> QuerySetDescriptor<L> {
    /// Takes a closure and maps the label of the query set descriptor into another.
    pub fn map_label<'a, K>(&'a self, fun: impl FnOnce(&'a L) -> K) -> QuerySetDescriptor<K> {
        QuerySetDescriptor {
            label: fun(&self.label),
            ty: self.ty,
            count: self.count,
        }
    }
}

/// Type of query contained in a QuerySet.
///
/// Corresponds to [WebGPU `GPUQueryType`](
/// https://gpuweb.github.io/gpuweb/#enumdef-gpuquerytype).
#[derive(Copy, Clone, Debug)]
#[cfg_attr(feature = "trace", derive(serde::Serialize))]
#[cfg_attr(feature = "replay", derive(serde::Deserialize))]
pub enum QueryType {
    /// Query returns a single 64-bit number, serving as an occlusion boolean.
    Occlusion,
    /// Query returns up to 5 64-bit numbers based on the given flags.
    ///
    /// See [`PipelineStatisticsTypes`]'s documentation for more information
    /// on how they get resolved.
    ///
    /// [`Features::PIPELINE_STATISTICS_QUERY`] must be enabled to use this query type.
    PipelineStatistics(PipelineStatisticsTypes),
    /// Query returns a 64-bit number indicating the GPU-timestamp
    /// where all previous commands have finished executing.
    ///
    /// Must be multiplied by [`Queue::get_timestamp_period`][Qgtp] to get
    /// the value in nanoseconds. Absolute values have no meaning,
    /// but timestamps can be subtracted to get the time it takes
    /// for a string of operations to complete.
    ///
    /// [`Features::TIMESTAMP_QUERY`] must be enabled to use this query type.
    ///
    /// [Qgtp]: ../wgpu/struct.Queue.html#method.get_timestamp_period
    Timestamp,
}

bitflags::bitflags! {
    /// Flags for which pipeline data should be recorded.
    ///
    /// The amount of values written when resolved depends
    /// on the amount of flags. If 3 flags are enabled, 3
    /// 64-bit values will be written per-query.
    ///
    /// The order they are written is the order they are declared
    /// in this bitflags. If you enabled `CLIPPER_PRIMITIVES_OUT`
    /// and `COMPUTE_SHADER_INVOCATIONS`, it would write 16 bytes,
    /// the first 8 bytes being the primitive out value, the last 8
    /// bytes being the compute shader invocation count.
    #[repr(transparent)]
    #[derive(Debug, Copy, Clone, PartialEq, Eq, Hash)]
    pub struct PipelineStatisticsTypes : u8 {
        /// Amount of times the vertex shader is ran. Accounts for
        /// the vertex cache when doing indexed rendering.
        const VERTEX_SHADER_INVOCATIONS = 1 << 0;
        /// Amount of times the clipper is invoked. This
        /// is also the amount of triangles output by the vertex shader.
        const CLIPPER_INVOCATIONS = 1 << 1;
        /// Amount of primitives that are not culled by the clipper.
        /// This is the amount of triangles that are actually on screen
        /// and will be rasterized and rendered.
        const CLIPPER_PRIMITIVES_OUT = 1 << 2;
        /// Amount of times the fragment shader is ran. Accounts for
        /// fragment shaders running in 2x2 blocks in order to get
        /// derivatives.
        const FRAGMENT_SHADER_INVOCATIONS = 1 << 3;
        /// Amount of times a compute shader is invoked. This will
        /// be equivalent to the dispatch count times the workgroup size.
        const COMPUTE_SHADER_INVOCATIONS = 1 << 4;
    }
}

impl_bitflags!(PipelineStatisticsTypes);

/// Argument buffer layout for draw_indirect commands.
#[repr(C)]
#[derive(Clone, Copy, Debug)]
pub struct DrawIndirectArgs {
    /// The number of vertices to draw.
    pub vertex_count: u32,
    /// The number of instances to draw.
    pub instance_count: u32,
    /// Offset into the vertex buffers, in vertices, to begin drawing from.
    pub first_vertex: u32,
    /// First instance to draw.
    pub first_instance: u32,
}

/// Argument buffer layout for draw_indexed_indirect commands.
#[repr(C)]
#[derive(Clone, Copy, Debug)]
pub struct DrawIndexedIndirectArgs {
    /// The number of indices to draw.
    pub index_count: u32,
    /// The number of instances to draw.
    pub instance_count: u32,
    /// Offset into the index buffer, in indices, begin drawing from.
    pub first_index: u32,
    /// Added to each index value before indexing into the vertex buffers.
    pub base_vertex: i32,
    /// First instance to draw.
    pub first_instance: u32,
}

/// Argument buffer layout for dispatch_indirect commands.
#[repr(C)]
#[derive(Clone, Copy, Debug)]
pub struct DispatchIndirectArgs {
    /// X dimension of the grid of workgroups to dispatch.
    pub group_size_x: u32,
    /// Y dimension of the grid of workgroups to dispatch.
    pub group_size_y: u32,
    /// Z dimension of the grid of workgroups to dispatch.
    pub group_size_z: u32,
}

/// Describes how shader bound checks should be performed.
#[derive(Clone, Debug)]
#[cfg_attr(feature = "trace", derive(serde::Serialize))]
#[cfg_attr(feature = "replay", derive(serde::Deserialize))]
pub struct ShaderBoundChecks {
    runtime_checks: bool,
}

impl ShaderBoundChecks {
    /// Creates a new configuration where the shader is bound checked.
    pub fn new() -> Self {
        ShaderBoundChecks {
            runtime_checks: true,
        }
    }

    /// Creates a new configuration where the shader isn't bound checked.
    ///
    /// # Safety
    /// The caller MUST ensure that all shaders built with this configuration don't perform any
    /// out of bounds reads or writes.
    pub unsafe fn unchecked() -> Self {
        ShaderBoundChecks {
            runtime_checks: false,
        }
    }

    /// Query whether runtime bound checks are enabled in this configuration
    pub fn runtime_checks(&self) -> bool {
        self.runtime_checks
    }
}

impl Default for ShaderBoundChecks {
    fn default() -> Self {
        Self::new()
    }
}

/// Selects which DX12 shader compiler to use.
///
/// If the `wgpu-hal/dx12-shader-compiler` feature isn't enabled then this will fall back
/// to the Fxc compiler at runtime and log an error.
/// This feature is always enabled when using `wgpu`.
///
/// If the `Dxc` option is selected, but `dxcompiler.dll` and `dxil.dll` files aren't found,
/// then this will fall back to the Fxc compiler at runtime and log an error.
///
/// `wgpu::utils::init::dx12_shader_compiler_from_env` can be used to set the compiler
/// from the `WGPU_DX12_SHADER_COMPILER` environment variable, but this should only be used for testing.
#[derive(Clone, Debug, Default)]
pub enum Dx12Compiler {
    /// The Fxc compiler (default) is old, slow and unmaintained.
    ///
    /// However, it doesn't require any additional .dlls to be shipped with the application.
    #[default]
    Fxc,
    /// The Dxc compiler is new, fast and maintained.
    ///
    /// However, it requires both `dxcompiler.dll` and `dxil.dll` to be shipped with the application.
    /// These files can be downloaded from <https://github.com/microsoft/DirectXShaderCompiler/releases>.
    Dxc {
        /// Path to the `dxil.dll` file, or path to the directory containing `dxil.dll` file. Passing `None` will use standard platform specific dll loading rules.
        dxil_path: Option<PathBuf>,
        /// Path to the `dxcompiler.dll` file, or path to the directory containing `dxcompiler.dll` file. Passing `None` will use standard platform specific dll loading rules.
        dxc_path: Option<PathBuf>,
    },
}

/// Selects which OpenGL ES 3 minor version to request.
///
/// When using ANGLE as an OpenGL ES/EGL implementation, explicitly requesting `Version1` can provide a non-conformant ES 3.1 on APIs like D3D11.
#[derive(Clone, Copy, Debug, Default, Eq, PartialEq, Hash)]
pub enum Gles3MinorVersion {
    /// No explicit minor version is requested, the driver automatically picks the highest available.
    #[default]
    Automatic,

    /// Request an ES 3.0 context.
    Version0,

    /// Request an ES 3.1 context.
    Version1,

    /// Request an ES 3.2 context.
    Version2,
}

/// Options for creating an instance.
pub struct InstanceDescriptor {
    /// Which `Backends` to enable.
    pub backends: Backends,
    /// Which DX12 shader compiler to use.
    pub dx12_shader_compiler: Dx12Compiler,
    /// Which OpenGL ES 3 minor version to request.
    pub gles_minor_version: Gles3MinorVersion,
}

impl Default for InstanceDescriptor {
    fn default() -> Self {
        Self {
            backends: Backends::all(),
            dx12_shader_compiler: Dx12Compiler::default(),
            gles_minor_version: Gles3MinorVersion::default(),
        }
    }
}

#[derive(Clone, Debug, PartialEq, Eq)]
#[cfg_attr(feature = "trace", derive(serde::Serialize))]
#[cfg_attr(feature = "replay", derive(serde::Deserialize))]
/// Descriptor for all size definiing attributes of a single triangle geometry inside a bottom level acceleration structure.
pub struct BlasTriangleGeometrySizeDescriptor {
    /// Format of a vertex position.
    pub vertex_format: VertexFormat,
    /// Number of vertices.   
    pub vertex_count: u32,
    /// Format of an index. Only needed if an index buffer is used.
    /// If `index_format` is provided `index_count` is required.
    pub index_format: Option<IndexFormat>,
    /// Number of indices. Only needed if an index buffer is used.  
    /// If `index_count` is provided `index_format` is required.
    pub index_count: Option<u32>,
    /// Flags for the geometry.
    pub flags: AccelerationStructureGeometryFlags,
}

#[derive(Clone, Debug)]
#[cfg_attr(feature = "trace", derive(serde::Serialize))]
#[cfg_attr(feature = "replay", derive(serde::Deserialize))]
/// Descriptor for all size definiing attributes of all geometries inside a bottom level acceleration structure.
pub enum BlasGeometrySizeDescriptors {
    /// Triangle geometry version.
    Triangles {
        /// Descriptor for each triangle geometry.
        desc: Vec<BlasTriangleGeometrySizeDescriptor>,
    },
}

#[repr(u8)]
#[derive(Copy, Clone, Debug, PartialEq, Eq, Hash)]
#[cfg_attr(feature = "trace", derive(serde::Serialize))]
#[cfg_attr(feature = "replay", derive(serde::Deserialize))]
/// Update mode for acceleration structure builds.
pub enum AccelerationStructureUpdateMode {
    /// Allwasy perform a full build.
    Build,
    /// If possible, perform an incremental update.
    /// Not advised for major topology changes.
    /// (Usefull for e.g. skinning)
    PreferUpdate,
}

#[repr(C)]
#[derive(Clone, Debug, PartialEq, Eq, Hash)]
#[cfg_attr(feature = "trace", derive(Serialize))]
#[cfg_attr(feature = "replay", derive(Deserialize))]
/// Descriptor for creating a bottom level acceleration structure.
pub struct CreateBlasDescriptor<L> {
    /// Label for the bottom level acceleration structure.
    pub label: L,
    /// Flags for the bottom level acceleration structure.
    pub flags: AccelerationStructureFlags,
    /// Update mode for the bottom level acceleration structure.
    pub update_mode: AccelerationStructureUpdateMode,
}

impl<L> CreateBlasDescriptor<L> {
    /// Takes a closure and maps the label of the blas descriptor into another.
    pub fn map_label<K>(&self, fun: impl FnOnce(&L) -> K) -> CreateBlasDescriptor<K> {
        CreateBlasDescriptor {
            label: fun(&self.label),
            flags: self.flags,
            update_mode: self.update_mode,
        }
    }
}

#[repr(C)]
#[derive(Clone, Debug, PartialEq, Eq, Hash)]
#[cfg_attr(feature = "trace", derive(Serialize))]
#[cfg_attr(feature = "replay", derive(Deserialize))]
/// Descriptor for creating a top level acceleration structure.
pub struct CreateTlasDescriptor<L> {
    /// Label for the top level acceleration structure.
    pub label: L,
    /// Number of instances that can be stored in the acceleration structure.
    pub max_instances: u32,
    /// Flags for the bottom level acceleration structure.
    pub flags: AccelerationStructureFlags,
    /// Update mode for the bottom level acceleration structure.
    pub update_mode: AccelerationStructureUpdateMode,
}

impl<L> CreateTlasDescriptor<L> {
    /// Takes a closure and maps the label of the blas descriptor into another.
    pub fn map_label<K>(&self, fun: impl FnOnce(&L) -> K) -> CreateTlasDescriptor<K> {
        CreateTlasDescriptor {
            label: fun(&self.label),
            flags: self.flags,
            update_mode: self.update_mode,
            max_instances: self.max_instances,
        }
    }
}

bitflags::bitflags!(
    /// Flags for acceleration structures
    #[derive(Clone, Copy, Debug, PartialEq, Eq, Hash)]
    pub struct AccelerationStructureFlags: u8 {
        /// Allow for incremental updates (no change in size)
        const ALLOW_UPDATE = 1 << 0;
        /// Allow the acceleration structure to be compacted in a copy operation
        const ALLOW_COMPACTION = 1 << 1;
        /// Optimize for fast ray tracing performance
        const PREFER_FAST_TRACE = 1 << 2;
        /// Optimize for fast build time
        const PREFER_FAST_BUILD = 1 << 3;
        /// Optimize for low memory footprint (scratch and output)
        const LOW_MEMORY = 1 << 4;
    }
);
impl_bitflags!(AccelerationStructureFlags);

bitflags::bitflags!(
    /// Flags for acceleration structure geometries
    #[derive(Clone, Copy, Debug, PartialEq, Eq, Hash)]
    pub struct AccelerationStructureGeometryFlags: u8 {
        /// Is OPAQUE
        const OPAQUE = 1 << 0;
        /// NO_DUPLICATE_ANY_HIT_INVOCATION
        const NO_DUPLICATE_ANY_HIT_INVOCATION = 1 << 1;
    }
);
impl_bitflags!(AccelerationStructureGeometryFlags);

<<<<<<< HEAD
/// Alignemnet requirement for transform buffers used in acceleration structure builds
pub const TRANSFORM_BUFFER_ALIGNMENT: BufferAddress = 16;

/// Alignemnet requirement for instanc buffers used in acceleration structure builds
pub const INSTANCE_BUFFER_ALIGNMENT: BufferAddress = 16;
=======
pub use send_sync::*;

#[doc(hidden)]
mod send_sync {
    #[cfg(any(
        not(target_arch = "wasm32"),
        all(
            feature = "fragile-send-sync-non-atomic-wasm",
            not(target_feature = "atomics")
        )
    ))]
    pub trait WasmNotSend: Send {}
    #[cfg(any(
        not(target_arch = "wasm32"),
        all(
            feature = "fragile-send-sync-non-atomic-wasm",
            not(target_feature = "atomics")
        )
    ))]
    impl<T: Send> WasmNotSend for T {}
    #[cfg(not(any(
        not(target_arch = "wasm32"),
        all(
            feature = "fragile-send-sync-non-atomic-wasm",
            not(target_feature = "atomics")
        )
    )))]
    pub trait WasmNotSend {}
    #[cfg(not(any(
        not(target_arch = "wasm32"),
        all(
            feature = "fragile-send-sync-non-atomic-wasm",
            not(target_feature = "atomics")
        )
    )))]
    impl<T> WasmNotSend for T {}

    #[cfg(any(
        not(target_arch = "wasm32"),
        all(
            feature = "fragile-send-sync-non-atomic-wasm",
            not(target_feature = "atomics")
        )
    ))]
    pub trait WasmNotSync: Sync {}
    #[cfg(any(
        not(target_arch = "wasm32"),
        all(
            feature = "fragile-send-sync-non-atomic-wasm",
            not(target_feature = "atomics")
        )
    ))]
    impl<T: Sync> WasmNotSync for T {}
    #[cfg(not(any(
        not(target_arch = "wasm32"),
        all(
            feature = "fragile-send-sync-non-atomic-wasm",
            not(target_feature = "atomics")
        )
    )))]
    pub trait WasmNotSync {}
    #[cfg(not(any(
        not(target_arch = "wasm32"),
        all(
            feature = "fragile-send-sync-non-atomic-wasm",
            not(target_feature = "atomics")
        )
    )))]
    impl<T> WasmNotSync for T {}
}
>>>>>>> 384767af
<|MERGE_RESOLUTION|>--- conflicted
+++ resolved
@@ -6489,12 +6489,12 @@
 pub struct BlasTriangleGeometrySizeDescriptor {
     /// Format of a vertex position.
     pub vertex_format: VertexFormat,
-    /// Number of vertices.   
+    /// Number of vertices.
     pub vertex_count: u32,
     /// Format of an index. Only needed if an index buffer is used.
     /// If `index_format` is provided `index_count` is required.
     pub index_format: Option<IndexFormat>,
-    /// Number of indices. Only needed if an index buffer is used.  
+    /// Number of indices. Only needed if an index buffer is used.
     /// If `index_count` is provided `index_format` is required.
     pub index_count: Option<u32>,
     /// Flags for the geometry.
@@ -6610,13 +6610,12 @@
 );
 impl_bitflags!(AccelerationStructureGeometryFlags);
 
-<<<<<<< HEAD
 /// Alignemnet requirement for transform buffers used in acceleration structure builds
 pub const TRANSFORM_BUFFER_ALIGNMENT: BufferAddress = 16;
 
 /// Alignemnet requirement for instanc buffers used in acceleration structure builds
 pub const INSTANCE_BUFFER_ALIGNMENT: BufferAddress = 16;
-=======
+
 pub use send_sync::*;
 
 #[doc(hidden)]
@@ -6686,5 +6685,4 @@
         )
     )))]
     impl<T> WasmNotSync for T {}
-}
->>>>>>> 384767af
+}