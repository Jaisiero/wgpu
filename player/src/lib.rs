--- conflicted
+++ resolved
@@ -458,13 +458,8 @@
                 if let Some(e) = error {
                     panic!("{e}");
                 }
-<<<<<<< HEAD
-                let cmdbuf = self.encode_commands::<A>(device, encoder, commands);
-                self.queue_submit::<A>(device, &[cmdbuf]).unwrap();
-=======
-                let cmdbuf = self.encode_commands(encoder, commands);
+                let cmdbuf = self.encode_commands(device, encoder, commands);
                 self.queue_submit(queue, &[cmdbuf]).unwrap();
->>>>>>> af183c5d
             }
             Action::CreateBlas { id, desc, sizes } => {
                 self.device_create_blas(device, &desc, sizes, Some(id));
