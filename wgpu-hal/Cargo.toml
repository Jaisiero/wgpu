--- conflicted
+++ resolved
@@ -180,12 +180,8 @@
 [dev-dependencies]
 cfg-if = "1"
 env_logger = "0.10"
-<<<<<<< HEAD
-glam = "0.21.3" # for ray-traced-triangle example
-winit = { version = "0.29.2", features = [
-=======
+glam = "0.24.2" # for ray-traced-triangle example
 winit = { version = "0.29.4", features = [
->>>>>>> 41fb2227
     "android-native-activity",
 ] } # for "halmark" example
 
