--- conflicted
+++ resolved
@@ -180,14 +180,10 @@
 [dev-dependencies]
 cfg-if = "1"
 env_logger = "0.10"
-<<<<<<< HEAD
-winit = { version = "0.28.6", features = [ "android-native-activity" ] }   # for "halmark" example
-glam = "0.21.3" # for ray-traced-triangle example
-=======
 winit = { version = "0.29.2", features = [
     "android-native-activity",
 ] } # for "halmark" example
->>>>>>> 2e7fd757
+glam = "0.21.3" # for ray-traced-triangle example
 
 [target.'cfg(not(target_arch = "wasm32"))'.dev-dependencies]
 glutin = "0.29.1" # for "gles" example