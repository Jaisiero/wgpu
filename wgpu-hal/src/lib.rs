--- conflicted
+++ resolved
@@ -211,23 +211,14 @@
     type QuerySet: fmt::Debug + WasmNotSendSync;
     type Fence: fmt::Debug + WasmNotSendSync;
 
-<<<<<<< HEAD
-    type BindGroupLayout: fmt::Debug + WasmNotSend + WasmNotSync;
-    type BindGroup: fmt::Debug + WasmNotSend + WasmNotSync;
-    type PipelineLayout: WasmNotSend + WasmNotSync;
-    type ShaderModule: fmt::Debug + WasmNotSend + WasmNotSync;
-    type RenderPipeline: WasmNotSend + WasmNotSync;
-    type ComputePipeline: WasmNotSend + WasmNotSync;
-
-    type AccelerationStructure: fmt::Debug + WasmNotSend + WasmNotSync + 'static;
-=======
     type BindGroupLayout: fmt::Debug + WasmNotSendSync;
     type BindGroup: fmt::Debug + WasmNotSendSync;
     type PipelineLayout: fmt::Debug + WasmNotSendSync;
     type ShaderModule: fmt::Debug + WasmNotSendSync;
     type RenderPipeline: fmt::Debug + WasmNotSendSync;
     type ComputePipeline: fmt::Debug + WasmNotSendSync;
->>>>>>> 41fb2227
+
+    type AccelerationStructure: fmt::Debug + WasmNotSendSync + 'static;
 }
 
 pub trait Instance<A: Api>: Sized + WasmNotSendSync {
