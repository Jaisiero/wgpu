--- conflicted
+++ resolved
@@ -1746,7 +1746,7 @@
     unsafe fn create_acceleration_structure(
         &self,
         _desc: &crate::AccelerationStructureDescriptor,
-    ) -> Result<super::AccelerationStructure, crate::DeviceError> {
+    ) -> Result<super::AccelerationStructure, DeviceError> {
         // Create a D3D12 resource as per-usual.
         todo!()
     }
@@ -1769,17 +1769,6 @@
         todo!()
     }
 
-<<<<<<< HEAD
-=======
-    unsafe fn create_acceleration_structure(
-        &self,
-        _desc: &crate::AccelerationStructureDescriptor,
-    ) -> Result<super::AccelerationStructure, DeviceError> {
-        // Create a D3D12 resource as per-usual.
-        todo!()
-    }
-
->>>>>>> af183c5d
     unsafe fn destroy_acceleration_structure(
         &self,
         _acceleration_structure: super::AccelerationStructure,
