--- conflicted
+++ resolved
@@ -111,10 +111,8 @@
 #[derive(Debug)]
 pub struct ShaderModule {}
 #[derive(Debug)]
-<<<<<<< HEAD
 pub struct AccelerationStructure {}
-=======
->>>>>>> 41fb2227
+#[derive(Debug)]
 pub struct RenderPipeline {}
 #[derive(Debug)]
 pub struct ComputePipeline {}
