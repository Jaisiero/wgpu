--- conflicted
+++ resolved
@@ -104,13 +104,9 @@
     /// Features provided by `VK_KHR_zero_initialize_workgroup_memory`, promoted
     /// to Vulkan 1.3.
     zero_initialize_workgroup_memory:
-<<<<<<< HEAD
-        Option<vk::PhysicalDeviceZeroInitializeWorkgroupMemoryFeatures>,
+        Option<vk::PhysicalDeviceZeroInitializeWorkgroupMemoryFeatures<'static>>,
     position_fetch: Option<vk::PhysicalDeviceRayTracingPositionFetchFeaturesKHR>,
 }
-=======
-        Option<vk::PhysicalDeviceZeroInitializeWorkgroupMemoryFeatures<'static>>,
->>>>>>> 0c544029
 
     /// Features provided by `VK_EXT_subgroup_size_control`, promoted to Vulkan 1.3.
     subgroup_size_control: Option<vk::PhysicalDeviceSubgroupSizeControlFeatures<'static>>,
@@ -120,15 +116,9 @@
     /// Add the members of `self` into `info.enabled_features` and its `p_next` chain.
     pub fn add_to_device_create<'a>(
         &'a mut self,
-<<<<<<< HEAD
-        mut info: vk::DeviceCreateInfoBuilder<'a>,
-    ) -> vk::DeviceCreateInfoBuilder<'a> {
-        //info = info.enabled_features(&self.core);
-=======
         mut info: vk::DeviceCreateInfo<'a>,
     ) -> vk::DeviceCreateInfo<'a> {
         info = info.enabled_features(&self.core);
->>>>>>> 0c544029
         if let Some(ref mut feature) = self.descriptor_indexing {
             info = info.push_next(feature);
         }
@@ -163,11 +153,10 @@
         if let Some(ref mut feature) = self.ray_query {
             info = info.push_next(feature);
         }
-<<<<<<< HEAD
         if let Some(ref mut feature) = self.position_fetch {
-=======
+            info = info.push_next(feature);
+        }
         if let Some(ref mut feature) = self.subgroup_size_control {
->>>>>>> 0c544029
             info = info.push_next(feature);
         }
         info
@@ -1922,19 +1911,7 @@
         let pre_info = vk::DeviceCreateInfo::default()
             .queue_create_infos(&family_infos)
             .enabled_extension_names(&str_pointers);
-<<<<<<< HEAD
-        let enabled_core = enabled_phd_features.core;
-        let info = enabled_phd_features
-            .add_to_device_create_builder(pre_info)
-            .push_next(
-                &mut vk::PhysicalDeviceFeatures2::builder()
-                    .features(enabled_core)
-                    .build(),
-            )
-            .build();
-=======
         let info = enabled_phd_features.add_to_device_create(pre_info);
->>>>>>> 0c544029
         let raw_device = {
             profiling::scope!("vkCreateDevice");
             unsafe { self.instance.raw.create_device(self.raw, &info, None)? }
