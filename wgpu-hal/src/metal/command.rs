--- conflicted
+++ resolved
@@ -1054,7 +1054,6 @@
         let encoder = self.state.compute.as_ref().unwrap();
         encoder.dispatch_thread_groups_indirect(&buffer.raw, offset, self.state.raw_wg_size);
     }
-<<<<<<< HEAD
 
     unsafe fn build_acceleration_structures<'a, T>(
         &mut self,
@@ -1072,7 +1071,7 @@
         _barriers: crate::AccelerationStructureBarrier,
     ) {
         unimplemented!()
-=======
+    }
 }
 
 impl Drop for super::CommandEncoder {
@@ -1089,6 +1088,5 @@
         unsafe {
             self.discard_encoding();
         }
->>>>>>> 40cc2ee8
     }
 }