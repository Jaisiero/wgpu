--- conflicted
+++ resolved
@@ -522,19 +522,13 @@
         compute_pipelines: Option<
             &storage::Storage<pipeline::ComputePipeline<A>, id::ComputePipelineId>,
         >,
-<<<<<<< HEAD
-        render_pipelines: Option<&hub::Storage<pipeline::RenderPipeline<A>, id::RenderPipelineId>>,
-        bundles: Option<&hub::Storage<command::RenderBundle<A>, id::RenderBundleId>>,
-        query_sets: Option<&hub::Storage<resource::QuerySet<A>, id::QuerySetId>>,
-        blas_s: Option<&hub::Storage<resource::Blas<A>, id::BlasId>>,
-        tlas_s: Option<&hub::Storage<resource::Tlas<A>, id::TlasId>>,
-=======
         render_pipelines: Option<
             &storage::Storage<pipeline::RenderPipeline<A>, id::RenderPipelineId>,
         >,
         bundles: Option<&storage::Storage<command::RenderBundle<A>, id::RenderBundleId>>,
         query_sets: Option<&storage::Storage<resource::QuerySet<A>, id::QuerySetId>>,
->>>>>>> 384767af
+        blas_s: Option<&storage::Storage<resource::Blas<A>, id::BlasId>>,
+        tlas_s: Option<&storage::Storage<resource::Tlas<A>, id::TlasId>>,
     ) {
         if let Some(buffers) = buffers {
             self.buffers.set_size(buffers.len());
