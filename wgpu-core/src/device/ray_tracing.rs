use std::mem::ManuallyDrop;
use std::sync::Arc;

use hal::AccelerationStructureTriangleIndices;

#[cfg(feature = "trace")]
use crate::device::trace;
use crate::lock::rank;
use crate::resource::TrackingData;
use crate::{
    device::{queue::TempResource, Device, DeviceError},
    global::Global,
    id::{self, BlasId, TlasId},
    lock::RwLock,
    ray_tracing::{get_raw_tlas_instance_size, CreateBlasError, CreateTlasError},
    resource, LabelHelpers,
};
<<<<<<< HEAD
use parking_lot::{Mutex, RwLock};
use std::mem;
use std::sync::Arc;

use crate::resource::{ResourceInfo, StagingBuffer};
use hal::{AccelerationStructureTriangleIndices, BufferUses, Device as _, MemoryFlags};
use wgt::{AccelerationStructureFlags, BufferAddress};

impl<A: HalApi> Device<A> {
=======

impl Device {
>>>>>>> af183c5d
    fn create_blas(
        self: &Arc<Self>,
        blas_desc: &resource::BlasDescriptor,
        sizes: wgt::BlasGeometrySizeDescriptors,
    ) -> Result<Arc<resource::Blas>, CreateBlasError> {
        let size_info = match &sizes {
            wgt::BlasGeometrySizeDescriptors::Triangles { desc } => {
                let mut entries =
                    Vec::<hal::AccelerationStructureTriangles<dyn hal::DynBuffer>>::with_capacity(
                        desc.len(),
                    );
                for x in desc {
                    if x.index_count.is_some() != x.index_format.is_some() {
                        return Err(CreateBlasError::MissingIndexData);
                    }
                    let indices =
                        x.index_count
                            .map(|count| AccelerationStructureTriangleIndices::<
                                dyn hal::DynBuffer,
                            > {
                                format: x.index_format.unwrap(),
                                buffer: None,
                                offset: 0,
                                count,
                            });
                    entries.push(hal::AccelerationStructureTriangles::<dyn hal::DynBuffer> {
                        vertex_buffer: None,
                        vertex_format: x.vertex_format,
                        first_vertex: 0,
                        vertex_count: x.vertex_count,
                        vertex_stride: 0,
                        indices,
                        transform: None,
                        flags: x.flags,
                    });
                }
                unsafe {
                    self.raw().get_acceleration_structure_build_sizes(
                        &hal::GetAccelerationStructureBuildSizesDescriptor {
                            entries: &hal::AccelerationStructureEntries::Triangles(entries),
                            flags: blas_desc.flags,
                        },
                    )
                }
            }
        };

        let raw = unsafe {
            self.raw()
                .create_acceleration_structure(&hal::AccelerationStructureDescriptor {
                    label: blas_desc.label.as_deref(),
                    size: size_info.acceleration_structure_size,
                    format: hal::AccelerationStructureFormat::BottomLevel,
                    allow_compaction: blas_desc
                        .flags
                        .contains(wgt::AccelerationStructureFlags::ALLOW_COMPACTION),
                })
        }
        .map_err(DeviceError::from)?;

        let handle = unsafe {
            self.raw()
                .get_acceleration_structure_device_address(raw.as_ref())
        };

<<<<<<< HEAD
        let compacted_size_buffer = if blas_desc
            .flags
            .contains(AccelerationStructureFlags::ALLOW_COMPACTION)
        {
            let buf = unsafe {
                self.raw()
                    .create_buffer(&hal::BufferDescriptor {
                        label: None,
                        size: mem::size_of::<BufferAddress>() as BufferAddress,
                        usage: BufferUses::MAP_READ
                            | BufferUses::COPY_DST
                            | BufferUses::ACCELERATION_STRUCTURE_QUERY,
                        memory_flags: MemoryFlags::PREFER_COHERENT,
                    })
                    .map_err(DeviceError::from)
                    .map_err(CreateBlasError::from)?
            };
            Some(buf)
        } else {
            None
        };

        Ok(resource::Blas {
            raw: Some(raw),
            device: self.clone(),
            info: ResourceInfo::new(
                blas_desc
                    .label
                    .to_hal(self.instance_flags)
                    .unwrap_or("<BindGroupLayout>"),
            ),
=======
        Ok(Arc::new(resource::Blas {
            raw: ManuallyDrop::new(raw),
            device: self.clone(),
>>>>>>> af183c5d
            size_info,
            sizes,
            flags: blas_desc.flags,
            update_mode: blas_desc.update_mode,
            handle,
<<<<<<< HEAD
            built_index: RwLock::new(None),
            compacted_size_buffer,
            being_built: RwLock::default(),
        })
=======
            label: blas_desc.label.to_string(),
            built_index: RwLock::new(rank::BLAS_BUILT_INDEX, None),
            tracking_data: TrackingData::new(self.tracker_indices.blas_s.clone()),
        }))
>>>>>>> af183c5d
    }

    fn create_tlas(
        self: &Arc<Self>,
        desc: &resource::TlasDescriptor,
    ) -> Result<Arc<resource::Tlas>, CreateTlasError> {
        let size_info = unsafe {
            self.raw().get_acceleration_structure_build_sizes(
                &hal::GetAccelerationStructureBuildSizesDescriptor {
                    entries: &hal::AccelerationStructureEntries::Instances(
                        hal::AccelerationStructureInstances {
                            buffer: None,
                            offset: 0,
                            count: desc.max_instances,
                        },
                    ),
                    flags: desc.flags,
                },
            )
        };

        let raw = unsafe {
            self.raw()
                .create_acceleration_structure(&hal::AccelerationStructureDescriptor {
                    label: desc.label.as_deref(),
                    size: size_info.acceleration_structure_size,
                    format: hal::AccelerationStructureFormat::TopLevel,
                    allow_compaction: false,
                })
        }
        .map_err(DeviceError::from)?;

        let instance_buffer_size = get_raw_tlas_instance_size(self.backend())
            * std::cmp::max(desc.max_instances, 1) as usize;
        let instance_buffer = unsafe {
            self.raw().create_buffer(&hal::BufferDescriptor {
                label: Some("(wgpu-core) instances_buffer"),
                size: instance_buffer_size as u64,
                usage: hal::BufferUses::COPY_DST
                    | hal::BufferUses::TOP_LEVEL_ACCELERATION_STRUCTURE_INPUT,
                memory_flags: hal::MemoryFlags::PREFER_COHERENT,
            })
        }
        .map_err(DeviceError::from)?;

        Ok(Arc::new(resource::Tlas {
            raw: ManuallyDrop::new(raw),
            device: self.clone(),
<<<<<<< HEAD
            info: ResourceInfo::new(
                desc.label
                    .to_hal(self.instance_flags)
                    .unwrap_or("<BindGroupLayout>"),
            ),
=======
>>>>>>> af183c5d
            size_info,
            flags: desc.flags,
            update_mode: desc.update_mode,
            built_index: RwLock::new(rank::TLAS_BUILT_INDEX, None),
            dependencies: RwLock::new(rank::TLAS_DEPENDENCIES, Vec::new()),
            instance_buffer: ManuallyDrop::new(instance_buffer),
            label: desc.label.to_string(),
            max_instance_count: desc.max_instances,
            tracking_data: TrackingData::new(self.tracker_indices.tlas_s.clone()),
        }))
    }
}

impl Global {
    pub fn device_create_blas(
        &self,
        device_id: id::DeviceId,
        desc: &resource::BlasDescriptor,
        sizes: wgt::BlasGeometrySizeDescriptors,
        id_in: Option<BlasId>,
    ) -> (BlasId, Option<u64>, Option<CreateBlasError>) {
        profiling::scope!("Device::create_blas");

        let hub = &self.hub;
        let fid = hub.blas_s.prepare(device_id.backend(), id_in);

        let device_guard = hub.devices.read();
        let error = 'error: {
            let device = match device_guard.get(device_id) {
                Ok(device) => device,
                Err(_) => break 'error DeviceError::InvalidDeviceId.into(),
            };
            if !device.is_valid() {
                break 'error DeviceError::Lost.into();
            }

            #[cfg(feature = "trace")]
            if let Some(trace) = device.trace.lock().as_mut() {
                trace.add(trace::Action::CreateBlas {
                    id: fid.id(),
                    desc: desc.clone(),
                    sizes: sizes.clone(),
                });
            }

            let blas = match device.create_blas(desc, sizes) {
                Ok(blas) => blas,
                Err(e) => break 'error e,
            };
            let handle = blas.handle;

            let id = fid.assign(blas.clone());
            log::info!("Created blas {:?} with {:?}", id, desc);

            return (id, Some(handle), None);
        };

        let id = fid.assign_error();
        (id, None, Some(error))
    }

    pub fn device_create_tlas(
        &self,
        device_id: id::DeviceId,
        desc: &resource::TlasDescriptor,
        id_in: Option<TlasId>,
    ) -> (TlasId, Option<CreateTlasError>) {
        profiling::scope!("Device::create_tlas");

        let hub = &self.hub;
        let fid = hub.tlas_s.prepare(device_id.backend(), id_in);

        let device_guard = hub.devices.read();
        let error = 'error: {
            let device = match device_guard.get(device_id) {
                Ok(device) => device,
                Err(_) => break 'error DeviceError::InvalidDeviceId.into(),
            };
            #[cfg(feature = "trace")]
            if let Some(trace) = device.trace.lock().as_mut() {
                trace.add(trace::Action::CreateTlas {
                    id: fid.id(),
                    desc: desc.clone(),
                });
            }

            let tlas = match device.create_tlas(desc) {
                Ok(tlas) => tlas,
                Err(e) => break 'error e,
            };

            let id = fid.assign(tlas.clone());
            log::info!("Created tlas {:?} with {:?}", id, desc);

            return (id, None);
        };

        let id = fid.assign_error();
        (id, Some(error))
    }

    pub fn blas_destroy(&self, blas_id: BlasId) -> Result<(), resource::DestroyError> {
        profiling::scope!("Blas::destroy");

        let hub = &self.hub;

        log::info!("Blas {:?} is destroyed", blas_id);
        let blas_guard = hub.blas_s.write();
        let blas = blas_guard
            .get(blas_id)
            .map_err(|_| resource::DestroyError::Invalid)?
            .clone();
        drop(blas_guard);
        let device = &blas.device;

        #[cfg(feature = "trace")]
        if let Some(trace) = device.trace.lock().as_mut() {
            trace.add(trace::Action::FreeBlas(blas_id));
        }

        let temp = TempResource::Blas(blas.clone());
        {
            let mut device_lock = device.lock_life();
            let last_submit_index = device_lock.get_blas_latest_submission_index(blas.as_ref());
            if let Some(last_submit_index) = last_submit_index {
                device_lock.schedule_resource_destruction(temp, last_submit_index);
            }
        }

        Ok(())
    }

    pub fn blas_drop(&self, blas_id: BlasId) {
        profiling::scope!("Blas::drop");
        log::debug!("blas {:?} is dropped", blas_id);

        let hub = &self.hub;

        let _blas = match hub.blas_s.unregister(blas_id) {
            Some(blas) => blas,
            None => {
                return;
            }
        };

        #[cfg(feature = "trace")]
        {
            let mut lock = _blas.device.trace.lock();

            if let Some(t) = lock.as_mut() {
                t.add(trace::Action::DestroyBlas(blas_id));
            }
        }
    }

    pub fn tlas_destroy(&self, tlas_id: TlasId) -> Result<(), resource::DestroyError> {
        profiling::scope!("Tlas::destroy");

        let hub = &self.hub;

        log::info!("Tlas {:?} is destroyed", tlas_id);
        let tlas_guard = hub.tlas_s.write();
        let tlas = tlas_guard
            .get(tlas_id)
            .map_err(|_| resource::DestroyError::Invalid)?
            .clone();
        drop(tlas_guard);

        let device = &mut tlas.device.clone();

        #[cfg(feature = "trace")]
        if let Some(trace) = device.trace.lock().as_mut() {
            trace.add(trace::Action::FreeTlas(tlas_id));
        }

        let temp = TempResource::Tlas(tlas.clone());
        {
            let mut device_lock = device.lock_life();
            let last_submit_index = device_lock.get_tlas_latest_submission_index(tlas.as_ref());
            if let Some(last_submit_index) = last_submit_index {
                device_lock.schedule_resource_destruction(temp, last_submit_index);
            }
        }

        Ok(())
    }

    pub fn tlas_drop(&self, tlas_id: TlasId) {
        profiling::scope!("Tlas::drop");
        log::debug!("tlas {:?} is dropped", tlas_id);

        let hub = &self.hub;

        let _tlas = match hub.tlas_s.unregister(tlas_id) {
            Some(tlas) => tlas,
            None => {
                return;
            }
        };

        #[cfg(feature = "trace")]
        {
            let mut lock = _tlas.device.trace.lock();

            if let Some(t) = lock.as_mut() {
                t.add(trace::Action::DestroyTlas(tlas_id));
            }
        }
    }
}<|MERGE_RESOLUTION|>--- conflicted
+++ resolved
@@ -15,20 +15,9 @@
     ray_tracing::{get_raw_tlas_instance_size, CreateBlasError, CreateTlasError},
     resource, LabelHelpers,
 };
-<<<<<<< HEAD
-use parking_lot::{Mutex, RwLock};
 use std::mem;
-use std::sync::Arc;
-
-use crate::resource::{ResourceInfo, StagingBuffer};
-use hal::{AccelerationStructureTriangleIndices, BufferUses, Device as _, MemoryFlags};
-use wgt::{AccelerationStructureFlags, BufferAddress};
-
-impl<A: HalApi> Device<A> {
-=======
 
 impl Device {
->>>>>>> af183c5d
     fn create_blas(
         self: &Arc<Self>,
         blas_desc: &resource::BlasDescriptor,
@@ -94,7 +83,6 @@
                 .get_acceleration_structure_device_address(raw.as_ref())
         };
 
-<<<<<<< HEAD
         let compacted_size_buffer = if blas_desc
             .flags
             .contains(AccelerationStructureFlags::ALLOW_COMPACTION)
@@ -117,36 +105,20 @@
             None
         };
 
-        Ok(resource::Blas {
-            raw: Some(raw),
-            device: self.clone(),
-            info: ResourceInfo::new(
-                blas_desc
-                    .label
-                    .to_hal(self.instance_flags)
-                    .unwrap_or("<BindGroupLayout>"),
-            ),
-=======
         Ok(Arc::new(resource::Blas {
             raw: ManuallyDrop::new(raw),
             device: self.clone(),
->>>>>>> af183c5d
             size_info,
             sizes,
             flags: blas_desc.flags,
             update_mode: blas_desc.update_mode,
             handle,
-<<<<<<< HEAD
             built_index: RwLock::new(None),
             compacted_size_buffer,
             being_built: RwLock::default(),
-        })
-=======
             label: blas_desc.label.to_string(),
-            built_index: RwLock::new(rank::BLAS_BUILT_INDEX, None),
             tracking_data: TrackingData::new(self.tracker_indices.blas_s.clone()),
         }))
->>>>>>> af183c5d
     }
 
     fn create_tlas(
@@ -195,14 +167,6 @@
         Ok(Arc::new(resource::Tlas {
             raw: ManuallyDrop::new(raw),
             device: self.clone(),
-<<<<<<< HEAD
-            info: ResourceInfo::new(
-                desc.label
-                    .to_hal(self.instance_flags)
-                    .unwrap_or("<BindGroupLayout>"),
-            ),
-=======
->>>>>>> af183c5d
             size_info,
             flags: desc.flags,
             update_mode: desc.update_mode,
