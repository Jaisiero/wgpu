#[cfg(feature = "trace")]
use crate::device::trace;
use crate::{
    binding_model::{BindGroup, BindGroupLayout, PipelineLayout},
    command::RenderBundle,
    device::{
        queue::{EncoderInFlight, SubmittedWorkDoneClosure, TempResource},
        DeviceError, DeviceLostClosure,
    },
    hal_api::HalApi,
    id::{
        self, BindGroupId, BindGroupLayoutId, BufferId, ComputePipelineId, PipelineLayoutId,
        QuerySetId, RenderBundleId, RenderPipelineId, SamplerId, StagingBufferId, TextureId,
        TextureViewId,
    },
    pipeline::{ComputePipeline, RenderPipeline},
    resource::{
        self, Buffer, DestroyedBuffer, QuerySet, Resource, Sampler, StagingBuffer, Texture,
        TextureView,
    },
    track::{ResourceTracker, Tracker},
    FastHashMap, SubmissionIndex,
};
use smallvec::SmallVec;

use crate::id::{BlasId, TlasId};
use crate::resource::{Blas, Tlas};
use parking_lot::Mutex;
use std::sync::Arc;
use thiserror::Error;

/// A struct that keeps lists of resources that are no longer needed by the user.
#[derive(Default)]
pub(crate) struct ResourceMaps<A: HalApi> {
    pub buffers: FastHashMap<BufferId, Arc<Buffer<A>>>,
    pub staging_buffers: FastHashMap<StagingBufferId, Arc<StagingBuffer<A>>>,
    pub textures: FastHashMap<TextureId, Arc<Texture<A>>>,
    pub texture_views: FastHashMap<TextureViewId, Arc<TextureView<A>>>,
    pub samplers: FastHashMap<SamplerId, Arc<Sampler<A>>>,
    pub bind_groups: FastHashMap<BindGroupId, Arc<BindGroup<A>>>,
    pub bind_group_layouts: FastHashMap<BindGroupLayoutId, Arc<BindGroupLayout<A>>>,
    pub render_pipelines: FastHashMap<RenderPipelineId, Arc<RenderPipeline<A>>>,
    pub compute_pipelines: FastHashMap<ComputePipelineId, Arc<ComputePipeline<A>>>,
    pub pipeline_layouts: FastHashMap<PipelineLayoutId, Arc<PipelineLayout<A>>>,
    pub render_bundles: FastHashMap<RenderBundleId, Arc<RenderBundle<A>>>,
    pub query_sets: FastHashMap<QuerySetId, Arc<QuerySet<A>>>,
<<<<<<< HEAD
    pub blas_s: FastHashMap<BlasId, Arc<Blas<A>>>,
    pub tlas_s: FastHashMap<TlasId, Arc<Tlas<A>>>,
=======
    pub destroyed_buffers: FastHashMap<BufferId, Arc<DestroyedBuffer<A>>>,
>>>>>>> 79e51692
}

impl<A: HalApi> ResourceMaps<A> {
    pub(crate) fn new() -> Self {
        ResourceMaps {
            buffers: FastHashMap::default(),
            staging_buffers: FastHashMap::default(),
            textures: FastHashMap::default(),
            texture_views: FastHashMap::default(),
            samplers: FastHashMap::default(),
            bind_groups: FastHashMap::default(),
            bind_group_layouts: FastHashMap::default(),
            render_pipelines: FastHashMap::default(),
            compute_pipelines: FastHashMap::default(),
            pipeline_layouts: FastHashMap::default(),
            render_bundles: FastHashMap::default(),
            query_sets: FastHashMap::default(),
<<<<<<< HEAD
            blas_s: FastHashMap::default(),
            tlas_s: FastHashMap::default(),
=======
            destroyed_buffers: FastHashMap::default(),
>>>>>>> 79e51692
        }
    }

    pub(crate) fn clear(&mut self) {
        let ResourceMaps {
            buffers,
            staging_buffers,
            textures,
            texture_views,
            samplers,
            bind_groups,
            bind_group_layouts,
            render_pipelines,
            compute_pipelines,
            pipeline_layouts,
            render_bundles,
            query_sets,
<<<<<<< HEAD
            tlas_s,
            blas_s,
=======
            destroyed_buffers,
>>>>>>> 79e51692
        } = self;
        buffers.clear();
        staging_buffers.clear();
        textures.clear();
        texture_views.clear();
        samplers.clear();
        bind_groups.clear();
        bind_group_layouts.clear();
        render_pipelines.clear();
        compute_pipelines.clear();
        pipeline_layouts.clear();
        render_bundles.clear();
        query_sets.clear();
<<<<<<< HEAD
        blas_s.clear();
        tlas_s.clear();
=======
        destroyed_buffers.clear();
>>>>>>> 79e51692
    }

    pub(crate) fn extend(&mut self, mut other: Self) {
        let ResourceMaps {
            buffers,
            staging_buffers,
            textures,
            texture_views,
            samplers,
            bind_groups,
            bind_group_layouts,
            render_pipelines,
            compute_pipelines,
            pipeline_layouts,
            render_bundles,
            query_sets,
<<<<<<< HEAD
            tlas_s,
            blas_s,
=======
            destroyed_buffers,
>>>>>>> 79e51692
        } = self;
        buffers.extend(other.buffers.drain());
        staging_buffers.extend(other.staging_buffers.drain());
        textures.extend(other.textures.drain());
        texture_views.extend(other.texture_views.drain());
        samplers.extend(other.samplers.drain());
        bind_groups.extend(other.bind_groups.drain());
        bind_group_layouts.extend(other.bind_group_layouts.drain());
        render_pipelines.extend(other.render_pipelines.drain());
        compute_pipelines.extend(other.compute_pipelines.drain());
        pipeline_layouts.extend(other.pipeline_layouts.drain());
        render_bundles.extend(other.render_bundles.drain());
        query_sets.extend(other.query_sets.drain());
<<<<<<< HEAD
        tlas_s.extend(other.tlas_s.drain());
        blas_s.extend(other.blas_s.drain());
=======
        destroyed_buffers.extend(other.destroyed_buffers.drain());
>>>>>>> 79e51692
    }
}

/// Resources used by a queue submission, and work to be done once it completes.
struct ActiveSubmission<A: HalApi> {
    /// The index of the submission we track.
    ///
    /// When `Device::fence`'s value is greater than or equal to this, our queue
    /// submission has completed.
    index: SubmissionIndex,

    /// Resources to be freed once this queue submission has completed.
    ///
    /// When the device is polled, for completed submissions,
    /// `triage_submissions` merges these into
    /// `LifetimeTracker::free_resources`. From there,
    /// `LifetimeTracker::cleanup` passes them to the hal to be freed.
    ///
    /// This includes things like temporary resources and resources that are
    /// used by submitted commands but have been dropped by the user (meaning that
    /// this submission is their last reference.)
    last_resources: ResourceMaps<A>,

    /// Buffers to be mapped once this submission has completed.
    mapped: Vec<Arc<Buffer<A>>>,

    encoders: Vec<EncoderInFlight<A>>,

    /// List of queue "on_submitted_work_done" closures to be called once this
    /// submission has completed.
    work_done_closures: SmallVec<[SubmittedWorkDoneClosure; 1]>,
}

#[derive(Clone, Debug, Error)]
#[non_exhaustive]
pub enum WaitIdleError {
    #[error(transparent)]
    Device(#[from] DeviceError),
    #[error("Tried to wait using a submission index from the wrong device. Submission index is from device {0:?}. Called poll on device {1:?}.")]
    WrongSubmissionIndex(id::QueueId, id::DeviceId),
    #[error("GPU got stuck :(")]
    StuckGpu,
}

/// Resource tracking for a device.
///
/// ## Host mapping buffers
///
/// A buffer cannot be mapped until all active queue submissions that use it
/// have completed. To that end:
///
/// -   Each buffer's `ResourceInfo::submission_index` records the index of the
///     most recent queue submission that uses that buffer.
///
/// -   Calling `Global::buffer_map_async` adds the buffer to
///     `self.mapped`, and changes `Buffer::map_state` to prevent it
///     from being used in any new submissions.
///
/// -   When the device is polled, the following `LifetimeTracker` methods decide
///     what should happen next:
///
///     1)  `triage_mapped` drains `self.mapped`, checking the submission index
///         of each buffer against the queue submissions that have finished
///         execution. Buffers used by submissions still in flight go in
///         `self.active[index].mapped`, and the rest go into
///         `self.ready_to_map`.
///
///     2)  `triage_submissions` moves entries in `self.active[i]` for completed
///         submissions to `self.ready_to_map`.  At this point, both
///         `self.active` and `self.ready_to_map` are up to date with the given
///         submission index.
///
///     3)  `handle_mapping` drains `self.ready_to_map` and actually maps the
///         buffers, collecting a list of notification closures to call. But any
///         buffers that were dropped by the user get moved to
///         `self.free_resources`.
///
///     4)  `cleanup` frees everything in `free_resources`.
///
/// Only calling `Global::buffer_map_async` clones a new `Arc` for the
/// buffer. This new `Arc` is only dropped by `handle_mapping`.
pub(crate) struct LifetimeTracker<A: HalApi> {
    /// Resources that the user has requested be mapped, but which are used by
    /// queue submissions still in flight.
    mapped: Vec<Arc<Buffer<A>>>,

    /// Buffers can be used in a submission that is yet to be made, by the
    /// means of `write_buffer()`, so we have a special place for them.
    pub future_suspected_buffers: Vec<Arc<Buffer<A>>>,

    /// Textures can be used in the upcoming submission by `write_texture`.
    pub future_suspected_textures: Vec<Arc<Texture<A>>>,

    /// Resources whose user handle has died (i.e. drop/destroy has been called)
    /// and will likely be ready for destruction soon.
    pub suspected_resources: ResourceMaps<A>,

    /// Resources used by queue submissions still in flight. One entry per
    /// submission, with older submissions appearing before younger.
    ///
    /// Entries are added by `track_submission` and drained by
    /// `LifetimeTracker::triage_submissions`. Lots of methods contribute data
    /// to particular entries.
    active: Vec<ActiveSubmission<A>>,

    /// Raw backend resources that are neither referenced nor used.
    ///
    /// These are freed by `LifeTracker::cleanup`, which is called from periodic
    /// maintenance functions like `Global::device_poll`, and when a device is
    /// destroyed.
    free_resources: ResourceMaps<A>,

    /// Buffers the user has asked us to map, and which are not used by any
    /// queue submission still in flight.
    ready_to_map: Vec<Arc<Buffer<A>>>,

    /// Queue "on_submitted_work_done" closures that were initiated for while there is no
    /// currently pending submissions. These cannot be immediately invoked as they
    /// must happen _after_ all mapped buffer callbacks are mapped, so we defer them
    /// here until the next time the device is maintained.
    work_done_closures: SmallVec<[SubmittedWorkDoneClosure; 1]>,

    /// Closure to be called on "lose the device". This is invoked directly by
    /// device.lose or by the UserCallbacks returned from maintain when the device
    /// has been destroyed and its queues are empty.
    pub device_lost_closure: Option<DeviceLostClosure>,
}

impl<A: HalApi> LifetimeTracker<A> {
    pub fn new() -> Self {
        Self {
            mapped: Vec::new(),
            future_suspected_buffers: Vec::new(),
            future_suspected_textures: Vec::new(),
            suspected_resources: ResourceMaps::new(),
            active: Vec::new(),
            free_resources: ResourceMaps::new(),
            ready_to_map: Vec::new(),
            work_done_closures: SmallVec::new(),
            device_lost_closure: None,
        }
    }

    /// Return true if there are no queue submissions still in flight.
    pub fn queue_empty(&self) -> bool {
        self.active.is_empty()
    }

    /// Start tracking resources associated with a new queue submission.
    pub fn track_submission(
        &mut self,
        index: SubmissionIndex,
        temp_resources: impl Iterator<Item = TempResource<A>>,
        encoders: Vec<EncoderInFlight<A>>,
    ) {
        let mut last_resources = ResourceMaps::new();
        for res in temp_resources {
            match res {
                TempResource::Buffer(raw) => {
                    last_resources.buffers.insert(raw.as_info().id(), raw);
                }
                TempResource::StagingBuffer(raw) => {
                    last_resources
                        .staging_buffers
                        .insert(raw.as_info().id(), raw);
                }
                TempResource::DestroyedBuffer(destroyed) => {
                    last_resources
                        .destroyed_buffers
                        .insert(destroyed.id, destroyed);
                }
                TempResource::Texture(raw) => {
                    last_resources.textures.insert(raw.as_info().id(), raw);
                }
                TempResource::Tlas(raw) => {
                    last_resources.tlas_s.insert(raw.as_info().id(), raw);
                }
                TempResource::Blas(raw) => {
                    last_resources.blas_s.insert(raw.as_info().id(), raw);
                }
            }
        }

        self.active.push(ActiveSubmission {
            index,
            last_resources,
            mapped: Vec::new(),
            encoders,
            work_done_closures: SmallVec::new(),
        });
    }

    pub fn post_submit(&mut self) {
        for v in self.future_suspected_buffers.drain(..).take(1) {
            self.suspected_resources.buffers.insert(v.as_info().id(), v);
        }
        for v in self.future_suspected_textures.drain(..).take(1) {
            self.suspected_resources
                .textures
                .insert(v.as_info().id(), v);
        }
    }

    pub(crate) fn map(&mut self, value: &Arc<Buffer<A>>) {
        self.mapped.push(value.clone());
    }

    /// Sort out the consequences of completed submissions.
    ///
    /// Assume that all submissions up through `last_done` have completed.
    ///
    /// -   Buffers used by those submissions are now ready to map, if
    ///     requested. Add any buffers in the submission's [`mapped`] list to
    ///     [`self.ready_to_map`], where [`LifetimeTracker::handle_mapping`] will find
    ///     them.
    ///
    /// -   Resources whose final use was in those submissions are now ready to
    ///     free. Add any resources in the submission's [`last_resources`] table
    ///     to [`self.free_resources`], where [`LifetimeTracker::cleanup`] will find
    ///     them.
    ///
    /// Return a list of [`SubmittedWorkDoneClosure`]s to run.
    ///
    /// [`mapped`]: ActiveSubmission::mapped
    /// [`self.ready_to_map`]: LifetimeTracker::ready_to_map
    /// [`last_resources`]: ActiveSubmission::last_resources
    /// [`self.free_resources`]: LifetimeTracker::free_resources
    /// [`SubmittedWorkDoneClosure`]: crate::device::queue::SubmittedWorkDoneClosure
    #[must_use]
    pub fn triage_submissions(
        &mut self,
        last_done: SubmissionIndex,
        command_allocator: &mut super::CommandAllocator<A>,
    ) -> SmallVec<[SubmittedWorkDoneClosure; 1]> {
        profiling::scope!("triage_submissions");

        //TODO: enable when `is_sorted_by_key` is stable
        //debug_assert!(self.active.is_sorted_by_key(|a| a.index));
        let done_count = self
            .active
            .iter()
            .position(|a| a.index > last_done)
            .unwrap_or(self.active.len());

        let mut work_done_closures: SmallVec<_> = self.work_done_closures.drain(..).collect();
        for a in self.active.drain(..done_count) {
            log::debug!("Active submission {} is done", a.index);
            self.free_resources.extend(a.last_resources);
            self.ready_to_map.extend(a.mapped);
            for encoder in a.encoders {
                let raw = unsafe { encoder.land() };
                command_allocator.release_encoder(raw);
            }
            work_done_closures.extend(a.work_done_closures);
        }
        work_done_closures
    }

    pub fn cleanup(&mut self) {
        profiling::scope!("LifetimeTracker::cleanup");
        self.free_resources.clear();
    }

    pub fn schedule_resource_destruction(
        &mut self,
        temp_resource: TempResource<A>,
        last_submit_index: SubmissionIndex,
    ) {
        let resources = self
            .active
            .iter_mut()
            .find(|a| a.index == last_submit_index)
            .map_or(&mut self.free_resources, |a| &mut a.last_resources);
        match temp_resource {
            TempResource::Buffer(raw) => {
                resources.buffers.insert(raw.as_info().id(), raw);
            }
            TempResource::StagingBuffer(raw) => {
                resources.staging_buffers.insert(raw.as_info().id(), raw);
            }
            TempResource::DestroyedBuffer(destroyed) => {
                resources.destroyed_buffers.insert(destroyed.id, destroyed);
            }
            TempResource::Texture(raw) => {
                resources.textures.insert(raw.as_info().id(), raw);
            }
            TempResource::Tlas(raw) => {
                resources.tlas_s.insert(raw.as_info().id(), raw);
            }
            TempResource::Blas(raw) => {
                resources.blas_s.insert(raw.as_info().id(), raw);
            }
        }
    }

    pub fn add_work_done_closure(&mut self, closure: SubmittedWorkDoneClosure) {
        match self.active.last_mut() {
            Some(active) => {
                active.work_done_closures.push(closure);
            }
            // We must defer the closure until all previously occuring map_async closures
            // have fired. This is required by the spec.
            None => {
                self.work_done_closures.push(closure);
            }
        }
    }
}

impl<A: HalApi> LifetimeTracker<A> {
    fn triage_resources<Id, R, T>(
        resources_map: &mut FastHashMap<Id, Arc<R>>,
        active: &mut [ActiveSubmission<A>],
        free_resources: &mut ResourceMaps<A>,
        trackers: &mut impl ResourceTracker<Id, R>,
        get_resource_map: impl Fn(&mut ResourceMaps<A>) -> &mut FastHashMap<Id, Arc<R>>,
        mut on_remove: T,
    ) -> Vec<Arc<R>>
    where
        Id: id::TypedId,
        R: Resource<Id>,
        T: FnMut(&Id, &Arc<R>),
    {
        let mut removed_resources = Vec::new();
        resources_map.retain(|&id, resource| {
            let submit_index = resource.as_info().submission_index();
            let non_referenced_resources = active
                .iter_mut()
                .find(|a| a.index == submit_index)
                .map_or(&mut *free_resources, |a| &mut a.last_resources);

            let is_removed = trackers.remove_abandoned(id);
            if is_removed {
                on_remove(&id, resource);
                removed_resources.push(resource.clone());
                get_resource_map(non_referenced_resources).insert(id, resource.clone());
            }
            !is_removed
        });
        removed_resources
    }

    fn triage_suspected_render_bundles(
        &mut self,
        trackers: &Mutex<Tracker<A>>,
        #[cfg(feature = "trace")] trace: &mut Option<&mut trace::Trace>,
    ) -> &mut Self {
        let mut trackers = trackers.lock();
        let resource_map = &mut self.suspected_resources.render_bundles;
        let mut removed_resources = Self::triage_resources(
            resource_map,
            self.active.as_mut_slice(),
            &mut self.free_resources,
            &mut trackers.bundles,
            |maps| &mut maps.render_bundles,
            |_bundle_id, _bundle| {
                #[cfg(feature = "trace")]
                if let Some(ref mut t) = *trace {
                    t.add(trace::Action::DestroyRenderBundle(*_bundle_id));
                }
            },
        );
        removed_resources.drain(..).for_each(|bundle| {
            for v in bundle.used.buffers.write().drain_resources() {
                self.suspected_resources.buffers.insert(v.as_info().id(), v);
            }
            for v in bundle.used.textures.write().drain_resources() {
                self.suspected_resources
                    .textures
                    .insert(v.as_info().id(), v);
            }
            for v in bundle.used.bind_groups.write().drain_resources() {
                self.suspected_resources
                    .bind_groups
                    .insert(v.as_info().id(), v);
            }
            for v in bundle.used.render_pipelines.write().drain_resources() {
                self.suspected_resources
                    .render_pipelines
                    .insert(v.as_info().id(), v);
            }
            for v in bundle.used.query_sets.write().drain_resources() {
                self.suspected_resources
                    .query_sets
                    .insert(v.as_info().id(), v);
            }
        });
        self
    }

    fn triage_suspected_bind_groups(
        &mut self,
        trackers: &Mutex<Tracker<A>>,
        #[cfg(feature = "trace")] trace: &mut Option<&mut trace::Trace>,
    ) -> &mut Self {
        let mut trackers = trackers.lock();
        let resource_map = &mut self.suspected_resources.bind_groups;
        let mut removed_resource = Self::triage_resources(
            resource_map,
            self.active.as_mut_slice(),
            &mut self.free_resources,
            &mut trackers.bind_groups,
            |maps| &mut maps.bind_groups,
            |_bind_group_id, _bind_group| {
                #[cfg(feature = "trace")]
                if let Some(ref mut t) = *trace {
                    t.add(trace::Action::DestroyBindGroup(*_bind_group_id));
                }
            },
        );
        removed_resource.drain(..).for_each(|bind_group| {
            for v in bind_group.used.buffers.drain_resources() {
                self.suspected_resources.buffers.insert(v.as_info().id(), v);
            }
            for v in bind_group.used.textures.drain_resources() {
                self.suspected_resources
                    .textures
                    .insert(v.as_info().id(), v);
            }
            for v in bind_group.used.views.drain_resources() {
                self.suspected_resources
                    .texture_views
                    .insert(v.as_info().id(), v);
            }
            for v in bind_group.used.samplers.drain_resources() {
                self.suspected_resources
                    .samplers
                    .insert(v.as_info().id(), v);
            }
            for v in bind_group.used.acceleration_structures.drain_resources() {
                self.suspected_resources.tlas_s.insert(v.as_info().id(), v);
            }

            self.suspected_resources
                .bind_group_layouts
                .insert(bind_group.layout.as_info().id(), bind_group.layout.clone());
        });
        self
    }

    fn triage_suspected_texture_views(
        &mut self,
        trackers: &Mutex<Tracker<A>>,
        #[cfg(feature = "trace")] trace: &mut Option<&mut trace::Trace>,
    ) -> &mut Self {
        let mut trackers = trackers.lock();
        let resource_map = &mut self.suspected_resources.texture_views;
        let mut removed_resources = Self::triage_resources(
            resource_map,
            self.active.as_mut_slice(),
            &mut self.free_resources,
            &mut trackers.views,
            |maps| &mut maps.texture_views,
            |_texture_view_id, _texture_view| {
                #[cfg(feature = "trace")]
                if let Some(ref mut t) = *trace {
                    t.add(trace::Action::DestroyTextureView(*_texture_view_id));
                }
            },
        );
        removed_resources.drain(..).for_each(|texture_view| {
            let mut lock = texture_view.parent.write();
            if let Some(parent_texture) = lock.take() {
                self.suspected_resources
                    .textures
                    .insert(parent_texture.as_info().id(), parent_texture);
            }
        });
        self
    }

    fn triage_suspected_textures(
        &mut self,
        trackers: &Mutex<Tracker<A>>,
        #[cfg(feature = "trace")] trace: &mut Option<&mut trace::Trace>,
    ) -> &mut Self {
        let mut trackers = trackers.lock();
        let resource_map = &mut self.suspected_resources.textures;
        Self::triage_resources(
            resource_map,
            self.active.as_mut_slice(),
            &mut self.free_resources,
            &mut trackers.textures,
            |maps| &mut maps.textures,
            |_texture_id, _texture| {
                #[cfg(feature = "trace")]
                if let Some(ref mut t) = *trace {
                    t.add(trace::Action::DestroyTexture(*_texture_id));
                }
            },
        );
        self
    }

    fn triage_suspected_samplers(
        &mut self,
        trackers: &Mutex<Tracker<A>>,
        #[cfg(feature = "trace")] trace: &mut Option<&mut trace::Trace>,
    ) -> &mut Self {
        let mut trackers = trackers.lock();
        let resource_map = &mut self.suspected_resources.samplers;
        Self::triage_resources(
            resource_map,
            self.active.as_mut_slice(),
            &mut self.free_resources,
            &mut trackers.samplers,
            |maps| &mut maps.samplers,
            |_sampler_id, _sampler| {
                #[cfg(feature = "trace")]
                if let Some(ref mut t) = *trace {
                    t.add(trace::Action::DestroySampler(*_sampler_id));
                }
            },
        );
        self
    }

    fn triage_suspected_buffers(
        &mut self,
        trackers: &Mutex<Tracker<A>>,
        #[cfg(feature = "trace")] trace: &mut Option<&mut trace::Trace>,
    ) -> &mut Self {
        let mut trackers = trackers.lock();
        let resource_map = &mut self.suspected_resources.buffers;
        let mut removed_resources = Self::triage_resources(
            resource_map,
            self.active.as_mut_slice(),
            &mut self.free_resources,
            &mut trackers.buffers,
            |maps| &mut maps.buffers,
            |_buffer_id, _buffer| {
                #[cfg(feature = "trace")]
                if let Some(ref mut t) = *trace {
                    t.add(trace::Action::DestroyBuffer(*_buffer_id));
                }
            },
        );
        removed_resources.drain(..).for_each(|buffer| {
            if let resource::BufferMapState::Init {
                ref stage_buffer, ..
            } = *buffer.map_state.lock()
            {
                self.free_resources
                    .buffers
                    .insert(stage_buffer.as_info().id(), stage_buffer.clone());
            }
        });
        self
    }

    fn triage_suspected_destroyed_buffers(
        &mut self,
        #[cfg(feature = "trace")] trace: &mut Option<&mut trace::Trace>,
    ) {
        for (id, buffer) in self.suspected_resources.destroyed_buffers.drain() {
            let submit_index = buffer.submission_index;
            if let Some(resources) = self.active.iter_mut().find(|a| a.index == submit_index) {
                resources
                    .last_resources
                    .destroyed_buffers
                    .insert(id, buffer);
            } else {
                self.free_resources.destroyed_buffers.insert(id, buffer);
            }
            #[cfg(feature = "trace")]
            if let Some(ref mut t) = *trace {
                t.add(trace::Action::DestroyBuffer(id));
            }
        }
    }

    fn triage_suspected_compute_pipelines(
        &mut self,
        trackers: &Mutex<Tracker<A>>,
        #[cfg(feature = "trace")] trace: &mut Option<&mut trace::Trace>,
    ) -> &mut Self {
        let mut trackers = trackers.lock();
        let resource_map = &mut self.suspected_resources.compute_pipelines;
        let mut removed_resources = Self::triage_resources(
            resource_map,
            self.active.as_mut_slice(),
            &mut self.free_resources,
            &mut trackers.compute_pipelines,
            |maps| &mut maps.compute_pipelines,
            |_compute_pipeline_id, _compute_pipeline| {
                #[cfg(feature = "trace")]
                if let Some(ref mut t) = *trace {
                    t.add(trace::Action::DestroyComputePipeline(*_compute_pipeline_id));
                }
            },
        );
        removed_resources.drain(..).for_each(|compute_pipeline| {
            self.suspected_resources.pipeline_layouts.insert(
                compute_pipeline.layout.as_info().id(),
                compute_pipeline.layout.clone(),
            );
        });
        self
    }

    fn triage_suspected_render_pipelines(
        &mut self,
        trackers: &Mutex<Tracker<A>>,
        #[cfg(feature = "trace")] trace: &mut Option<&mut trace::Trace>,
    ) -> &mut Self {
        let mut trackers = trackers.lock();
        let resource_map = &mut self.suspected_resources.render_pipelines;
        let mut removed_resources = Self::triage_resources(
            resource_map,
            self.active.as_mut_slice(),
            &mut self.free_resources,
            &mut trackers.render_pipelines,
            |maps| &mut maps.render_pipelines,
            |_render_pipeline_id, _render_pipeline| {
                #[cfg(feature = "trace")]
                if let Some(ref mut t) = *trace {
                    t.add(trace::Action::DestroyRenderPipeline(*_render_pipeline_id));
                }
            },
        );
        removed_resources.drain(..).for_each(|render_pipeline| {
            self.suspected_resources.pipeline_layouts.insert(
                render_pipeline.layout.as_info().id(),
                render_pipeline.layout.clone(),
            );
        });
        self
    }

    fn triage_suspected_pipeline_layouts(
        &mut self,
        #[cfg(feature = "trace")] trace: &mut Option<&mut trace::Trace>,
    ) -> &mut Self {
        let mut removed_resources = Vec::new();
        self.suspected_resources
            .pipeline_layouts
            .retain(|_pipeline_layout_id, pipeline_layout| {
                #[cfg(feature = "trace")]
                if let Some(ref mut t) = *trace {
                    t.add(trace::Action::DestroyPipelineLayout(*_pipeline_layout_id));
                }
                removed_resources.push(pipeline_layout.clone());
                false
            });
        removed_resources.drain(..).for_each(|pipeline_layout| {
            for bgl in &pipeline_layout.bind_group_layouts {
                self.suspected_resources
                    .bind_group_layouts
                    .insert(bgl.as_info().id(), bgl.clone());
            }
        });
        self
    }

    fn triage_suspected_bind_group_layouts(
        &mut self,
        #[cfg(feature = "trace")] trace: &mut Option<&mut trace::Trace>,
    ) -> &mut Self {
        self.suspected_resources.bind_group_layouts.retain(
            |bind_group_layout_id, bind_group_layout| {
                //Note: this has to happen after all the suspected pipelines are destroyed
                //Note: nothing else can bump the refcount since the guard is locked exclusively
                //Note: same BGL can appear multiple times in the list, but only the last
                // encounter could drop the refcount to 0.
                #[cfg(feature = "trace")]
                if let Some(ref mut t) = *trace {
                    t.add(trace::Action::DestroyBindGroupLayout(*bind_group_layout_id));
                }
                self.free_resources
                    .bind_group_layouts
                    .insert(*bind_group_layout_id, bind_group_layout.clone());
                false
            },
        );
        self
    }

    fn triage_suspected_blas(
        &mut self,
        trackers: &Mutex<Tracker<A>>,
        #[cfg(feature = "trace")] trace: &mut Option<&mut trace::Trace>,
    ) -> &mut Self {
        let mut trackers = trackers.lock();
        let resource_map = &mut self.suspected_resources.blas_s;
        let _ = Self::triage_resources(
            resource_map,
            self.active.as_mut_slice(),
            &mut self.free_resources,
            &mut trackers.blas_s,
            |maps| &mut maps.blas_s,
            |_blas_id, _blas| {
                #[cfg(feature = "trace")]
                if let Some(ref mut t) = *trace {
                    t.add(trace::Action::DestroyBlas(*_blas_id));
                }
            },
        );
        self
    }

    fn triage_suspected_tlas(
        &mut self,
        trackers: &Mutex<Tracker<A>>,
        #[cfg(feature = "trace")] trace: &mut Option<&mut trace::Trace>,
    ) -> &mut Self {
        let mut trackers = trackers.lock();
        let resource_map = &mut self.suspected_resources.tlas_s;
        let _ = Self::triage_resources(
            resource_map,
            self.active.as_mut_slice(),
            &mut self.free_resources,
            &mut trackers.tlas_s,
            |maps| &mut maps.tlas_s,
            |_tlas_id, _tlas| {
                #[cfg(feature = "trace")]
                if let Some(ref mut t) = *trace {
                    t.add(trace::Action::DestroyTlas(*_tlas_id));
                }
            },
        );
        self
    }

    fn triage_suspected_query_sets(&mut self, trackers: &Mutex<Tracker<A>>) -> &mut Self {
        let mut trackers = trackers.lock();
        let resource_map = &mut self.suspected_resources.query_sets;
        Self::triage_resources(
            resource_map,
            self.active.as_mut_slice(),
            &mut self.free_resources,
            &mut trackers.query_sets,
            |maps| &mut maps.query_sets,
            |_query_set_id, _query_set| {},
        );
        self
    }

    fn triage_suspected_staging_buffers(&mut self) -> &mut Self {
        self.suspected_resources
            .staging_buffers
            .retain(|staging_buffer_id, staging_buffer| {
                self.free_resources
                    .staging_buffers
                    .insert(*staging_buffer_id, staging_buffer.clone());
                false
            });
        self
    }

    /// Identify resources to free, according to `trackers` and `self.suspected_resources`.
    ///
    /// Given `trackers`, the [`Tracker`] belonging to same [`Device`] as
    /// `self`, and `hub`, the [`Hub`] to which that `Device` belongs:
    ///
    /// Remove from `trackers` each resource mentioned in
    /// [`self.suspected_resources`]. If `trackers` held the final reference to
    /// that resource, add it to the appropriate free list, to be destroyed by
    /// the hal:
    ///
    /// -   Add resources used by queue submissions still in flight to the
    ///     [`last_resources`] table of the last such submission's entry in
    ///     [`self.active`]. When that submission has finished execution. the
    ///     [`triage_submissions`] method will move them to
    ///     [`self.free_resources`].
    ///
    /// -   Add resources that can be freed right now to [`self.free_resources`]
    ///     directly. [`LifetimeTracker::cleanup`] will take care of them as
    ///     part of this poll.
    ///
    /// ## Entrained resources
    ///
    /// This function finds resources that are used only by other resources
    /// ready to be freed, and adds those to the free lists as well. For
    /// example, if there's some texture `T` used only by some texture view
    /// `TV`, then if `TV` can be freed, `T` gets added to the free lists too.
    ///
    /// Since `wgpu-core` resource ownership patterns are acyclic, we can visit
    /// each type that can be owned after all types that could possibly own
    /// it. This way, we can detect all free-able objects in a single pass,
    /// simply by starting with types that are roots of the ownership DAG (like
    /// render bundles) and working our way towards leaf types (like buffers).
    ///
    /// [`Device`]: super::Device
    /// [`self.suspected_resources`]: LifetimeTracker::suspected_resources
    /// [`last_resources`]: ActiveSubmission::last_resources
    /// [`self.active`]: LifetimeTracker::active
    /// [`triage_submissions`]: LifetimeTracker::triage_submissions
    /// [`self.free_resources`]: LifetimeTracker::free_resources
    pub(crate) fn triage_suspected(
        &mut self,
        trackers: &Mutex<Tracker<A>>,
        #[cfg(feature = "trace")] mut trace: Option<&mut trace::Trace>,
    ) {
        profiling::scope!("triage_suspected");

        //NOTE: the order is important to release resources that depends between each other!
        //TODO and here
        self.triage_suspected_render_bundles(
            trackers,
            #[cfg(feature = "trace")]
            &mut trace,
        );
        self.triage_suspected_compute_pipelines(
            trackers,
            #[cfg(feature = "trace")]
            &mut trace,
        );
        self.triage_suspected_render_pipelines(
            trackers,
            #[cfg(feature = "trace")]
            &mut trace,
        );
        self.triage_suspected_bind_groups(
            trackers,
            #[cfg(feature = "trace")]
            &mut trace,
        );
        self.triage_suspected_pipeline_layouts(
            #[cfg(feature = "trace")]
            &mut trace,
        );
        self.triage_suspected_bind_group_layouts(
            #[cfg(feature = "trace")]
            &mut trace,
        );
        self.triage_suspected_query_sets(trackers);
        self.triage_suspected_samplers(
            trackers,
            #[cfg(feature = "trace")]
            &mut trace,
        );
        self.triage_suspected_staging_buffers();
        self.triage_suspected_texture_views(
            trackers,
            #[cfg(feature = "trace")]
            &mut trace,
        );
        self.triage_suspected_textures(
            trackers,
            #[cfg(feature = "trace")]
            &mut trace,
        );
        self.triage_suspected_buffers(
            trackers,
            #[cfg(feature = "trace")]
            &mut trace,
        );
<<<<<<< HEAD
        self.triage_suspected_tlas(
            trackers,
            #[cfg(feature = "trace")]
            &mut trace,
        );
        self.triage_suspected_blas(
            trackers,
=======
        self.triage_suspected_destroyed_buffers(
>>>>>>> 79e51692
            #[cfg(feature = "trace")]
            &mut trace,
        );
    }

    /// Determine which buffers are ready to map, and which must wait for the
    /// GPU.
    ///
    /// See the documentation for [`LifetimeTracker`] for details.
    pub(crate) fn triage_mapped(&mut self) {
        if self.mapped.is_empty() {
            return;
        }

        for buffer in self.mapped.drain(..) {
            let submit_index = buffer.info.submission_index();
            log::trace!(
                "Mapping of {:?} at submission {:?} gets assigned to active {:?}",
                buffer.info.id(),
                submit_index,
                self.active.iter().position(|a| a.index == submit_index)
            );

            self.active
                .iter_mut()
                .find(|a| a.index == submit_index)
                .map_or(&mut self.ready_to_map, |a| &mut a.mapped)
                .push(buffer);
        }
    }

    /// Map the buffers in `self.ready_to_map`.
    ///
    /// Return a list of mapping notifications to send.
    ///
    /// See the documentation for [`LifetimeTracker`] for details.
    #[must_use]
    pub(crate) fn handle_mapping(
        &mut self,
        raw: &A::Device,
        trackers: &Mutex<Tracker<A>>,
    ) -> Vec<super::BufferMapPendingClosure> {
        if self.ready_to_map.is_empty() {
            return Vec::new();
        }
        let mut pending_callbacks: Vec<super::BufferMapPendingClosure> =
            Vec::with_capacity(self.ready_to_map.len());

        for buffer in self.ready_to_map.drain(..) {
            let buffer_id = buffer.info.id();
            let is_removed = {
                let mut trackers = trackers.lock();
                trackers.buffers.remove_abandoned(buffer_id)
            };
            if is_removed {
                *buffer.map_state.lock() = resource::BufferMapState::Idle;
                log::trace!("Buffer ready to map {:?} is not tracked anymore", buffer_id);
                self.free_resources
                    .buffers
                    .insert(buffer_id, buffer.clone());
            } else {
                let mapping = match std::mem::replace(
                    &mut *buffer.map_state.lock(),
                    resource::BufferMapState::Idle,
                ) {
                    resource::BufferMapState::Waiting(pending_mapping) => pending_mapping,
                    // Mapping cancelled
                    resource::BufferMapState::Idle => continue,
                    // Mapping queued at least twice by map -> unmap -> map
                    // and was already successfully mapped below
                    active @ resource::BufferMapState::Active { .. } => {
                        *buffer.map_state.lock() = active;
                        continue;
                    }
                    _ => panic!("No pending mapping."),
                };
                let status = if mapping.range.start != mapping.range.end {
                    log::debug!("Buffer {:?} map state -> Active", buffer_id);
                    let host = mapping.op.host;
                    let size = mapping.range.end - mapping.range.start;
                    match super::map_buffer(raw, &buffer, mapping.range.start, size, host) {
                        Ok(ptr) => {
                            *buffer.map_state.lock() = resource::BufferMapState::Active {
                                ptr,
                                range: mapping.range.start..mapping.range.start + size,
                                host,
                            };
                            Ok(())
                        }
                        Err(e) => {
                            log::error!("Mapping failed: {e}");
                            Err(e)
                        }
                    }
                } else {
                    *buffer.map_state.lock() = resource::BufferMapState::Active {
                        ptr: std::ptr::NonNull::dangling(),
                        range: mapping.range,
                        host: mapping.op.host,
                    };
                    Ok(())
                };
                pending_callbacks.push((mapping.op, status));
            }
        }
        pending_callbacks
    }

    pub(crate) fn release_gpu_resources(&mut self) {
        // This is called when the device is lost, which makes every associated
        // resource invalid and unusable. This is an opportunity to release all of
        // the underlying gpu resources, even though the objects remain visible to
        // the user agent. We purge this memory naturally when resources have been
        // moved into the appropriate buckets, so this function just needs to
        // initiate movement into those buckets, and it can do that by calling
        // "destroy" on all the resources we know about which aren't already marked
        // for cleanup.

        // During these iterations, we discard all errors. We don't care!

        // Destroy all the mapped buffers.
        for buffer in &self.mapped {
            let _ = buffer.destroy();
        }

        // Destroy all the unmapped buffers.
        for buffer in &self.ready_to_map {
            let _ = buffer.destroy();
        }

        // Destroy all the future_suspected_buffers.
        for buffer in &self.future_suspected_buffers {
            let _ = buffer.destroy();
        }

        // Destroy the buffers in all active submissions.
        for submission in &self.active {
            for buffer in &submission.mapped {
                let _ = buffer.destroy();
            }
        }

        // Destroy all the future_suspected_textures.
        // TODO: texture.destroy is not implemented
        /*
        for texture in &self.future_suspected_textures {
            let _ = texture.destroy();
        }
        */
    }
}<|MERGE_RESOLUTION|>--- conflicted
+++ resolved
@@ -44,12 +44,9 @@
     pub pipeline_layouts: FastHashMap<PipelineLayoutId, Arc<PipelineLayout<A>>>,
     pub render_bundles: FastHashMap<RenderBundleId, Arc<RenderBundle<A>>>,
     pub query_sets: FastHashMap<QuerySetId, Arc<QuerySet<A>>>,
-<<<<<<< HEAD
     pub blas_s: FastHashMap<BlasId, Arc<Blas<A>>>,
     pub tlas_s: FastHashMap<TlasId, Arc<Tlas<A>>>,
-=======
     pub destroyed_buffers: FastHashMap<BufferId, Arc<DestroyedBuffer<A>>>,
->>>>>>> 79e51692
 }
 
 impl<A: HalApi> ResourceMaps<A> {
@@ -67,12 +64,9 @@
             pipeline_layouts: FastHashMap::default(),
             render_bundles: FastHashMap::default(),
             query_sets: FastHashMap::default(),
-<<<<<<< HEAD
             blas_s: FastHashMap::default(),
             tlas_s: FastHashMap::default(),
-=======
             destroyed_buffers: FastHashMap::default(),
->>>>>>> 79e51692
         }
     }
 
@@ -90,12 +84,9 @@
             pipeline_layouts,
             render_bundles,
             query_sets,
-<<<<<<< HEAD
+            destroyed_buffers,
             tlas_s,
             blas_s,
-=======
-            destroyed_buffers,
->>>>>>> 79e51692
         } = self;
         buffers.clear();
         staging_buffers.clear();
@@ -109,12 +100,9 @@
         pipeline_layouts.clear();
         render_bundles.clear();
         query_sets.clear();
-<<<<<<< HEAD
         blas_s.clear();
         tlas_s.clear();
-=======
         destroyed_buffers.clear();
->>>>>>> 79e51692
     }
 
     pub(crate) fn extend(&mut self, mut other: Self) {
@@ -131,12 +119,9 @@
             pipeline_layouts,
             render_bundles,
             query_sets,
-<<<<<<< HEAD
             tlas_s,
             blas_s,
-=======
             destroyed_buffers,
->>>>>>> 79e51692
         } = self;
         buffers.extend(other.buffers.drain());
         staging_buffers.extend(other.staging_buffers.drain());
@@ -150,12 +135,9 @@
         pipeline_layouts.extend(other.pipeline_layouts.drain());
         render_bundles.extend(other.render_bundles.drain());
         query_sets.extend(other.query_sets.drain());
-<<<<<<< HEAD
         tlas_s.extend(other.tlas_s.drain());
         blas_s.extend(other.blas_s.drain());
-=======
         destroyed_buffers.extend(other.destroyed_buffers.drain());
->>>>>>> 79e51692
     }
 }
 
@@ -1003,7 +985,6 @@
             #[cfg(feature = "trace")]
             &mut trace,
         );
-<<<<<<< HEAD
         self.triage_suspected_tlas(
             trackers,
             #[cfg(feature = "trace")]
@@ -1011,9 +992,10 @@
         );
         self.triage_suspected_blas(
             trackers,
-=======
+            #[cfg(feature = "trace")]
+            &mut trace,
+        );
         self.triage_suspected_destroyed_buffers(
->>>>>>> 79e51692
             #[cfg(feature = "trace")]
             &mut trace,
         );
