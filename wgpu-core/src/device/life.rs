use crate::{
    binding_model::{BindGroup, BindGroupLayout, PipelineLayout},
    command::RenderBundle,
    device::{
        queue::{EncoderInFlight, SubmittedWorkDoneClosure, TempResource},
        DeviceError, DeviceLostClosure,
    },
    hal_api::HalApi,
    id,
    pipeline::{ComputePipeline, RenderPipeline},
    resource::{
        self, Buffer, DestroyedBuffer, DestroyedTexture, QuerySet, Resource, Sampler,
        StagingBuffer, Texture, TextureView,
    },
    snatch::SnatchGuard,
    track::{ResourceTracker, Tracker, TrackerIndex},
    FastHashMap, SubmissionIndex,
};
use smallvec::SmallVec;

use crate::id::{BlasId, TlasId};
use crate::resource::{Blas, Tlas};
use parking_lot::Mutex;
use std::sync::Arc;
use thiserror::Error;

/// A struct that keeps lists of resources that are no longer needed by the user.
#[derive(Default)]
pub(crate) struct ResourceMaps<A: HalApi> {
<<<<<<< HEAD
    pub buffers: FastHashMap<BufferId, Arc<Buffer<A>>>,
    pub staging_buffers: FastHashMap<StagingBufferId, Arc<StagingBuffer<A>>>,
    pub textures: FastHashMap<TextureId, Arc<Texture<A>>>,
    pub texture_views: FastHashMap<TextureViewId, Arc<TextureView<A>>>,
    pub samplers: FastHashMap<SamplerId, Arc<Sampler<A>>>,
    pub bind_groups: FastHashMap<BindGroupId, Arc<BindGroup<A>>>,
    pub bind_group_layouts: FastHashMap<BindGroupLayoutId, Arc<BindGroupLayout<A>>>,
    pub render_pipelines: FastHashMap<RenderPipelineId, Arc<RenderPipeline<A>>>,
    pub compute_pipelines: FastHashMap<ComputePipelineId, Arc<ComputePipeline<A>>>,
    pub pipeline_layouts: FastHashMap<PipelineLayoutId, Arc<PipelineLayout<A>>>,
    pub render_bundles: FastHashMap<RenderBundleId, Arc<RenderBundle<A>>>,
    pub query_sets: FastHashMap<QuerySetId, Arc<QuerySet<A>>>,
    pub blas_s: FastHashMap<BlasId, Arc<Blas<A>>>,
    pub tlas_s: FastHashMap<TlasId, Arc<Tlas<A>>>,
    pub destroyed_buffers: FastHashMap<BufferId, Arc<DestroyedBuffer<A>>>,
    pub destroyed_textures: FastHashMap<TextureId, Arc<DestroyedTexture<A>>>,
=======
    pub buffers: FastHashMap<TrackerIndex, Arc<Buffer<A>>>,
    pub staging_buffers: FastHashMap<TrackerIndex, Arc<StagingBuffer<A>>>,
    pub textures: FastHashMap<TrackerIndex, Arc<Texture<A>>>,
    pub texture_views: FastHashMap<TrackerIndex, Arc<TextureView<A>>>,
    pub samplers: FastHashMap<TrackerIndex, Arc<Sampler<A>>>,
    pub bind_groups: FastHashMap<TrackerIndex, Arc<BindGroup<A>>>,
    pub bind_group_layouts: FastHashMap<TrackerIndex, Arc<BindGroupLayout<A>>>,
    pub render_pipelines: FastHashMap<TrackerIndex, Arc<RenderPipeline<A>>>,
    pub compute_pipelines: FastHashMap<TrackerIndex, Arc<ComputePipeline<A>>>,
    pub pipeline_layouts: FastHashMap<TrackerIndex, Arc<PipelineLayout<A>>>,
    pub render_bundles: FastHashMap<TrackerIndex, Arc<RenderBundle<A>>>,
    pub query_sets: FastHashMap<TrackerIndex, Arc<QuerySet<A>>>,
    pub destroyed_buffers: FastHashMap<TrackerIndex, Arc<DestroyedBuffer<A>>>,
    pub destroyed_textures: FastHashMap<TrackerIndex, Arc<DestroyedTexture<A>>>,
>>>>>>> 62de7ce2
}

impl<A: HalApi> ResourceMaps<A> {
    pub(crate) fn new() -> Self {
        ResourceMaps {
            buffers: FastHashMap::default(),
            staging_buffers: FastHashMap::default(),
            textures: FastHashMap::default(),
            texture_views: FastHashMap::default(),
            samplers: FastHashMap::default(),
            bind_groups: FastHashMap::default(),
            bind_group_layouts: FastHashMap::default(),
            render_pipelines: FastHashMap::default(),
            compute_pipelines: FastHashMap::default(),
            pipeline_layouts: FastHashMap::default(),
            render_bundles: FastHashMap::default(),
            query_sets: FastHashMap::default(),
            blas_s: FastHashMap::default(),
            tlas_s: FastHashMap::default(),
            destroyed_buffers: FastHashMap::default(),
            destroyed_textures: FastHashMap::default(),
        }
    }

    pub(crate) fn clear(&mut self) {
        let ResourceMaps {
            buffers,
            staging_buffers,
            textures,
            texture_views,
            samplers,
            bind_groups,
            bind_group_layouts,
            render_pipelines,
            compute_pipelines,
            pipeline_layouts,
            render_bundles,
            query_sets,
            destroyed_buffers,
            tlas_s,
            blas_s,
            destroyed_textures,
        } = self;
        buffers.clear();
        staging_buffers.clear();
        textures.clear();
        texture_views.clear();
        samplers.clear();
        bind_groups.clear();
        bind_group_layouts.clear();
        render_pipelines.clear();
        compute_pipelines.clear();
        pipeline_layouts.clear();
        render_bundles.clear();
        query_sets.clear();
        blas_s.clear();
        tlas_s.clear();
        destroyed_buffers.clear();
        destroyed_textures.clear();
    }

    pub(crate) fn extend(&mut self, mut other: Self) {
        let ResourceMaps {
            buffers,
            staging_buffers,
            textures,
            texture_views,
            samplers,
            bind_groups,
            bind_group_layouts,
            render_pipelines,
            compute_pipelines,
            pipeline_layouts,
            render_bundles,
            query_sets,
            tlas_s,
            blas_s,
            destroyed_buffers,
            destroyed_textures,
        } = self;
        buffers.extend(other.buffers.drain());
        staging_buffers.extend(other.staging_buffers.drain());
        textures.extend(other.textures.drain());
        texture_views.extend(other.texture_views.drain());
        samplers.extend(other.samplers.drain());
        bind_groups.extend(other.bind_groups.drain());
        bind_group_layouts.extend(other.bind_group_layouts.drain());
        render_pipelines.extend(other.render_pipelines.drain());
        compute_pipelines.extend(other.compute_pipelines.drain());
        pipeline_layouts.extend(other.pipeline_layouts.drain());
        render_bundles.extend(other.render_bundles.drain());
        query_sets.extend(other.query_sets.drain());
        tlas_s.extend(other.tlas_s.drain());
        blas_s.extend(other.blas_s.drain());
        destroyed_buffers.extend(other.destroyed_buffers.drain());
        destroyed_textures.extend(other.destroyed_textures.drain());
    }
}

/// Resources used by a queue submission, and work to be done once it completes.
struct ActiveSubmission<A: HalApi> {
    /// The index of the submission we track.
    ///
    /// When `Device::fence`'s value is greater than or equal to this, our queue
    /// submission has completed.
    index: SubmissionIndex,

    /// Resources to be freed once this queue submission has completed.
    ///
    /// When the device is polled, for completed submissions,
    /// `triage_submissions` removes resources that don't need to be held alive any longer
    /// from there.
    ///
    /// This includes things like temporary resources and resources that are
    /// used by submitted commands but have been dropped by the user (meaning that
    /// this submission is their last reference.)
    last_resources: ResourceMaps<A>,

    /// Buffers to be mapped once this submission has completed.
    mapped: Vec<Arc<Buffer<A>>>,

    encoders: Vec<EncoderInFlight<A>>,

    /// List of queue "on_submitted_work_done" closures to be called once this
    /// submission has completed.
    work_done_closures: SmallVec<[SubmittedWorkDoneClosure; 1]>,
}

#[derive(Clone, Debug, Error)]
#[non_exhaustive]
pub enum WaitIdleError {
    #[error(transparent)]
    Device(#[from] DeviceError),
    #[error("Tried to wait using a submission index from the wrong device. Submission index is from device {0:?}. Called poll on device {1:?}.")]
    WrongSubmissionIndex(id::QueueId, id::DeviceId),
    #[error("GPU got stuck :(")]
    StuckGpu,
}

/// Resource tracking for a device.
///
/// ## Host mapping buffers
///
/// A buffer cannot be mapped until all active queue submissions that use it
/// have completed. To that end:
///
/// -   Each buffer's `ResourceInfo::submission_index` records the index of the
///     most recent queue submission that uses that buffer.
///
/// -   Calling `Global::buffer_map_async` adds the buffer to
///     `self.mapped`, and changes `Buffer::map_state` to prevent it
///     from being used in any new submissions.
///
/// -   When the device is polled, the following `LifetimeTracker` methods decide
///     what should happen next:
///
///     1)  `triage_mapped` drains `self.mapped`, checking the submission index
///         of each buffer against the queue submissions that have finished
///         execution. Buffers used by submissions still in flight go in
///         `self.active[index].mapped`, and the rest go into
///         `self.ready_to_map`.
///
///     2)  `triage_submissions` moves entries in `self.active[i]` for completed
///         submissions to `self.ready_to_map`.  At this point, both
///         `self.active` and `self.ready_to_map` are up to date with the given
///         submission index.
///
///     3)  `handle_mapping` drains `self.ready_to_map` and actually maps the
///         buffers, collecting a list of notification closures to call. But any
///         buffers that were dropped by the user get moved to
///         `self.free_resources`.
///
/// Only calling `Global::buffer_map_async` clones a new `Arc` for the
/// buffer. This new `Arc` is only dropped by `handle_mapping`.
pub(crate) struct LifetimeTracker<A: HalApi> {
    /// Resources that the user has requested be mapped, but which are used by
    /// queue submissions still in flight.
    mapped: Vec<Arc<Buffer<A>>>,

    /// Buffers can be used in a submission that is yet to be made, by the
    /// means of `write_buffer()`, so we have a special place for them.
    pub future_suspected_buffers: Vec<Arc<Buffer<A>>>,

    /// Textures can be used in the upcoming submission by `write_texture`.
    pub future_suspected_textures: Vec<Arc<Texture<A>>>,

    /// Resources whose user handle has died (i.e. drop/destroy has been called)
    /// and will likely be ready for destruction soon.
    pub suspected_resources: ResourceMaps<A>,

    /// Resources used by queue submissions still in flight. One entry per
    /// submission, with older submissions appearing before younger.
    ///
    /// Entries are added by `track_submission` and drained by
    /// `LifetimeTracker::triage_submissions`. Lots of methods contribute data
    /// to particular entries.
    active: Vec<ActiveSubmission<A>>,

    /// Buffers the user has asked us to map, and which are not used by any
    /// queue submission still in flight.
    ready_to_map: Vec<Arc<Buffer<A>>>,

    /// Queue "on_submitted_work_done" closures that were initiated for while there is no
    /// currently pending submissions. These cannot be immediately invoked as they
    /// must happen _after_ all mapped buffer callbacks are mapped, so we defer them
    /// here until the next time the device is maintained.
    work_done_closures: SmallVec<[SubmittedWorkDoneClosure; 1]>,

    /// Closure to be called on "lose the device". This is invoked directly by
    /// device.lose or by the UserCallbacks returned from maintain when the device
    /// has been destroyed and its queues are empty.
    pub device_lost_closure: Option<DeviceLostClosure>,
}

impl<A: HalApi> LifetimeTracker<A> {
    pub fn new() -> Self {
        Self {
            mapped: Vec::new(),
            future_suspected_buffers: Vec::new(),
            future_suspected_textures: Vec::new(),
            suspected_resources: ResourceMaps::new(),
            active: Vec::new(),
            ready_to_map: Vec::new(),
            work_done_closures: SmallVec::new(),
            device_lost_closure: None,
        }
    }

    /// Return true if there are no queue submissions still in flight.
    pub fn queue_empty(&self) -> bool {
        self.active.is_empty()
    }

    /// Start tracking resources associated with a new queue submission.
    pub fn track_submission(
        &mut self,
        index: SubmissionIndex,
        temp_resources: impl Iterator<Item = TempResource<A>>,
        encoders: Vec<EncoderInFlight<A>>,
    ) {
        let mut last_resources = ResourceMaps::new();
        for res in temp_resources {
            match res {
                TempResource::Buffer(raw) => {
                    last_resources
                        .buffers
                        .insert(raw.as_info().tracker_index(), raw);
                }
                TempResource::StagingBuffer(raw) => {
                    last_resources
                        .staging_buffers
                        .insert(raw.as_info().tracker_index(), raw);
                }
                TempResource::DestroyedBuffer(destroyed) => {
                    last_resources
                        .destroyed_buffers
                        .insert(destroyed.tracker_index, destroyed);
                }
                TempResource::Texture(raw) => {
                    last_resources
                        .textures
                        .insert(raw.as_info().tracker_index(), raw);
                }
                TempResource::DestroyedTexture(destroyed) => {
                    last_resources
                        .destroyed_textures
                        .insert(destroyed.tracker_index, destroyed);
                }
                TempResource::Tlas(raw) => {
                    last_resources.tlas_s.insert(raw.as_info().id(), raw);
                }
                TempResource::Blas(raw) => {
                    last_resources.blas_s.insert(raw.as_info().id(), raw);
                }
            }
        }

        self.active.push(ActiveSubmission {
            index,
            last_resources,
            mapped: Vec::new(),
            encoders,
            work_done_closures: SmallVec::new(),
        });
    }

    pub fn post_submit(&mut self) {
        for v in self.future_suspected_buffers.drain(..) {
            self.suspected_resources
                .buffers
                .insert(v.as_info().tracker_index(), v);
        }
        for v in self.future_suspected_textures.drain(..) {
            self.suspected_resources
                .textures
                .insert(v.as_info().tracker_index(), v);
        }
    }

    pub(crate) fn map(&mut self, value: &Arc<Buffer<A>>) {
        self.mapped.push(value.clone());
    }

    /// Sort out the consequences of completed submissions.
    ///
    /// Assume that all submissions up through `last_done` have completed.
    ///
    /// -   Buffers used by those submissions are now ready to map, if
    ///     requested. Add any buffers in the submission's [`mapped`] list to
    ///     [`self.ready_to_map`], where [`LifetimeTracker::handle_mapping`] will find
    ///     them.
    ///
    /// -   Resources whose final use was in those submissions are now ready to
    ///     free. Add any resources in the submission's [`last_resources`] table
    ///     to [`self.free_resources`], where [`LifetimeTracker::cleanup`] will find
    ///     them.
    ///
    /// Return a list of [`SubmittedWorkDoneClosure`]s to run.
    ///
    /// [`mapped`]: ActiveSubmission::mapped
    /// [`self.ready_to_map`]: LifetimeTracker::ready_to_map
    /// [`last_resources`]: ActiveSubmission::last_resources
    /// [`self.free_resources`]: LifetimeTracker::free_resources
    /// [`SubmittedWorkDoneClosure`]: crate::device::queue::SubmittedWorkDoneClosure
    #[must_use]
    pub fn triage_submissions(
        &mut self,
        last_done: SubmissionIndex,
        command_allocator: &mut super::CommandAllocator<A>,
    ) -> SmallVec<[SubmittedWorkDoneClosure; 1]> {
        profiling::scope!("triage_submissions");

        //TODO: enable when `is_sorted_by_key` is stable
        //debug_assert!(self.active.is_sorted_by_key(|a| a.index));
        let done_count = self
            .active
            .iter()
            .position(|a| a.index > last_done)
            .unwrap_or(self.active.len());

        let mut work_done_closures: SmallVec<_> = self.work_done_closures.drain(..).collect();
        for a in self.active.drain(..done_count) {
            log::debug!("Active submission {} is done", a.index);
            self.ready_to_map.extend(a.mapped);
            for encoder in a.encoders {
                let raw = unsafe { encoder.land() };
                command_allocator.release_encoder(raw);
            }
            work_done_closures.extend(a.work_done_closures);
        }
        work_done_closures
    }

    pub fn schedule_resource_destruction(
        &mut self,
        temp_resource: TempResource<A>,
        last_submit_index: SubmissionIndex,
    ) {
        let resources = self
            .active
            .iter_mut()
            .find(|a| a.index == last_submit_index)
            .map(|a| &mut a.last_resources);
        if let Some(resources) = resources {
            match temp_resource {
                TempResource::Buffer(raw) => {
                    resources.buffers.insert(raw.as_info().tracker_index(), raw);
                }
                TempResource::StagingBuffer(raw) => {
                    resources
                        .staging_buffers
                        .insert(raw.as_info().tracker_index(), raw);
                }
                TempResource::DestroyedBuffer(destroyed) => {
                    resources
                        .destroyed_buffers
                        .insert(destroyed.tracker_index, destroyed);
                }
                TempResource::Texture(raw) => {
                    resources
                        .textures
                        .insert(raw.as_info().tracker_index(), raw);
                }
                TempResource::DestroyedTexture(destroyed) => {
                    resources
                        .destroyed_textures
                        .insert(destroyed.tracker_index, destroyed);
                }
                TempResource::Tlas(raw) => {
                    resources.tlas_s.insert(raw.as_info().id(), raw);
                }
                TempResource::Blas(raw) => {
                    resources.blas_s.insert(raw.as_info().id(), raw);
                }
            }
        }
    }

    pub fn add_work_done_closure(&mut self, closure: SubmittedWorkDoneClosure) {
        match self.active.last_mut() {
            Some(active) => {
                active.work_done_closures.push(closure);
            }
            // We must defer the closure until all previously occurring map_async closures
            // have fired. This is required by the spec.
            None => {
                self.work_done_closures.push(closure);
            }
        }
    }
}

impl<A: HalApi> LifetimeTracker<A> {
    fn triage_resources<R>(
        resources_map: &mut FastHashMap<TrackerIndex, Arc<R>>,
        active: &mut [ActiveSubmission<A>],
        trackers: &mut impl ResourceTracker,
        get_resource_map: impl Fn(&mut ResourceMaps<A>) -> &mut FastHashMap<TrackerIndex, Arc<R>>,
    ) -> Vec<Arc<R>>
    where
        R: Resource,
    {
        let mut removed_resources = Vec::new();
        resources_map.retain(|&index, resource| {
            let submit_index = resource.as_info().submission_index();
            let non_referenced_resources = active
                .iter_mut()
                .find(|a| a.index == submit_index)
                .map(|a| &mut a.last_resources);

            let is_removed = trackers.remove_abandoned(index);
            if is_removed {
                removed_resources.push(resource.clone());
                if let Some(resources) = non_referenced_resources {
                    get_resource_map(resources).insert(index, resource.clone());
                }
            }
            !is_removed
        });
        removed_resources
    }

    fn triage_suspected_render_bundles(&mut self, trackers: &Mutex<Tracker<A>>) -> &mut Self {
        let mut trackers = trackers.lock();
        let resource_map = &mut self.suspected_resources.render_bundles;
        let mut removed_resources = Self::triage_resources(
            resource_map,
            self.active.as_mut_slice(),
            &mut trackers.bundles,
            |maps| &mut maps.render_bundles,
        );
        removed_resources.drain(..).for_each(|bundle| {
            for v in bundle.used.buffers.write().drain_resources() {
                self.suspected_resources
                    .buffers
                    .insert(v.as_info().tracker_index(), v);
            }
            for v in bundle.used.textures.write().drain_resources() {
                self.suspected_resources
                    .textures
                    .insert(v.as_info().tracker_index(), v);
            }
            for v in bundle.used.bind_groups.write().drain_resources() {
                self.suspected_resources
                    .bind_groups
                    .insert(v.as_info().tracker_index(), v);
            }
            for v in bundle.used.render_pipelines.write().drain_resources() {
                self.suspected_resources
                    .render_pipelines
                    .insert(v.as_info().tracker_index(), v);
            }
            for v in bundle.used.query_sets.write().drain_resources() {
                self.suspected_resources
                    .query_sets
                    .insert(v.as_info().tracker_index(), v);
            }
        });
        self
    }

    fn triage_suspected_bind_groups(&mut self, trackers: &Mutex<Tracker<A>>) -> &mut Self {
        let mut trackers = trackers.lock();
        let resource_map = &mut self.suspected_resources.bind_groups;
        let mut removed_resource = Self::triage_resources(
            resource_map,
            self.active.as_mut_slice(),
            &mut trackers.bind_groups,
            |maps| &mut maps.bind_groups,
        );
        removed_resource.drain(..).for_each(|bind_group| {
            for v in bind_group.used.buffers.drain_resources() {
                self.suspected_resources
                    .buffers
                    .insert(v.as_info().tracker_index(), v);
            }
            for v in bind_group.used.textures.drain_resources() {
                self.suspected_resources
                    .textures
                    .insert(v.as_info().tracker_index(), v);
            }
            for v in bind_group.used.views.drain_resources() {
                self.suspected_resources
                    .texture_views
                    .insert(v.as_info().tracker_index(), v);
            }
            for v in bind_group.used.samplers.drain_resources() {
                self.suspected_resources
                    .samplers
                    .insert(v.as_info().tracker_index(), v);
            }
            for v in bind_group.used.acceleration_structures.drain_resources() {
                self.suspected_resources.tlas_s.insert(v.as_info().id(), v);
            }

            self.suspected_resources.bind_group_layouts.insert(
                bind_group.layout.as_info().tracker_index(),
                bind_group.layout.clone(),
            );
        });
        self
    }

    fn triage_suspected_texture_views(&mut self, trackers: &Mutex<Tracker<A>>) -> &mut Self {
        let mut trackers = trackers.lock();
        let resource_map = &mut self.suspected_resources.texture_views;
        Self::triage_resources(
            resource_map,
            self.active.as_mut_slice(),
            &mut trackers.views,
            |maps| &mut maps.texture_views,
        );
        self
    }

    fn triage_suspected_textures(&mut self, trackers: &Mutex<Tracker<A>>) -> &mut Self {
        let mut trackers = trackers.lock();
        let resource_map = &mut self.suspected_resources.textures;
        Self::triage_resources(
            resource_map,
            self.active.as_mut_slice(),
            &mut trackers.textures,
            |maps| &mut maps.textures,
        );
        self
    }

    fn triage_suspected_samplers(&mut self, trackers: &Mutex<Tracker<A>>) -> &mut Self {
        let mut trackers = trackers.lock();
        let resource_map = &mut self.suspected_resources.samplers;
        Self::triage_resources(
            resource_map,
            self.active.as_mut_slice(),
            &mut trackers.samplers,
            |maps| &mut maps.samplers,
        );
        self
    }

    fn triage_suspected_buffers(&mut self, trackers: &Mutex<Tracker<A>>) -> &mut Self {
        let mut trackers = trackers.lock();
        let resource_map = &mut self.suspected_resources.buffers;
        Self::triage_resources(
            resource_map,
            self.active.as_mut_slice(),
            &mut trackers.buffers,
            |maps| &mut maps.buffers,
        );

        self
    }

    fn triage_suspected_destroyed_buffers(&mut self) {
        for (id, buffer) in self.suspected_resources.destroyed_buffers.drain() {
            let submit_index = buffer.submission_index;
            if let Some(resources) = self.active.iter_mut().find(|a| a.index == submit_index) {
                resources
                    .last_resources
                    .destroyed_buffers
                    .insert(id, buffer);
            }
        }
    }

    fn triage_suspected_destroyed_textures(&mut self) {
        for (id, texture) in self.suspected_resources.destroyed_textures.drain() {
            let submit_index = texture.submission_index;
            if let Some(resources) = self.active.iter_mut().find(|a| a.index == submit_index) {
                resources
                    .last_resources
                    .destroyed_textures
                    .insert(id, texture);
            }
        }
    }

    fn triage_suspected_compute_pipelines(&mut self, trackers: &Mutex<Tracker<A>>) -> &mut Self {
        let mut trackers = trackers.lock();
        let resource_map = &mut self.suspected_resources.compute_pipelines;
        let mut removed_resources = Self::triage_resources(
            resource_map,
            self.active.as_mut_slice(),
            &mut trackers.compute_pipelines,
            |maps| &mut maps.compute_pipelines,
        );
        removed_resources.drain(..).for_each(|compute_pipeline| {
            self.suspected_resources.pipeline_layouts.insert(
                compute_pipeline.layout.as_info().tracker_index(),
                compute_pipeline.layout.clone(),
            );
        });
        self
    }

    fn triage_suspected_render_pipelines(&mut self, trackers: &Mutex<Tracker<A>>) -> &mut Self {
        let mut trackers = trackers.lock();
        let resource_map = &mut self.suspected_resources.render_pipelines;
        let mut removed_resources = Self::triage_resources(
            resource_map,
            self.active.as_mut_slice(),
            &mut trackers.render_pipelines,
            |maps| &mut maps.render_pipelines,
        );
        removed_resources.drain(..).for_each(|render_pipeline| {
            self.suspected_resources.pipeline_layouts.insert(
                render_pipeline.layout.as_info().tracker_index(),
                render_pipeline.layout.clone(),
            );
        });
        self
    }

    fn triage_suspected_pipeline_layouts(&mut self) -> &mut Self {
        let mut removed_resources = Vec::new();
        self.suspected_resources
            .pipeline_layouts
            .retain(|_pipeline_layout_id, pipeline_layout| {
                removed_resources.push(pipeline_layout.clone());
                false
            });
        removed_resources.drain(..).for_each(|pipeline_layout| {
            for bgl in &pipeline_layout.bind_group_layouts {
                self.suspected_resources
                    .bind_group_layouts
                    .insert(bgl.as_info().tracker_index(), bgl.clone());
            }
        });
        self
    }

    fn triage_suspected_bind_group_layouts(&mut self) -> &mut Self {
        //Note: this has to happen after all the suspected pipelines are destroyed
        //Note: nothing else can bump the refcount since the guard is locked exclusively
        //Note: same BGL can appear multiple times in the list, but only the last
        self.suspected_resources.bind_group_layouts.clear();

        self
    }

    fn triage_suspected_blas(&mut self, trackers: &Mutex<Tracker<A>>) -> &mut Self {
        let mut trackers = trackers.lock();
        let resource_map = &mut self.suspected_resources.blas_s;
        let _ = Self::triage_resources(
            resource_map,
            self.active.as_mut_slice(),
            &mut trackers.blas_s,
            |maps| &mut maps.blas_s,
        );
        self
    }

    fn triage_suspected_tlas(&mut self, trackers: &Mutex<Tracker<A>>) -> &mut Self {
        let mut trackers = trackers.lock();
        let resource_map = &mut self.suspected_resources.tlas_s;
        let _ = Self::triage_resources(
            resource_map,
            self.active.as_mut_slice(),
            &mut trackers.tlas_s,
            |maps| &mut maps.tlas_s,
        );
        self
    }

    fn triage_suspected_query_sets(&mut self, trackers: &Mutex<Tracker<A>>) -> &mut Self {
        let mut trackers = trackers.lock();
        let resource_map = &mut self.suspected_resources.query_sets;
        Self::triage_resources(
            resource_map,
            self.active.as_mut_slice(),
            &mut trackers.query_sets,
            |maps| &mut maps.query_sets,
        );
        self
    }

    fn triage_suspected_staging_buffers(&mut self) -> &mut Self {
        self.suspected_resources.staging_buffers.clear();

        self
    }

    /// Identify resources to free, according to `trackers` and `self.suspected_resources`.
    ///
    /// Given `trackers`, the [`Tracker`] belonging to same [`Device`] as
    /// `self`, and `hub`, the [`Hub`] to which that `Device` belongs:
    ///
    /// Remove from `trackers` each resource mentioned in
    /// [`self.suspected_resources`]. If `trackers` held the final reference to
    /// that resource, add it to the appropriate free list, to be destroyed by
    /// the hal:
    ///
    /// -   Add resources used by queue submissions still in flight to the
    ///     [`last_resources`] table of the last such submission's entry in
    ///     [`self.active`]. When that submission has finished execution. the
    ///     [`triage_submissions`] method will remove from the tracker and the
    ///     resource reference count will be responsible carrying out deallocation.
    ///
    /// ## Entrained resources
    ///
    /// This function finds resources that are used only by other resources
    /// ready to be freed, and adds those to the free lists as well. For
    /// example, if there's some texture `T` used only by some texture view
    /// `TV`, then if `TV` can be freed, `T` gets added to the free lists too.
    ///
    /// Since `wgpu-core` resource ownership patterns are acyclic, we can visit
    /// each type that can be owned after all types that could possibly own
    /// it. This way, we can detect all free-able objects in a single pass,
    /// simply by starting with types that are roots of the ownership DAG (like
    /// render bundles) and working our way towards leaf types (like buffers).
    ///
    /// [`Device`]: super::Device
    /// [`self.suspected_resources`]: LifetimeTracker::suspected_resources
    /// [`last_resources`]: ActiveSubmission::last_resources
    /// [`self.active`]: LifetimeTracker::active
    /// [`triage_submissions`]: LifetimeTracker::triage_submissions
    pub(crate) fn triage_suspected(&mut self, trackers: &Mutex<Tracker<A>>) {
        profiling::scope!("triage_suspected");

        //NOTE: the order is important to release resources that depends between each other!
        self.triage_suspected_render_bundles(trackers);
        self.triage_suspected_compute_pipelines(trackers);
        self.triage_suspected_render_pipelines(trackers);
        self.triage_suspected_bind_groups(trackers);
        self.triage_suspected_pipeline_layouts();
        self.triage_suspected_bind_group_layouts();
        self.triage_suspected_query_sets(trackers);
        self.triage_suspected_samplers(trackers);
        self.triage_suspected_staging_buffers();
        self.triage_suspected_texture_views(trackers);
        self.triage_suspected_textures(trackers);
        self.triage_suspected_buffers(trackers);
        self.triage_suspected_tlas(trackers);
        self.triage_suspected_blas(trackers);
        self.triage_suspected_destroyed_buffers();
        self.triage_suspected_destroyed_textures();
    }

    /// Determine which buffers are ready to map, and which must wait for the
    /// GPU.
    ///
    /// See the documentation for [`LifetimeTracker`] for details.
    pub(crate) fn triage_mapped(&mut self) {
        if self.mapped.is_empty() {
            return;
        }

        for buffer in self.mapped.drain(..) {
            let submit_index = buffer.info.submission_index();
            log::trace!(
                "Mapping of {:?} at submission {:?} gets assigned to active {:?}",
                buffer.info.id(),
                submit_index,
                self.active.iter().position(|a| a.index == submit_index)
            );

            self.active
                .iter_mut()
                .find(|a| a.index == submit_index)
                .map_or(&mut self.ready_to_map, |a| &mut a.mapped)
                .push(buffer);
        }
    }

    /// Map the buffers in `self.ready_to_map`.
    ///
    /// Return a list of mapping notifications to send.
    ///
    /// See the documentation for [`LifetimeTracker`] for details.
    #[must_use]
    pub(crate) fn handle_mapping(
        &mut self,
        raw: &A::Device,
        trackers: &Mutex<Tracker<A>>,
        snatch_guard: &SnatchGuard,
    ) -> Vec<super::BufferMapPendingClosure> {
        if self.ready_to_map.is_empty() {
            return Vec::new();
        }
        let mut pending_callbacks: Vec<super::BufferMapPendingClosure> =
            Vec::with_capacity(self.ready_to_map.len());

        for buffer in self.ready_to_map.drain(..) {
            let tracker_index = buffer.info.tracker_index();
            let is_removed = {
                let mut trackers = trackers.lock();
                trackers.buffers.remove_abandoned(tracker_index)
            };
            if is_removed {
                *buffer.map_state.lock() = resource::BufferMapState::Idle;
                log::trace!("Buffer ready to map {tracker_index:?} is not tracked anymore");
            } else {
                let mapping = match std::mem::replace(
                    &mut *buffer.map_state.lock(),
                    resource::BufferMapState::Idle,
                ) {
                    resource::BufferMapState::Waiting(pending_mapping) => pending_mapping,
                    // Mapping cancelled
                    resource::BufferMapState::Idle => continue,
                    // Mapping queued at least twice by map -> unmap -> map
                    // and was already successfully mapped below
                    active @ resource::BufferMapState::Active { .. } => {
                        *buffer.map_state.lock() = active;
                        continue;
                    }
                    _ => panic!("No pending mapping."),
                };
                let status = if mapping.range.start != mapping.range.end {
                    log::debug!("Buffer {tracker_index:?} map state -> Active");
                    let host = mapping.op.host;
                    let size = mapping.range.end - mapping.range.start;
                    match super::map_buffer(
                        raw,
                        &buffer,
                        mapping.range.start,
                        size,
                        host,
                        snatch_guard,
                    ) {
                        Ok(ptr) => {
                            *buffer.map_state.lock() = resource::BufferMapState::Active {
                                ptr,
                                range: mapping.range.start..mapping.range.start + size,
                                host,
                            };
                            Ok(())
                        }
                        Err(e) => {
                            log::error!("Mapping failed: {e}");
                            Err(e)
                        }
                    }
                } else {
                    *buffer.map_state.lock() = resource::BufferMapState::Active {
                        ptr: std::ptr::NonNull::dangling(),
                        range: mapping.range,
                        host: mapping.op.host,
                    };
                    Ok(())
                };
                pending_callbacks.push((mapping.op, status));
            }
        }
        pending_callbacks
    }
}<|MERGE_RESOLUTION|>--- conflicted
+++ resolved
@@ -27,24 +27,6 @@
 /// A struct that keeps lists of resources that are no longer needed by the user.
 #[derive(Default)]
 pub(crate) struct ResourceMaps<A: HalApi> {
-<<<<<<< HEAD
-    pub buffers: FastHashMap<BufferId, Arc<Buffer<A>>>,
-    pub staging_buffers: FastHashMap<StagingBufferId, Arc<StagingBuffer<A>>>,
-    pub textures: FastHashMap<TextureId, Arc<Texture<A>>>,
-    pub texture_views: FastHashMap<TextureViewId, Arc<TextureView<A>>>,
-    pub samplers: FastHashMap<SamplerId, Arc<Sampler<A>>>,
-    pub bind_groups: FastHashMap<BindGroupId, Arc<BindGroup<A>>>,
-    pub bind_group_layouts: FastHashMap<BindGroupLayoutId, Arc<BindGroupLayout<A>>>,
-    pub render_pipelines: FastHashMap<RenderPipelineId, Arc<RenderPipeline<A>>>,
-    pub compute_pipelines: FastHashMap<ComputePipelineId, Arc<ComputePipeline<A>>>,
-    pub pipeline_layouts: FastHashMap<PipelineLayoutId, Arc<PipelineLayout<A>>>,
-    pub render_bundles: FastHashMap<RenderBundleId, Arc<RenderBundle<A>>>,
-    pub query_sets: FastHashMap<QuerySetId, Arc<QuerySet<A>>>,
-    pub blas_s: FastHashMap<BlasId, Arc<Blas<A>>>,
-    pub tlas_s: FastHashMap<TlasId, Arc<Tlas<A>>>,
-    pub destroyed_buffers: FastHashMap<BufferId, Arc<DestroyedBuffer<A>>>,
-    pub destroyed_textures: FastHashMap<TextureId, Arc<DestroyedTexture<A>>>,
-=======
     pub buffers: FastHashMap<TrackerIndex, Arc<Buffer<A>>>,
     pub staging_buffers: FastHashMap<TrackerIndex, Arc<StagingBuffer<A>>>,
     pub textures: FastHashMap<TrackerIndex, Arc<Texture<A>>>,
@@ -59,7 +41,8 @@
     pub query_sets: FastHashMap<TrackerIndex, Arc<QuerySet<A>>>,
     pub destroyed_buffers: FastHashMap<TrackerIndex, Arc<DestroyedBuffer<A>>>,
     pub destroyed_textures: FastHashMap<TrackerIndex, Arc<DestroyedTexture<A>>>,
->>>>>>> 62de7ce2
+    pub blas_s: FastHashMap<TrackerIndex, Arc<Blas<A>>>,
+    pub tlas_s: FastHashMap<TrackerIndex, Arc<Tlas<A>>>,
 }
 
 impl<A: HalApi> ResourceMaps<A> {
