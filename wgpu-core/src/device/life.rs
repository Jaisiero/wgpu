use crate::{
    binding_model::{BindGroup, BindGroupLayout, PipelineLayout},
    command::RenderBundle,
    device::{
        queue::{EncoderInFlight, SubmittedWorkDoneClosure, TempResource},
        DeviceError, DeviceLostClosure,
    },
    hal_api::HalApi,
    id,
    lock::Mutex,
    pipeline::{ComputePipeline, RenderPipeline},
    resource::{
        self, Buffer, DestroyedBuffer, DestroyedTexture, QuerySet, Resource, Sampler,
        StagingBuffer, Texture, TextureView,
    },
    snatch::SnatchGuard,
    track::{ResourceTracker, Tracker, TrackerIndex},
    FastHashMap, SubmissionIndex,
};
use smallvec::SmallVec;

<<<<<<< HEAD
use crate::resource::{Blas, Tlas, TlasInstance};
use parking_lot::Mutex;
=======
use crate::resource::{Blas, Tlas};
>>>>>>> a5365bfd
use std::sync::Arc;
use thiserror::Error;

/// A struct that keeps lists of resources that are no longer needed by the user.
pub(crate) struct ResourceMaps<A: HalApi> {
    pub buffers: FastHashMap<TrackerIndex, Arc<Buffer<A>>>,
    pub staging_buffers: FastHashMap<TrackerIndex, Arc<StagingBuffer<A>>>,
    pub textures: FastHashMap<TrackerIndex, Arc<Texture<A>>>,
    pub texture_views: FastHashMap<TrackerIndex, Arc<TextureView<A>>>,
    pub samplers: FastHashMap<TrackerIndex, Arc<Sampler<A>>>,
    pub bind_groups: FastHashMap<TrackerIndex, Arc<BindGroup<A>>>,
    pub bind_group_layouts: FastHashMap<TrackerIndex, Arc<BindGroupLayout<A>>>,
    pub render_pipelines: FastHashMap<TrackerIndex, Arc<RenderPipeline<A>>>,
    pub compute_pipelines: FastHashMap<TrackerIndex, Arc<ComputePipeline<A>>>,
    pub pipeline_layouts: FastHashMap<TrackerIndex, Arc<PipelineLayout<A>>>,
    pub render_bundles: FastHashMap<TrackerIndex, Arc<RenderBundle<A>>>,
    pub query_sets: FastHashMap<TrackerIndex, Arc<QuerySet<A>>>,
    pub blas_s: FastHashMap<TrackerIndex, Arc<Blas<A>>>,
    pub tlas_s: FastHashMap<TrackerIndex, Arc<Tlas<A>>>,
    pub destroyed_buffers: FastHashMap<TrackerIndex, Arc<DestroyedBuffer<A>>>,
    pub destroyed_textures: FastHashMap<TrackerIndex, Arc<DestroyedTexture<A>>>,
    pub blas_s: FastHashMap<TrackerIndex, Arc<Blas<A>>>,
    pub tlas_s: FastHashMap<TrackerIndex, Arc<Tlas<A>>>,
    pub tlas_instances: FastHashMap<TrackerIndex, Arc<TlasInstance<A>>>,
}

impl<A: HalApi> ResourceMaps<A> {
    pub(crate) fn new() -> Self {
        ResourceMaps {
            buffers: FastHashMap::default(),
            staging_buffers: FastHashMap::default(),
            textures: FastHashMap::default(),
            texture_views: FastHashMap::default(),
            samplers: FastHashMap::default(),
            bind_groups: FastHashMap::default(),
            bind_group_layouts: FastHashMap::default(),
            render_pipelines: FastHashMap::default(),
            compute_pipelines: FastHashMap::default(),
            pipeline_layouts: FastHashMap::default(),
            render_bundles: FastHashMap::default(),
            query_sets: FastHashMap::default(),
            blas_s: FastHashMap::default(),
            tlas_s: FastHashMap::default(),
            destroyed_buffers: FastHashMap::default(),
            destroyed_textures: FastHashMap::default(),
            tlas_instances: FastHashMap::default(),
        }
    }

    pub(crate) fn clear(&mut self) {
        let ResourceMaps {
            buffers,
            staging_buffers,
            textures,
            texture_views,
            samplers,
            bind_groups,
            bind_group_layouts,
            render_pipelines,
            compute_pipelines,
            pipeline_layouts,
            render_bundles,
            query_sets,
            destroyed_buffers,
            tlas_s,
            blas_s,
            destroyed_textures,
            tlas_instances,
        } = self;
        buffers.clear();
        staging_buffers.clear();
        textures.clear();
        texture_views.clear();
        samplers.clear();
        bind_groups.clear();
        bind_group_layouts.clear();
        render_pipelines.clear();
        compute_pipelines.clear();
        pipeline_layouts.clear();
        render_bundles.clear();
        query_sets.clear();
        blas_s.clear();
        tlas_s.clear();
        destroyed_buffers.clear();
        destroyed_textures.clear();
        tlas_instances.clear();
    }

    pub(crate) fn extend(&mut self, other: &mut Self) {
        let ResourceMaps {
            buffers,
            staging_buffers,
            textures,
            texture_views,
            samplers,
            bind_groups,
            bind_group_layouts,
            render_pipelines,
            compute_pipelines,
            pipeline_layouts,
            render_bundles,
            query_sets,
            tlas_s,
            blas_s,
            destroyed_buffers,
            destroyed_textures,
            tlas_instances,
        } = self;
        buffers.extend(other.buffers.drain());
        staging_buffers.extend(other.staging_buffers.drain());
        textures.extend(other.textures.drain());
        texture_views.extend(other.texture_views.drain());
        samplers.extend(other.samplers.drain());
        bind_groups.extend(other.bind_groups.drain());
        bind_group_layouts.extend(other.bind_group_layouts.drain());
        render_pipelines.extend(other.render_pipelines.drain());
        compute_pipelines.extend(other.compute_pipelines.drain());
        pipeline_layouts.extend(other.pipeline_layouts.drain());
        render_bundles.extend(other.render_bundles.drain());
        query_sets.extend(other.query_sets.drain());
        tlas_s.extend(other.tlas_s.drain());
        blas_s.extend(other.blas_s.drain());
        destroyed_buffers.extend(other.destroyed_buffers.drain());
        destroyed_textures.extend(other.destroyed_textures.drain());
        tlas_instances.extend(other.tlas_instances.drain());
    }
}

/// A command submitted to the GPU for execution.
///
/// ## Keeping resources alive while the GPU is using them
///
/// [`wgpu_hal`] requires that, when a command is submitted to a queue, all the
/// resources it uses must remain alive until it has finished executing.
///
/// The natural way to satisfy this would be for `ActiveSubmission` to hold
/// strong references to all the resources used by its commands. However, that
/// would entail dropping those strong references every time a queue submission
/// finishes, adjusting the reference counts of all the resources it used. This
/// is usually needless work: it's rare for the active submission queue to be
/// the final reference to an object. Usually the user is still holding on to
/// it.
///
/// To avoid this, an `ActiveSubmission` does not initially hold any strong
/// references to its commands' resources. Instead, each resource tracks the
/// most recent submission index at which it has been used in
/// [`ResourceInfo::submission_index`]. When the user drops a resource, if the
/// submission in which it was last used is still present in the device's queue,
/// we add the resource to [`ActiveSubmission::last_resources`]. Finally, when
/// this `ActiveSubmission` is dequeued and dropped in
/// [`LifetimeTracker::triage_submissions`], we drop `last_resources` along with
/// it. Thus, unless a resource is dropped by the user, it doesn't need to be
/// touched at all when processing completed work.
///
/// However, it's not clear that this is effective. See [#5560].
///
/// [`wgpu_hal`]: hal
/// [`ResourceInfo::submission_index`]: crate::resource::ResourceInfo
/// [#5560]: https://github.com/gfx-rs/wgpu/issues/5560
struct ActiveSubmission<A: HalApi> {
    /// The index of the submission we track.
    ///
    /// When `Device::fence`'s value is greater than or equal to this, our queue
    /// submission has completed.
    index: SubmissionIndex,

    /// Resources to be freed once this queue submission has completed.
    ///
    /// When the device is polled, for completed submissions,
    /// `triage_submissions` removes resources that don't need to be held alive any longer
    /// from there.
    ///
    /// This includes things like temporary resources and resources that are
    /// used by submitted commands but have been dropped by the user (meaning that
    /// this submission is their last reference.)
    last_resources: ResourceMaps<A>,

    /// Buffers to be mapped once this submission has completed.
    mapped: Vec<Arc<Buffer<A>>>,

    /// Command buffers used by this submission, and the encoder that owns them.
    ///
    /// [`wgpu_hal::Queue::submit`] requires the submitted command buffers to
    /// remain alive until the submission has completed execution. Command
    /// encoders double as allocation pools for command buffers, so holding them
    /// here and cleaning them up in [`LifetimeTracker::triage_submissions`]
    /// satisfies that requirement.
    ///
    /// Once this submission has completed, the command buffers are reset and
    /// the command encoder is recycled.
    ///
    /// [`wgpu_hal::Queue::submit`]: hal::Queue::submit
    encoders: Vec<EncoderInFlight<A>>,

    /// List of queue "on_submitted_work_done" closures to be called once this
    /// submission has completed.
    work_done_closures: SmallVec<[SubmittedWorkDoneClosure; 1]>,
}

#[derive(Clone, Debug, Error)]
#[non_exhaustive]
pub enum WaitIdleError {
    #[error(transparent)]
    Device(#[from] DeviceError),
    #[error("Tried to wait using a submission index from the wrong device. Submission index is from device {0:?}. Called poll on device {1:?}.")]
    WrongSubmissionIndex(id::QueueId, id::DeviceId),
    #[error("GPU got stuck :(")]
    StuckGpu,
}

/// Resource tracking for a device.
///
/// ## Host mapping buffers
///
/// A buffer cannot be mapped until all active queue submissions that use it
/// have completed. To that end:
///
/// -   Each buffer's `ResourceInfo::submission_index` records the index of the
///     most recent queue submission that uses that buffer.
///
/// -   Calling `Global::buffer_map_async` adds the buffer to
///     `self.mapped`, and changes `Buffer::map_state` to prevent it
///     from being used in any new submissions.
///
/// -   When the device is polled, the following `LifetimeTracker` methods decide
///     what should happen next:
///
///     1)  `triage_mapped` drains `self.mapped`, checking the submission index
///         of each buffer against the queue submissions that have finished
///         execution. Buffers used by submissions still in flight go in
///         `self.active[index].mapped`, and the rest go into
///         `self.ready_to_map`.
///
///     2)  `triage_submissions` moves entries in `self.active[i]` for completed
///         submissions to `self.ready_to_map`.  At this point, both
///         `self.active` and `self.ready_to_map` are up to date with the given
///         submission index.
///
///     3)  `handle_mapping` drains `self.ready_to_map` and actually maps the
///         buffers, collecting a list of notification closures to call. But any
///         buffers that were dropped by the user get moved to
///         `self.free_resources`.
///
/// Only calling `Global::buffer_map_async` clones a new `Arc` for the
/// buffer. This new `Arc` is only dropped by `handle_mapping`.
pub(crate) struct LifetimeTracker<A: HalApi> {
    /// Resources that the user has requested be mapped, but which are used by
    /// queue submissions still in flight.
    mapped: Vec<Arc<Buffer<A>>>,

    /// Buffers can be used in a submission that is yet to be made, by the
    /// means of `write_buffer()`, so we have a special place for them.
    pub future_suspected_buffers: Vec<Arc<Buffer<A>>>,

    /// Textures can be used in the upcoming submission by `write_texture`.
    pub future_suspected_textures: Vec<Arc<Texture<A>>>,

    /// Resources whose user handle has died (i.e. drop/destroy has been called)
    /// and will likely be ready for destruction soon.
    pub suspected_resources: ResourceMaps<A>,

    /// Resources used by queue submissions still in flight. One entry per
    /// submission, with older submissions appearing before younger.
    ///
    /// Entries are added by `track_submission` and drained by
    /// `LifetimeTracker::triage_submissions`. Lots of methods contribute data
    /// to particular entries.
    active: Vec<ActiveSubmission<A>>,

    /// Buffers the user has asked us to map, and which are not used by any
    /// queue submission still in flight.
    ready_to_map: Vec<Arc<Buffer<A>>>,

    /// Queue "on_submitted_work_done" closures that were initiated for while there is no
    /// currently pending submissions. These cannot be immediately invoked as they
    /// must happen _after_ all mapped buffer callbacks are mapped, so we defer them
    /// here until the next time the device is maintained.
    work_done_closures: SmallVec<[SubmittedWorkDoneClosure; 1]>,

    /// Closure to be called on "lose the device". This is invoked directly by
    /// device.lose or by the UserCallbacks returned from maintain when the device
    /// has been destroyed and its queues are empty.
    pub device_lost_closure: Option<DeviceLostClosure>,
}

impl<A: HalApi> LifetimeTracker<A> {
    pub fn new() -> Self {
        Self {
            mapped: Vec::new(),
            future_suspected_buffers: Vec::new(),
            future_suspected_textures: Vec::new(),
            suspected_resources: ResourceMaps::new(),
            active: Vec::new(),
            ready_to_map: Vec::new(),
            work_done_closures: SmallVec::new(),
            device_lost_closure: None,
        }
    }

    /// Return true if there are no queue submissions still in flight.
    pub fn queue_empty(&self) -> bool {
        self.active.is_empty()
    }

    /// Start tracking resources associated with a new queue submission.
    pub fn track_submission(
        &mut self,
        index: SubmissionIndex,
        temp_resources: impl Iterator<Item = TempResource<A>>,
        encoders: Vec<EncoderInFlight<A>>,
    ) {
        let mut last_resources = ResourceMaps::new();
        for res in temp_resources {
            match res {
                TempResource::Buffer(raw) => {
                    last_resources
                        .buffers
                        .insert(raw.as_info().tracker_index(), raw);
                }
                TempResource::StagingBuffer(raw) => {
                    last_resources
                        .staging_buffers
                        .insert(raw.as_info().tracker_index(), raw);
                }
                TempResource::DestroyedBuffer(destroyed) => {
                    last_resources
                        .destroyed_buffers
                        .insert(destroyed.tracker_index, destroyed);
                }
                TempResource::Texture(raw) => {
                    last_resources
                        .textures
                        .insert(raw.as_info().tracker_index(), raw);
                }
                TempResource::DestroyedTexture(destroyed) => {
                    last_resources
                        .destroyed_textures
                        .insert(destroyed.tracker_index, destroyed);
                }
                TempResource::Tlas(raw) => {
                    last_resources
                        .tlas_s
                        .insert(raw.as_info().tracker_index(), raw);
                }
                TempResource::Blas(raw) => {
                    last_resources
                        .blas_s
                        .insert(raw.as_info().tracker_index(), raw);
                }
            }
        }

        self.active.push(ActiveSubmission {
            index,
            last_resources,
            mapped: Vec::new(),
            encoders,
            work_done_closures: SmallVec::new(),
        });
    }

    pub fn post_submit(&mut self) {
        for v in self.future_suspected_buffers.drain(..) {
            self.suspected_resources
                .buffers
                .insert(v.as_info().tracker_index(), v);
        }
        for v in self.future_suspected_textures.drain(..) {
            self.suspected_resources
                .textures
                .insert(v.as_info().tracker_index(), v);
        }
    }

    pub(crate) fn map(&mut self, value: &Arc<Buffer<A>>) {
        self.mapped.push(value.clone());
    }

    /// Sort out the consequences of completed submissions.
    ///
    /// Assume that all submissions up through `last_done` have completed.
    ///
    /// -   Buffers used by those submissions are now ready to map, if requested.
    ///     Add any buffers in the submission's [`mapped`] list to
    ///     [`self.ready_to_map`], where [`LifetimeTracker::handle_mapping`]
    ///     will find them.
    ///
    /// -   Resources whose final use was in those submissions are now ready to
    ///     free. Dropping the submission's [`last_resources`] table does so.
    ///
    /// Return a list of [`SubmittedWorkDoneClosure`]s to run.
    ///
    /// [`mapped`]: ActiveSubmission::mapped
    /// [`self.ready_to_map`]: LifetimeTracker::ready_to_map
    /// [`last_resources`]: ActiveSubmission::last_resources
    /// [`SubmittedWorkDoneClosure`]: crate::device::queue::SubmittedWorkDoneClosure
    #[must_use]
    pub fn triage_submissions(
        &mut self,
        last_done: SubmissionIndex,
        command_allocator: &crate::command::CommandAllocator<A>,
    ) -> SmallVec<[SubmittedWorkDoneClosure; 1]> {
        profiling::scope!("triage_submissions");

        //TODO: enable when `is_sorted_by_key` is stable
        //debug_assert!(self.active.is_sorted_by_key(|a| a.index));
        let done_count = self
            .active
            .iter()
            .position(|a| a.index > last_done)
            .unwrap_or(self.active.len());

        let mut work_done_closures: SmallVec<_> = self.work_done_closures.drain(..).collect();
        for a in self.active.drain(..done_count) {
            log::debug!("Active submission {} is done", a.index);
            self.ready_to_map.extend(a.mapped);
            for encoder in a.encoders {
                let raw = unsafe { encoder.land() };
                command_allocator.release_encoder(raw);
            }
            work_done_closures.extend(a.work_done_closures);
        }
        work_done_closures
    }

    pub fn schedule_resource_destruction(
        &mut self,
        temp_resource: TempResource<A>,
        last_submit_index: SubmissionIndex,
    ) {
        let resources = self
            .active
            .iter_mut()
            .find(|a| a.index == last_submit_index)
            .map(|a| &mut a.last_resources);
        if let Some(resources) = resources {
            match temp_resource {
                TempResource::Buffer(raw) => {
                    resources.buffers.insert(raw.as_info().tracker_index(), raw);
                }
                TempResource::StagingBuffer(raw) => {
                    resources
                        .staging_buffers
                        .insert(raw.as_info().tracker_index(), raw);
                }
                TempResource::DestroyedBuffer(destroyed) => {
                    resources
                        .destroyed_buffers
                        .insert(destroyed.tracker_index, destroyed);
                }
                TempResource::Texture(raw) => {
                    resources
                        .textures
                        .insert(raw.as_info().tracker_index(), raw);
                }
                TempResource::DestroyedTexture(destroyed) => {
                    resources
                        .destroyed_textures
                        .insert(destroyed.tracker_index, destroyed);
                }
                TempResource::Tlas(raw) => {
                    resources.tlas_s.insert(raw.as_info().tracker_index(), raw);
                }
                TempResource::Blas(raw) => {
                    resources.blas_s.insert(raw.as_info().tracker_index(), raw);
                }
            }
        }
    }

    pub fn add_work_done_closure(&mut self, closure: SubmittedWorkDoneClosure) {
        match self.active.last_mut() {
            Some(active) => {
                active.work_done_closures.push(closure);
            }
            // We must defer the closure until all previously occurring map_async closures
            // have fired. This is required by the spec.
            None => {
                self.work_done_closures.push(closure);
            }
        }
    }
}

impl<A: HalApi> LifetimeTracker<A> {
    /// Remove abandoned resources from `suspected_resources` and return them.
    ///
    /// Consult `trackers` to see which resources in `suspected_resources` are
    /// abandoned (that is, referenced only by `suspected_resources` and
    /// `trackers` itself) and remove them from `suspected_resources`.
    ///
    /// If the abandoned resources are in use by a command submission still in
    /// flight, as listed in `active`, add them to that submission's
    /// `ActiveSubmission::last_resources` map.
    ///
    /// Use `get_resource_map` to find the appropriate member of
    /// `ActiveSubmission::last_resources` to hold resources of type `R`.
    ///
    /// Return a vector of all the abandoned resources that were removed.
    fn triage_resources<R>(
        suspected_resources: &mut FastHashMap<TrackerIndex, Arc<R>>,
        active: &mut [ActiveSubmission<A>],
        trackers: &mut impl ResourceTracker,
        get_resource_map: impl Fn(&mut ResourceMaps<A>) -> &mut FastHashMap<TrackerIndex, Arc<R>>,
    ) -> Vec<Arc<R>>
    where
        R: Resource,
    {
        let mut removed_resources = Vec::new();
        suspected_resources.retain(|&index, resource| {
            if !trackers.remove_abandoned(index) {
                return true;
            }

            // If this resource is used by commands in flight, save
            // it in that submission's `last_resources` list.
            let submit_index = resource.as_info().submission_index();
            let last_resources = active
                .iter_mut()
                .find(|a| a.index == submit_index)
                .map(|a| &mut a.last_resources);
            if let Some(last_resources) = last_resources {
                get_resource_map(last_resources).insert(index, resource.clone());
            }

            removed_resources.push(resource.clone());
            false
        });
        removed_resources
    }

    fn triage_suspected_render_bundles(&mut self, trackers: &Mutex<Tracker<A>>) -> &mut Self {
        let mut trackers = trackers.lock();
        let suspected_render_bundles = &mut self.suspected_resources.render_bundles;
        let removed_resources = Self::triage_resources(
            suspected_render_bundles,
            self.active.as_mut_slice(),
            &mut trackers.bundles,
            |maps| &mut maps.render_bundles,
        );
        for bundle in removed_resources {
            for v in bundle.used.buffers.write().drain_resources() {
                self.suspected_resources
                    .buffers
                    .insert(v.as_info().tracker_index(), v);
            }
            for v in bundle.used.textures.write().drain_resources() {
                self.suspected_resources
                    .textures
                    .insert(v.as_info().tracker_index(), v);
            }
            for v in bundle.used.bind_groups.write().drain_resources() {
                self.suspected_resources
                    .bind_groups
                    .insert(v.as_info().tracker_index(), v);
            }
            for v in bundle.used.render_pipelines.write().drain_resources() {
                self.suspected_resources
                    .render_pipelines
                    .insert(v.as_info().tracker_index(), v);
            }
            for v in bundle.used.query_sets.write().drain_resources() {
                self.suspected_resources
                    .query_sets
                    .insert(v.as_info().tracker_index(), v);
            }
        }
        self
    }

    fn triage_suspected_bind_groups(&mut self, trackers: &Mutex<Tracker<A>>) -> &mut Self {
        let mut trackers = trackers.lock();
        let suspected_bind_groups = &mut self.suspected_resources.bind_groups;
        let removed_resources = Self::triage_resources(
            suspected_bind_groups,
            self.active.as_mut_slice(),
            &mut trackers.bind_groups,
            |maps| &mut maps.bind_groups,
        );
        for bind_group in removed_resources {
            for v in bind_group.used.buffers.drain_resources() {
                self.suspected_resources
                    .buffers
                    .insert(v.as_info().tracker_index(), v);
            }
            for v in bind_group.used.textures.drain_resources() {
                self.suspected_resources
                    .textures
                    .insert(v.as_info().tracker_index(), v);
            }
            for v in bind_group.used.views.drain_resources() {
                self.suspected_resources
                    .texture_views
                    .insert(v.as_info().tracker_index(), v);
            }
            for v in bind_group.used.samplers.drain_resources() {
                self.suspected_resources
                    .samplers
                    .insert(v.as_info().tracker_index(), v);
            }
            for v in bind_group.used.acceleration_structures.drain_resources() {
                self.suspected_resources
                    .tlas_s
                    .insert(v.as_info().tracker_index(), v);
            }

            self.suspected_resources.bind_group_layouts.insert(
                bind_group.layout.as_info().tracker_index(),
                bind_group.layout.clone(),
            );
        }
        self
    }

    fn triage_suspected_texture_views(&mut self, trackers: &Mutex<Tracker<A>>) -> &mut Self {
        let mut trackers = trackers.lock();
        let suspected_texture_views = &mut self.suspected_resources.texture_views;
        Self::triage_resources(
            suspected_texture_views,
            self.active.as_mut_slice(),
            &mut trackers.views,
            |maps| &mut maps.texture_views,
        );
        // You might be tempted to add the view's parent texture to
        // suspected_resources here, but don't. Texture views get dropped all
        // the time, and once a texture is added to
        // `LifetimeTracker::suspected_resources` it remains there until it's
        // actually dropped, which for long-lived textures could be at the end
        // of execution.
        self
    }

    fn triage_suspected_textures(&mut self, trackers: &Mutex<Tracker<A>>) -> &mut Self {
        let mut trackers = trackers.lock();
        let suspected_textures = &mut self.suspected_resources.textures;
        Self::triage_resources(
            suspected_textures,
            self.active.as_mut_slice(),
            &mut trackers.textures,
            |maps| &mut maps.textures,
        );

        // We may have been suspected because a texture view or bind group
        // referring to us was dropped. Remove stale weak references, so that
        // the backlink table doesn't grow without bound.
        for texture in self.suspected_resources.textures.values() {
            texture.views.lock().retain(|view| view.strong_count() > 0);
            texture
                .bind_groups
                .lock()
                .retain(|bg| bg.strong_count() > 0);
        }

        self
    }

    fn triage_suspected_samplers(&mut self, trackers: &Mutex<Tracker<A>>) -> &mut Self {
        let mut trackers = trackers.lock();
        let suspected_samplers = &mut self.suspected_resources.samplers;
        Self::triage_resources(
            suspected_samplers,
            self.active.as_mut_slice(),
            &mut trackers.samplers,
            |maps| &mut maps.samplers,
        );
        self
    }

    fn triage_suspected_buffers(&mut self, trackers: &Mutex<Tracker<A>>) -> &mut Self {
        let mut trackers = trackers.lock();
        let suspected_buffers = &mut self.suspected_resources.buffers;
        Self::triage_resources(
            suspected_buffers,
            self.active.as_mut_slice(),
            &mut trackers.buffers,
            |maps| &mut maps.buffers,
        );

        // We may have been suspected because a bind group referring to us was
        // dropped. Remove stale weak references, so that the backlink table
        // doesn't grow without bound.
        for buffer in self.suspected_resources.buffers.values() {
            buffer.bind_groups.lock().retain(|bg| bg.strong_count() > 0);
        }

        self
    }

    fn triage_suspected_destroyed_buffers(&mut self) {
        for (id, buffer) in self.suspected_resources.destroyed_buffers.drain() {
            let submit_index = buffer.submission_index;
            if let Some(resources) = self.active.iter_mut().find(|a| a.index == submit_index) {
                resources
                    .last_resources
                    .destroyed_buffers
                    .insert(id, buffer);
            }
        }
    }

    fn triage_suspected_destroyed_textures(&mut self) {
        for (id, texture) in self.suspected_resources.destroyed_textures.drain() {
            let submit_index = texture.submission_index;
            if let Some(resources) = self.active.iter_mut().find(|a| a.index == submit_index) {
                resources
                    .last_resources
                    .destroyed_textures
                    .insert(id, texture);
            }
        }
    }

    fn triage_suspected_compute_pipelines(&mut self, trackers: &Mutex<Tracker<A>>) -> &mut Self {
        let mut trackers = trackers.lock();
        let suspected_compute_pipelines = &mut self.suspected_resources.compute_pipelines;
        let removed_resources = Self::triage_resources(
            suspected_compute_pipelines,
            self.active.as_mut_slice(),
            &mut trackers.compute_pipelines,
            |maps| &mut maps.compute_pipelines,
        );
        for compute_pipeline in removed_resources {
            self.suspected_resources.pipeline_layouts.insert(
                compute_pipeline.layout.as_info().tracker_index(),
                compute_pipeline.layout.clone(),
            );
        }
        self
    }

    fn triage_suspected_render_pipelines(&mut self, trackers: &Mutex<Tracker<A>>) -> &mut Self {
        let mut trackers = trackers.lock();
        let suspected_render_pipelines = &mut self.suspected_resources.render_pipelines;
        let removed_resources = Self::triage_resources(
            suspected_render_pipelines,
            self.active.as_mut_slice(),
            &mut trackers.render_pipelines,
            |maps| &mut maps.render_pipelines,
        );
        for render_pipeline in removed_resources {
            self.suspected_resources.pipeline_layouts.insert(
                render_pipeline.layout.as_info().tracker_index(),
                render_pipeline.layout.clone(),
            );
        }
        self
    }

    fn triage_suspected_pipeline_layouts(&mut self) -> &mut Self {
        let mut removed_resources = Vec::new();
        self.suspected_resources
            .pipeline_layouts
            .retain(|_pipeline_layout_id, pipeline_layout| {
                removed_resources.push(pipeline_layout.clone());
                false
            });
        removed_resources.drain(..).for_each(|pipeline_layout| {
            for bgl in &pipeline_layout.bind_group_layouts {
                self.suspected_resources
                    .bind_group_layouts
                    .insert(bgl.as_info().tracker_index(), bgl.clone());
            }
        });
        self
    }

    fn triage_suspected_bind_group_layouts(&mut self) -> &mut Self {
        //Note: this has to happen after all the suspected pipelines are destroyed
        //Note: nothing else can bump the refcount since the guard is locked exclusively
        //Note: same BGL can appear multiple times in the list, but only the last
        self.suspected_resources.bind_group_layouts.clear();

        self
    }

    fn triage_suspected_blas(&mut self, trackers: &Mutex<Tracker<A>>) -> &mut Self {
        let mut trackers = trackers.lock();
        let resource_map = &mut self.suspected_resources.blas_s;
        let _ = Self::triage_resources(
            resource_map,
            self.active.as_mut_slice(),
            &mut trackers.blas_s,
            |maps| &mut maps.blas_s,
        );
        self
    }

    fn triage_suspected_tlas(&mut self, trackers: &Mutex<Tracker<A>>) -> &mut Self {
        let mut trackers = trackers.lock();
        let resource_map = &mut self.suspected_resources.tlas_s;
        let _ = Self::triage_resources(
            resource_map,
            self.active.as_mut_slice(),
            &mut trackers.tlas_s,
            |maps| &mut maps.tlas_s,
        );
        self
    }

    fn triage_suspected_query_sets(&mut self, trackers: &Mutex<Tracker<A>>) -> &mut Self {
        let mut trackers = trackers.lock();
        let suspected_query_sets = &mut self.suspected_resources.query_sets;
        Self::triage_resources(
            suspected_query_sets,
            self.active.as_mut_slice(),
            &mut trackers.query_sets,
            |maps| &mut maps.query_sets,
        );
        self
    }

    fn triage_suspected_staging_buffers(&mut self) -> &mut Self {
        self.suspected_resources.staging_buffers.clear();

        self
    }

    /// Identify resources to free, according to `trackers` and `self.suspected_resources`.
    ///
    /// Remove from `trackers`, the [`Tracker`] belonging to same [`Device`] as
    /// `self`, each resource mentioned in [`self.suspected_resources`]. If
    /// `trackers` held the final reference to that resource, add it to the
    /// appropriate free list, to be destroyed by the hal:
    ///
    /// -   Add resources used by queue submissions still in flight to the
    ///     [`last_resources`] table of the last such submission's entry in
    ///     [`self.active`]. When that submission has finished execution. the
    ///     [`triage_submissions`] method will remove from the tracker and the
    ///     resource reference count will be responsible carrying out deallocation.
    ///
    /// ## Entrained resources
    ///
    /// This function finds resources that are used only by other resources
    /// ready to be freed, and adds those to the free lists as well. For
    /// example, if there's some texture `T` used only by some texture view
    /// `TV`, then if `TV` can be freed, `T` gets added to the free lists too.
    ///
    /// Since `wgpu-core` resource ownership patterns are acyclic, we can visit
    /// each type that can be owned after all types that could possibly own
    /// it. This way, we can detect all free-able objects in a single pass,
    /// simply by starting with types that are roots of the ownership DAG (like
    /// render bundles) and working our way towards leaf types (like buffers).
    ///
    /// [`Device`]: super::Device
    /// [`self.suspected_resources`]: LifetimeTracker::suspected_resources
    /// [`last_resources`]: ActiveSubmission::last_resources
    /// [`self.active`]: LifetimeTracker::active
    /// [`triage_submissions`]: LifetimeTracker::triage_submissions
    pub(crate) fn triage_suspected(&mut self, trackers: &Mutex<Tracker<A>>) {
        profiling::scope!("triage_suspected");

        // NOTE: The order in which resource types are processed here is
        // crucial. See "Entrained resources" in this function's doc comment.
        self.triage_suspected_render_bundles(trackers);
        self.triage_suspected_compute_pipelines(trackers);
        self.triage_suspected_render_pipelines(trackers);
        self.triage_suspected_bind_groups(trackers);
        self.triage_suspected_pipeline_layouts();
        self.triage_suspected_bind_group_layouts();
        self.triage_suspected_query_sets(trackers);
        self.triage_suspected_samplers(trackers);
        self.triage_suspected_staging_buffers();
        self.triage_suspected_texture_views(trackers);
        self.triage_suspected_textures(trackers);
        self.triage_suspected_buffers(trackers);
        self.triage_suspected_tlas(trackers);
        self.triage_suspected_blas(trackers);
        self.triage_suspected_destroyed_buffers();
        self.triage_suspected_destroyed_textures();
    }

    /// Determine which buffers are ready to map, and which must wait for the
    /// GPU.
    ///
    /// See the documentation for [`LifetimeTracker`] for details.
    pub(crate) fn triage_mapped(&mut self) {
        if self.mapped.is_empty() {
            return;
        }

        for buffer in self.mapped.drain(..) {
            let submit_index = buffer.info.submission_index();
            log::trace!(
                "Mapping of {:?} at submission {:?} gets assigned to active {:?}",
                buffer.info.id(),
                submit_index,
                self.active.iter().position(|a| a.index == submit_index)
            );

            self.active
                .iter_mut()
                .find(|a| a.index == submit_index)
                .map_or(&mut self.ready_to_map, |a| &mut a.mapped)
                .push(buffer);
        }
    }

    /// Map the buffers in `self.ready_to_map`.
    ///
    /// Return a list of mapping notifications to send.
    ///
    /// See the documentation for [`LifetimeTracker`] for details.
    #[must_use]
    pub(crate) fn handle_mapping(
        &mut self,
        raw: &A::Device,
        trackers: &Mutex<Tracker<A>>,
        snatch_guard: &SnatchGuard,
    ) -> Vec<super::BufferMapPendingClosure> {
        if self.ready_to_map.is_empty() {
            return Vec::new();
        }
        let mut pending_callbacks: Vec<super::BufferMapPendingClosure> =
            Vec::with_capacity(self.ready_to_map.len());

        for buffer in self.ready_to_map.drain(..) {
            let tracker_index = buffer.info.tracker_index();
            let is_removed = {
                let mut trackers = trackers.lock();
                trackers.buffers.remove_abandoned(tracker_index)
            };
            if is_removed {
                *buffer.map_state.lock() = resource::BufferMapState::Idle;
                log::trace!("Buffer ready to map {tracker_index:?} is not tracked anymore");
            } else {
                // This _cannot_ be inlined into the match. If it is, the lock will be held
                // open through the whole match, resulting in a deadlock when we try to re-lock
                // the buffer back to active.
                let mapping = std::mem::replace(
                    &mut *buffer.map_state.lock(),
                    resource::BufferMapState::Idle,
                );
                let pending_mapping = match mapping {
                    resource::BufferMapState::Waiting(pending_mapping) => pending_mapping,
                    // Mapping cancelled
                    resource::BufferMapState::Idle => continue,
                    // Mapping queued at least twice by map -> unmap -> map
                    // and was already successfully mapped below
                    resource::BufferMapState::Active { .. } => {
                        *buffer.map_state.lock() = mapping;
                        continue;
                    }
                    _ => panic!("No pending mapping."),
                };
                let status = if pending_mapping.range.start != pending_mapping.range.end {
                    log::debug!("Buffer {tracker_index:?} map state -> Active");
                    let host = pending_mapping.op.host;
                    let size = pending_mapping.range.end - pending_mapping.range.start;
                    match super::map_buffer(
                        raw,
                        &buffer,
                        pending_mapping.range.start,
                        size,
                        host,
                        snatch_guard,
                    ) {
                        Ok(ptr) => {
                            *buffer.map_state.lock() = resource::BufferMapState::Active {
                                ptr,
                                range: pending_mapping.range.start
                                    ..pending_mapping.range.start + size,
                                host,
                            };
                            Ok(())
                        }
                        Err(e) => {
                            log::error!("Mapping failed: {e}");
                            Err(e)
                        }
                    }
                } else {
                    *buffer.map_state.lock() = resource::BufferMapState::Active {
                        ptr: std::ptr::NonNull::dangling(),
                        range: pending_mapping.range,
                        host: pending_mapping.op.host,
                    };
                    Ok(())
                };
                pending_callbacks.push((pending_mapping.op, status));
            }
        }
        pending_callbacks
    }
}<|MERGE_RESOLUTION|>--- conflicted
+++ resolved
@@ -19,12 +19,7 @@
 };
 use smallvec::SmallVec;
 
-<<<<<<< HEAD
 use crate::resource::{Blas, Tlas, TlasInstance};
-use parking_lot::Mutex;
-=======
-use crate::resource::{Blas, Tlas};
->>>>>>> a5365bfd
 use std::sync::Arc;
 use thiserror::Error;
 
