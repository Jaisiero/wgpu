--- conflicted
+++ resolved
@@ -534,23 +534,13 @@
         features.intersects(wgt::Features::RAY_QUERY),
     );
     caps.set(
-<<<<<<< HEAD
+        Caps::SUBGROUP_VERTEX_STAGE,
+        features.contains(wgt::Features::SUBGROUP_VERTEX),
+    );
+    caps.set(
         Caps::RAY_HIT_VERTEX_POSITION,
         features.intersects(wgt::Features::RAY_HIT_VERTEX_RETURN),
     );
 
-    let mut subgroup_stages = naga::valid::ShaderStages::empty();
-    subgroup_stages.set(
-        naga::valid::ShaderStages::COMPUTE | naga::valid::ShaderStages::FRAGMENT,
-        features.contains(wgt::Features::SUBGROUP),
-    );
-    subgroup_stages.set(
-        naga::valid::ShaderStages::VERTEX,
-=======
-        Caps::SUBGROUP_VERTEX_STAGE,
->>>>>>> 2810f134
-        features.contains(wgt::Features::SUBGROUP_VERTEX),
-    );
-
     naga::valid::Validator::new(flags, caps)
 }