#[cfg(feature = "trace")]
use crate::device::trace::Action;
use crate::{
    api_log,
    command::{
        extract_texture_selector, validate_linear_texture_data, validate_texture_copy_range,
        ClearError, CommandAllocator, CommandBuffer, CommandEncoderError, CopySide,
        ImageCopyTexture, TransferError,
    },
    conv,
    device::{DeviceError, WaitIdleError},
    get_lowest_common_denom,
    global::Global,
    hal_label,
    id::{self, QueueId},
    init_tracker::{has_copy_partial_init_tracker_coverage, TextureInitRange},
    lock::RwLockWriteGuard,
    resource::{
        Buffer, BufferAccessError, BufferMapState, DestroyedBuffer, DestroyedResourceError,
        DestroyedTexture, FlushedStagingBuffer, InvalidResourceError, Labeled, ParentDevice,
        ResourceErrorIdent, StagingBuffer, Texture, TextureInner, Trackable,
    },
    resource_log,
    track::{self, Tracker, TrackerIndex},
    FastHashMap, SubmissionIndex,
};

use smallvec::SmallVec;

use crate::resource::{Blas, Tlas};
use crate::scratch::ScratchBuffer;
use std::{
    iter,
    mem::{self, ManuallyDrop},
    ptr::NonNull,
    sync::{atomic::Ordering, Arc},
};
use thiserror::Error;

use super::Device;

pub struct Queue {
    raw: ManuallyDrop<Box<dyn hal::DynQueue>>,
    pub(crate) device: Arc<Device>,
}

impl Queue {
    pub(crate) fn new(device: Arc<Device>, raw: Box<dyn hal::DynQueue>) -> Self {
        Queue {
            raw: ManuallyDrop::new(raw),
            device,
        }
    }

    pub(crate) fn raw(&self) -> &dyn hal::DynQueue {
        self.raw.as_ref()
    }
}

crate::impl_resource_type!(Queue);
// TODO: https://github.com/gfx-rs/wgpu/issues/4014
impl Labeled for Queue {
    fn label(&self) -> &str {
        ""
    }
}
crate::impl_parent_device!(Queue);
crate::impl_storage_item!(Queue);

impl Drop for Queue {
    fn drop(&mut self) {
        resource_log!("Drop {}", self.error_ident());
        // SAFETY: we never access `self.raw` beyond this point.
        let queue = unsafe { ManuallyDrop::take(&mut self.raw) };
        self.device.release_queue(queue);
    }
}

#[repr(C)]
pub struct SubmittedWorkDoneClosureC {
    pub callback: unsafe extern "C" fn(user_data: *mut u8),
    pub user_data: *mut u8,
}

#[cfg(send_sync)]
unsafe impl Send for SubmittedWorkDoneClosureC {}

pub struct SubmittedWorkDoneClosure {
    // We wrap this so creating the enum in the C variant can be unsafe,
    // allowing our call function to be safe.
    inner: SubmittedWorkDoneClosureInner,
}

#[cfg(send_sync)]
type SubmittedWorkDoneCallback = Box<dyn FnOnce() + Send + 'static>;
#[cfg(not(send_sync))]
type SubmittedWorkDoneCallback = Box<dyn FnOnce() + 'static>;

enum SubmittedWorkDoneClosureInner {
    Rust { callback: SubmittedWorkDoneCallback },
    C { inner: SubmittedWorkDoneClosureC },
}

impl SubmittedWorkDoneClosure {
    pub fn from_rust(callback: SubmittedWorkDoneCallback) -> Self {
        Self {
            inner: SubmittedWorkDoneClosureInner::Rust { callback },
        }
    }

    /// # Safety
    ///
    /// - The callback pointer must be valid to call with the provided `user_data`
    ///   pointer.
    ///
    /// - Both pointers must point to `'static` data, as the callback may happen at
    ///   an unspecified time.
    pub unsafe fn from_c(inner: SubmittedWorkDoneClosureC) -> Self {
        Self {
            inner: SubmittedWorkDoneClosureInner::C { inner },
        }
    }

    pub(crate) fn call(self) {
        match self.inner {
            SubmittedWorkDoneClosureInner::Rust { callback } => callback(),
            // SAFETY: the contract of the call to from_c says that this unsafe is sound.
            SubmittedWorkDoneClosureInner::C { inner } => unsafe {
                (inner.callback)(inner.user_data)
            },
        }
    }
}

/// A texture or buffer to be freed soon.
///
/// This is just a tagged raw texture or buffer, generally about to be added to
/// some other more specific container like:
///
/// - `PendingWrites::temp_resources`: resources used by queue writes and
///   unmaps, waiting to be folded in with the next queue submission
///
/// - `ActiveSubmission::temp_resources`: temporary resources used by a queue
///   submission, to be freed when it completes
#[derive(Debug)]
pub enum TempResource {
    StagingBuffer(FlushedStagingBuffer),
    ScratchBuffer(ScratchBuffer),
    DestroyedBuffer(DestroyedBuffer),
    DestroyedTexture(DestroyedTexture),
    Blas(Arc<Blas>),
    Tlas(Arc<Tlas>),
}

/// A series of raw [`CommandBuffer`]s that have been submitted to a
/// queue, and the [`wgpu_hal::CommandEncoder`] that built them.
///
/// [`CommandBuffer`]: hal::Api::CommandBuffer
/// [`wgpu_hal::CommandEncoder`]: hal::CommandEncoder
pub(crate) struct EncoderInFlight {
    raw: Box<dyn hal::DynCommandEncoder>,
    cmd_buffers: Vec<Box<dyn hal::DynCommandBuffer>>,
    pub(crate) trackers: Tracker,

    /// These are the buffers that have been tracked by `PendingWrites`.
    pub(crate) pending_buffers: FastHashMap<TrackerIndex, Arc<Buffer>>,
    /// These are the textures that have been tracked by `PendingWrites`.
    pub(crate) pending_textures: FastHashMap<TrackerIndex, Arc<Texture>>,
}

impl EncoderInFlight {
    /// Free all of our command buffers.
    ///
    /// Return the command encoder, fully reset and ready to be
    /// reused.
    pub(crate) unsafe fn land(mut self) -> Box<dyn hal::DynCommandEncoder> {
        unsafe { self.raw.reset_all(self.cmd_buffers) };
        {
            // This involves actually decrementing the ref count of all command buffer
            // resources, so can be _very_ expensive.
            profiling::scope!("drop command buffer trackers");
            drop(self.trackers);
            drop(self.pending_buffers);
            drop(self.pending_textures);
        }
        self.raw
    }
}

/// A private command encoder for writes made directly on the device
/// or queue.
///
/// Operations like `buffer_unmap`, `queue_write_buffer`, and
/// `queue_write_texture` need to copy data to the GPU. At the hal
/// level, this must be done by encoding and submitting commands, but
/// these operations are not associated with any specific wgpu command
/// buffer.
///
/// Instead, `Device::pending_writes` owns one of these values, which
/// has its own hal command encoder and resource lists. The commands
/// accumulated here are automatically submitted to the queue the next
/// time the user submits a wgpu command buffer, ahead of the user's
/// commands.
///
/// Important:
/// When locking pending_writes be sure that tracker is not locked
/// and try to lock trackers for the minimum timespan possible
///
/// All uses of [`StagingBuffer`]s end up here.
#[derive(Debug)]
pub(crate) struct PendingWrites {
    pub command_encoder: Box<dyn hal::DynCommandEncoder>,

    /// True if `command_encoder` is in the "recording" state, as
    /// described in the docs for the [`wgpu_hal::CommandEncoder`]
    /// trait.
    ///
    /// [`wgpu_hal::CommandEncoder`]: hal::CommandEncoder
    pub is_recording: bool,

    temp_resources: Vec<TempResource>,
    dst_buffers: FastHashMap<TrackerIndex, Arc<Buffer>>,
    dst_textures: FastHashMap<TrackerIndex, Arc<Texture>>,
}

impl PendingWrites {
    pub fn new(command_encoder: Box<dyn hal::DynCommandEncoder>) -> Self {
        Self {
            command_encoder,
            is_recording: false,
            temp_resources: Vec::new(),
            dst_buffers: FastHashMap::default(),
            dst_textures: FastHashMap::default(),
        }
    }

    pub fn dispose(mut self, device: &dyn hal::DynDevice) {
        unsafe {
            if self.is_recording {
                self.command_encoder.discard_encoding();
            }
            device.destroy_command_encoder(self.command_encoder);
        }

        self.temp_resources.clear();
    }

    pub fn insert_buffer(&mut self, buffer: &Arc<Buffer>) {
        self.dst_buffers
            .insert(buffer.tracker_index(), buffer.clone());
    }

    pub fn insert_texture(&mut self, texture: &Arc<Texture>) {
        self.dst_textures
            .insert(texture.tracker_index(), texture.clone());
    }

    pub fn contains_buffer(&self, buffer: &Arc<Buffer>) -> bool {
        self.dst_buffers.contains_key(&buffer.tracker_index())
    }

    pub fn contains_texture(&self, texture: &Arc<Texture>) -> bool {
        self.dst_textures.contains_key(&texture.tracker_index())
    }

    pub fn consume_temp(&mut self, resource: TempResource) {
        self.temp_resources.push(resource);
    }

    pub fn consume(&mut self, buffer: FlushedStagingBuffer) {
        self.temp_resources
            .push(TempResource::StagingBuffer(buffer));
    }

    fn pre_submit(
        &mut self,
        command_allocator: &CommandAllocator,
        device: &Device,
        queue: &Queue,
    ) -> Result<Option<EncoderInFlight>, DeviceError> {
        if self.is_recording {
            let pending_buffers = mem::take(&mut self.dst_buffers);
            let pending_textures = mem::take(&mut self.dst_textures);

            let cmd_buf = unsafe { self.command_encoder.end_encoding() }
                .map_err(|e| device.handle_hal_error(e))?;
            self.is_recording = false;

            let new_encoder = command_allocator
                .acquire_encoder(device.raw(), queue.raw())
                .map_err(|e| device.handle_hal_error(e))?;

            let encoder = EncoderInFlight {
                raw: mem::replace(&mut self.command_encoder, new_encoder),
                cmd_buffers: vec![cmd_buf],
                trackers: Tracker::new(),
                pending_buffers,
                pending_textures,
            };
            Ok(Some(encoder))
        } else {
            self.dst_buffers.clear();
            self.dst_textures.clear();
            Ok(None)
        }
    }

    pub fn activate(&mut self) -> &mut dyn hal::DynCommandEncoder {
        if !self.is_recording {
            unsafe {
                self.command_encoder
                    .begin_encoding(Some("(wgpu internal) PendingWrites"))
                    .unwrap();
            }
            self.is_recording = true;
        }
        self.command_encoder.as_mut()
    }

    pub fn deactivate(&mut self) {
        if self.is_recording {
            unsafe {
                self.command_encoder.discard_encoding();
            }
            self.is_recording = false;
        }
    }
}

#[derive(Clone, Debug, Error)]
#[non_exhaustive]
pub enum QueueWriteError {
    #[error(transparent)]
    Queue(#[from] DeviceError),
    #[error(transparent)]
    Transfer(#[from] TransferError),
    #[error(transparent)]
    MemoryInitFailure(#[from] ClearError),
    #[error(transparent)]
    DestroyedResource(#[from] DestroyedResourceError),
    #[error(transparent)]
    InvalidResource(#[from] InvalidResourceError),
}

#[derive(Clone, Debug, Error)]
#[non_exhaustive]
pub enum QueueSubmitError {
    #[error(transparent)]
    Queue(#[from] DeviceError),
    #[error(transparent)]
    DestroyedResource(#[from] DestroyedResourceError),
    #[error(transparent)]
    Unmap(#[from] BufferAccessError),
    #[error("{0} is still mapped")]
    BufferStillMapped(ResourceErrorIdent),
    #[error("Surface output was dropped before the command buffer got submitted")]
    SurfaceOutputDropped,
    #[error("Surface was unconfigured before the command buffer got submitted")]
    SurfaceUnconfigured,
    #[error("GPU got stuck :(")]
    StuckGpu,
    #[error(transparent)]
    InvalidResource(#[from] InvalidResourceError),
    #[error(transparent)]
    CommandEncoder(#[from] CommandEncoderError),
    #[error(transparent)]
    ValidateBlasActionsError(#[from] crate::ray_tracing::ValidateBlasActionsError),
    #[error(transparent)]
    ValidateTlasActionsError(#[from] crate::ray_tracing::ValidateTlasActionsError),
}

//TODO: move out common parts of write_xxx.

impl Global {
    pub fn queue_write_buffer(
        &self,
        queue_id: QueueId,
        buffer_id: id::BufferId,
        buffer_offset: wgt::BufferAddress,
        data: &[u8],
    ) -> Result<(), QueueWriteError> {
        profiling::scope!("Queue::write_buffer");
        api_log!("Queue::write_buffer {buffer_id:?} {}bytes", data.len());

        let hub = &self.hub;

        let buffer = hub.buffers.get(buffer_id).get()?;

        let queue = hub.queues.get(queue_id);

        let device = &queue.device;

        let data_size = data.len() as wgt::BufferAddress;

        #[cfg(feature = "trace")]
        if let Some(ref mut trace) = *device.trace.lock() {
            let data_path = trace.make_binary("bin", data);
            trace.add(Action::WriteBuffer {
                id: buffer_id,
                data: data_path,
                range: buffer_offset..buffer_offset + data_size,
                queued: true,
            });
        }

        buffer.same_device_as(queue.as_ref())?;

        let data_size = if let Some(data_size) = wgt::BufferSize::new(data_size) {
            data_size
        } else {
            log::trace!("Ignoring write_buffer of size 0");
            return Ok(());
        };

        // Platform validation requires that the staging buffer always be
        // freed, even if an error occurs. All paths from here must call
        // `device.pending_writes.consume`.
        let mut staging_buffer = StagingBuffer::new(device, data_size)?;
        let mut pending_writes = device.pending_writes.lock();

        let staging_buffer = {
            profiling::scope!("copy");
            staging_buffer.write(data);
            staging_buffer.flush()
        };

        let result = self.queue_write_staging_buffer_impl(
            &queue,
            device,
            &mut pending_writes,
            &staging_buffer,
            buffer_id,
            buffer_offset,
        );

        pending_writes.consume(staging_buffer);
        result
    }

    pub fn queue_create_staging_buffer(
        &self,
        queue_id: QueueId,
        buffer_size: wgt::BufferSize,
        id_in: Option<id::StagingBufferId>,
    ) -> Result<(id::StagingBufferId, NonNull<u8>), QueueWriteError> {
        profiling::scope!("Queue::create_staging_buffer");
        let hub = &self.hub;

        let queue = hub.queues.get(queue_id);

        let device = &queue.device;

        let staging_buffer = StagingBuffer::new(device, buffer_size)?;
        let ptr = unsafe { staging_buffer.ptr() };

        let fid = hub.staging_buffers.prepare(id_in);
        let id = fid.assign(staging_buffer);
        resource_log!("Queue::create_staging_buffer {id:?}");

        Ok((id, ptr))
    }

    pub fn queue_write_staging_buffer(
        &self,
        queue_id: QueueId,
        buffer_id: id::BufferId,
        buffer_offset: wgt::BufferAddress,
        staging_buffer_id: id::StagingBufferId,
    ) -> Result<(), QueueWriteError> {
        profiling::scope!("Queue::write_staging_buffer");
        let hub = &self.hub;

        let queue = hub.queues.get(queue_id);

        let device = &queue.device;

        let staging_buffer = hub.staging_buffers.remove(staging_buffer_id);

        let mut pending_writes = device.pending_writes.lock();

        // At this point, we have taken ownership of the staging_buffer from the
        // user. Platform validation requires that the staging buffer always
        // be freed, even if an error occurs. All paths from here must call
        // `device.pending_writes.consume`.
        let staging_buffer = staging_buffer.flush();

        let result = self.queue_write_staging_buffer_impl(
            &queue,
            device,
            &mut pending_writes,
            &staging_buffer,
            buffer_id,
            buffer_offset,
        );

        pending_writes.consume(staging_buffer);
        result
    }

    pub fn queue_validate_write_buffer(
        &self,
        _queue_id: QueueId,
        buffer_id: id::BufferId,
        buffer_offset: u64,
        buffer_size: wgt::BufferSize,
    ) -> Result<(), QueueWriteError> {
        profiling::scope!("Queue::validate_write_buffer");
        let hub = &self.hub;

        let buffer = hub.buffers.get(buffer_id).get()?;

        self.queue_validate_write_buffer_impl(&buffer, buffer_offset, buffer_size)?;

        Ok(())
    }

    fn queue_validate_write_buffer_impl(
        &self,
        buffer: &Buffer,
        buffer_offset: u64,
        buffer_size: wgt::BufferSize,
    ) -> Result<(), TransferError> {
        buffer.check_usage(wgt::BufferUsages::COPY_DST)?;
        if buffer_size.get() % wgt::COPY_BUFFER_ALIGNMENT != 0 {
            return Err(TransferError::UnalignedCopySize(buffer_size.get()));
        }
        if buffer_offset % wgt::COPY_BUFFER_ALIGNMENT != 0 {
            return Err(TransferError::UnalignedBufferOffset(buffer_offset));
        }
        if buffer_offset + buffer_size.get() > buffer.size {
            return Err(TransferError::BufferOverrun {
                start_offset: buffer_offset,
                end_offset: buffer_offset + buffer_size.get(),
                buffer_size: buffer.size,
                side: CopySide::Destination,
            });
        }

        Ok(())
    }

    fn queue_write_staging_buffer_impl(
        &self,
        queue: &Arc<Queue>,
        device: &Arc<Device>,
        pending_writes: &mut PendingWrites,
        staging_buffer: &FlushedStagingBuffer,
        buffer_id: id::BufferId,
        buffer_offset: u64,
    ) -> Result<(), QueueWriteError> {
        let hub = &self.hub;

        let dst = hub.buffers.get(buffer_id).get()?;

        let transition = {
            let mut trackers = device.trackers.lock();
            trackers.buffers.set_single(&dst, hal::BufferUses::COPY_DST)
        };

        let snatch_guard = device.snatchable_lock.read();
        let dst_raw = dst.try_raw(&snatch_guard)?;

        dst.same_device_as(queue.as_ref())?;

        self.queue_validate_write_buffer_impl(&dst, buffer_offset, staging_buffer.size)?;

        let region = hal::BufferCopy {
            src_offset: 0,
            dst_offset: buffer_offset,
            size: staging_buffer.size,
        };
        let barriers = iter::once(hal::BufferBarrier {
            buffer: staging_buffer.raw(),
            usage: hal::BufferUses::MAP_WRITE..hal::BufferUses::COPY_SRC,
        })
        .chain(transition.map(|pending| pending.into_hal(&dst, &snatch_guard)))
        .collect::<Vec<_>>();
        let encoder = pending_writes.activate();
        unsafe {
            encoder.transition_buffers(&barriers);
            encoder.copy_buffer_to_buffer(staging_buffer.raw(), dst_raw, &[region]);
        }

        pending_writes.insert_buffer(&dst);

        // Ensure the overwritten bytes are marked as initialized so
        // they don't need to be nulled prior to mapping or binding.
        {
            dst.initialization_status
                .write()
                .drain(buffer_offset..(buffer_offset + staging_buffer.size.get()));
        }

        Ok(())
    }

    pub fn queue_write_texture(
        &self,
        queue_id: QueueId,
        destination: &ImageCopyTexture,
        data: &[u8],
        data_layout: &wgt::ImageDataLayout,
        size: &wgt::Extent3d,
    ) -> Result<(), QueueWriteError> {
        profiling::scope!("Queue::write_texture");
        api_log!("Queue::write_texture {:?} {size:?}", destination.texture);

        let hub = &self.hub;

        let queue = hub.queues.get(queue_id);

        let device = &queue.device;

        #[cfg(feature = "trace")]
        if let Some(ref mut trace) = *device.trace.lock() {
            let data_path = trace.make_binary("bin", data);
            trace.add(Action::WriteTexture {
                to: *destination,
                data: data_path,
                layout: *data_layout,
                size: *size,
            });
        }

        if size.width == 0 || size.height == 0 || size.depth_or_array_layers == 0 {
            log::trace!("Ignoring write_texture of size 0");
            return Ok(());
        }

        let dst = hub.textures.get(destination.texture).get()?;

        dst.same_device_as(queue.as_ref())?;

        dst.check_usage(wgt::TextureUsages::COPY_DST)
            .map_err(TransferError::MissingTextureUsage)?;

        // Note: Doing the copy range validation early is important because ensures that the
        // dimensions are not going to cause overflow in other parts of the validation.
        let (hal_copy_size, array_layer_count) =
            validate_texture_copy_range(destination, &dst.desc, CopySide::Destination, size)?;

        let (selector, dst_base) = extract_texture_selector(destination, size, &dst)?;

        if !dst_base.aspect.is_one() {
            return Err(TransferError::CopyAspectNotOne.into());
        }

        if !conv::is_valid_copy_dst_texture_format(dst.desc.format, destination.aspect) {
            return Err(TransferError::CopyToForbiddenTextureFormat {
                format: dst.desc.format,
                aspect: destination.aspect,
            }
            .into());
        }

        // Note: `_source_bytes_per_array_layer` is ignored since we
        // have a staging copy, and it can have a different value.
        let (required_bytes_in_copy, _source_bytes_per_array_layer) = validate_linear_texture_data(
            data_layout,
            dst.desc.format,
            destination.aspect,
            data.len() as wgt::BufferAddress,
            CopySide::Source,
            size,
            false,
        )?;

        if dst.desc.format.is_depth_stencil_format() {
            device
                .require_downlevel_flags(wgt::DownlevelFlags::DEPTH_TEXTURE_AND_BUFFER_COPIES)
                .map_err(TransferError::from)?;
        }

        let mut pending_writes = device.pending_writes.lock();
        let encoder = pending_writes.activate();

        // If the copy does not fully cover the layers, we need to initialize to
        // zero *first* as we don't keep track of partial texture layer inits.
        //
        // Strictly speaking we only need to clear the areas of a layer
        // untouched, but this would get increasingly messy.
        let init_layer_range = if dst.desc.dimension == wgt::TextureDimension::D3 {
            // volume textures don't have a layer range as array volumes aren't supported
            0..1
        } else {
            destination.origin.z..destination.origin.z + size.depth_or_array_layers
        };
        let mut dst_initialization_status = dst.initialization_status.write();
        if dst_initialization_status.mips[destination.mip_level as usize]
            .check(init_layer_range.clone())
            .is_some()
        {
            if has_copy_partial_init_tracker_coverage(size, destination.mip_level, &dst.desc) {
                for layer_range in dst_initialization_status.mips[destination.mip_level as usize]
                    .drain(init_layer_range)
                    .collect::<Vec<std::ops::Range<u32>>>()
                {
                    let mut trackers = device.trackers.lock();
                    crate::command::clear_texture(
                        &dst,
                        TextureInitRange {
                            mip_range: destination.mip_level..(destination.mip_level + 1),
                            layer_range,
                        },
                        encoder,
                        &mut trackers.textures,
                        &device.alignments,
                        device.zero_buffer.as_ref(),
                        &device.snatchable_lock.read(),
                    )
                    .map_err(QueueWriteError::from)?;
                }
            } else {
                dst_initialization_status.mips[destination.mip_level as usize]
                    .drain(init_layer_range);
            }
        }

        let snatch_guard = device.snatchable_lock.read();

        let dst_raw = dst.try_raw(&snatch_guard)?;

        let (block_width, block_height) = dst.desc.format.block_dimensions();
        let width_in_blocks = size.width / block_width;
        let height_in_blocks = size.height / block_height;

        let block_size = dst
            .desc
            .format
            .block_copy_size(Some(destination.aspect))
            .unwrap();
        let bytes_in_last_row = width_in_blocks * block_size;

        let bytes_per_row = data_layout.bytes_per_row.unwrap_or(bytes_in_last_row);
        let rows_per_image = data_layout.rows_per_image.unwrap_or(height_in_blocks);

        let bytes_per_row_alignment =
            get_lowest_common_denom(device.alignments.buffer_copy_pitch.get() as u32, block_size);
        let stage_bytes_per_row = wgt::math::align_to(bytes_in_last_row, bytes_per_row_alignment);

        // Platform validation requires that the staging buffer always be
        // freed, even if an error occurs. All paths from here must call
        // `device.pending_writes.consume`.
        let staging_buffer = if stage_bytes_per_row == bytes_per_row {
            profiling::scope!("copy aligned");
            // Fast path if the data is already being aligned optimally.
            let stage_size = wgt::BufferSize::new(required_bytes_in_copy).unwrap();
            let mut staging_buffer = StagingBuffer::new(device, stage_size)?;
            staging_buffer.write(&data[data_layout.offset as usize..]);
            staging_buffer
        } else {
            profiling::scope!("copy chunked");
            // Copy row by row into the optimal alignment.
            let block_rows_in_copy =
                (size.depth_or_array_layers - 1) * rows_per_image + height_in_blocks;
            let stage_size =
                wgt::BufferSize::new(stage_bytes_per_row as u64 * block_rows_in_copy as u64)
                    .unwrap();
            let mut staging_buffer = StagingBuffer::new(device, stage_size)?;
            let copy_bytes_per_row = stage_bytes_per_row.min(bytes_per_row) as usize;
            for layer in 0..size.depth_or_array_layers {
                let rows_offset = layer * rows_per_image;
                for row in rows_offset..rows_offset + height_in_blocks {
                    let src_offset = data_layout.offset as u32 + row * bytes_per_row;
                    let dst_offset = row * stage_bytes_per_row;
                    unsafe {
                        staging_buffer.write_with_offset(
                            data,
                            src_offset as isize,
                            dst_offset as isize,
                            copy_bytes_per_row,
                        )
                    }
                }
            }
            staging_buffer
        };

        let staging_buffer = staging_buffer.flush();

        let regions = (0..array_layer_count)
            .map(|array_layer_offset| {
                let mut texture_base = dst_base.clone();
                texture_base.array_layer += array_layer_offset;
                hal::BufferTextureCopy {
                    buffer_layout: wgt::ImageDataLayout {
                        offset: array_layer_offset as u64
                            * rows_per_image as u64
                            * stage_bytes_per_row as u64,
                        bytes_per_row: Some(stage_bytes_per_row),
                        rows_per_image: Some(rows_per_image),
                    },
                    texture_base,
                    size: hal_copy_size,
                }
            })
            .collect::<Vec<_>>();

        {
            let buffer_barrier = hal::BufferBarrier {
                buffer: staging_buffer.raw(),
                usage: hal::BufferUses::MAP_WRITE..hal::BufferUses::COPY_SRC,
            };

            let mut trackers = device.trackers.lock();
            let transition =
                trackers
                    .textures
                    .set_single(&dst, selector, hal::TextureUses::COPY_DST);
            let texture_barriers = transition
                .map(|pending| pending.into_hal(dst_raw))
                .collect::<Vec<_>>();

            unsafe {
                encoder.transition_textures(&texture_barriers);
                encoder.transition_buffers(&[buffer_barrier]);
                encoder.copy_buffer_to_texture(staging_buffer.raw(), dst_raw, &regions);
            }
        }

        pending_writes.consume(staging_buffer);
        pending_writes.insert_texture(&dst);

        Ok(())
    }

    #[cfg(webgl)]
    pub fn queue_copy_external_image_to_texture(
        &self,
        queue_id: QueueId,
        source: &wgt::ImageCopyExternalImage,
        destination: crate::command::ImageCopyTextureTagged,
        size: wgt::Extent3d,
    ) -> Result<(), QueueWriteError> {
        profiling::scope!("Queue::copy_external_image_to_texture");

        let hub = &self.hub;

        let queue = hub.queues.get(queue_id);

        let device = &queue.device;

        if size.width == 0 || size.height == 0 || size.depth_or_array_layers == 0 {
            log::trace!("Ignoring write_texture of size 0");
            return Ok(());
        }

        let mut needs_flag = false;
        needs_flag |= matches!(source.source, wgt::ExternalImageSource::OffscreenCanvas(_));
        needs_flag |= source.origin != wgt::Origin2d::ZERO;
        needs_flag |= destination.color_space != wgt::PredefinedColorSpace::Srgb;
        #[allow(clippy::bool_comparison)]
        if matches!(source.source, wgt::ExternalImageSource::ImageBitmap(_)) {
            needs_flag |= source.flip_y != false;
            needs_flag |= destination.premultiplied_alpha != false;
        }

        if needs_flag {
            device
                .require_downlevel_flags(wgt::DownlevelFlags::UNRESTRICTED_EXTERNAL_TEXTURE_COPIES)
                .map_err(TransferError::from)?;
        }

        let src_width = source.source.width();
        let src_height = source.source.height();

        let dst = hub.textures.get(destination.texture).get()?;

        if !conv::is_valid_external_image_copy_dst_texture_format(dst.desc.format) {
            return Err(
                TransferError::ExternalCopyToForbiddenTextureFormat(dst.desc.format).into(),
            );
        }
        if dst.desc.dimension != wgt::TextureDimension::D2 {
            return Err(TransferError::InvalidDimensionExternal(destination.texture).into());
        }
        dst.check_usage(wgt::TextureUsages::COPY_DST)
            .map_err(TransferError::MissingTextureUsage)?;
        if !dst
            .desc
            .usage
            .contains(wgt::TextureUsages::RENDER_ATTACHMENT)
        {
            return Err(
                TransferError::MissingRenderAttachmentUsageFlag(destination.texture).into(),
            );
        }
        if dst.desc.sample_count != 1 {
            return Err(TransferError::InvalidSampleCount {
                sample_count: dst.desc.sample_count,
            }
            .into());
        }

        if source.origin.x + size.width > src_width {
            return Err(TransferError::TextureOverrun {
                start_offset: source.origin.x,
                end_offset: source.origin.x + size.width,
                texture_size: src_width,
                dimension: crate::resource::TextureErrorDimension::X,
                side: CopySide::Source,
            }
            .into());
        }
        if source.origin.y + size.height > src_height {
            return Err(TransferError::TextureOverrun {
                start_offset: source.origin.y,
                end_offset: source.origin.y + size.height,
                texture_size: src_height,
                dimension: crate::resource::TextureErrorDimension::Y,
                side: CopySide::Source,
            }
            .into());
        }
        if size.depth_or_array_layers != 1 {
            return Err(TransferError::TextureOverrun {
                start_offset: 0,
                end_offset: size.depth_or_array_layers,
                texture_size: 1,
                dimension: crate::resource::TextureErrorDimension::Z,
                side: CopySide::Source,
            }
            .into());
        }

        // Note: Doing the copy range validation early is important because ensures that the
        // dimensions are not going to cause overflow in other parts of the validation.
        let (hal_copy_size, _) = validate_texture_copy_range(
            &destination.to_untagged(),
            &dst.desc,
            CopySide::Destination,
            &size,
        )?;

        let (selector, dst_base) =
            extract_texture_selector(&destination.to_untagged(), &size, &dst)?;

        let mut pending_writes = device.pending_writes.lock();
        let encoder = pending_writes.activate();

        // If the copy does not fully cover the layers, we need to initialize to
        // zero *first* as we don't keep track of partial texture layer inits.
        //
        // Strictly speaking we only need to clear the areas of a layer
        // untouched, but this would get increasingly messy.
        let init_layer_range = if dst.desc.dimension == wgt::TextureDimension::D3 {
            // volume textures don't have a layer range as array volumes aren't supported
            0..1
        } else {
            destination.origin.z..destination.origin.z + size.depth_or_array_layers
        };
        let mut dst_initialization_status = dst.initialization_status.write();
        if dst_initialization_status.mips[destination.mip_level as usize]
            .check(init_layer_range.clone())
            .is_some()
        {
            if has_copy_partial_init_tracker_coverage(&size, destination.mip_level, &dst.desc) {
                for layer_range in dst_initialization_status.mips[destination.mip_level as usize]
                    .drain(init_layer_range)
                    .collect::<Vec<std::ops::Range<u32>>>()
                {
                    let mut trackers = device.trackers.lock();
                    crate::command::clear_texture(
                        &dst,
                        TextureInitRange {
                            mip_range: destination.mip_level..(destination.mip_level + 1),
                            layer_range,
                        },
                        encoder,
                        &mut trackers.textures,
                        &device.alignments,
                        device.zero_buffer.as_ref(),
                        &device.snatchable_lock.read(),
                    )
                    .map_err(QueueWriteError::from)?;
                }
            } else {
                dst_initialization_status.mips[destination.mip_level as usize]
                    .drain(init_layer_range);
            }
        }

        let snatch_guard = device.snatchable_lock.read();
        let dst_raw = dst.try_raw(&snatch_guard)?;

        let regions = hal::TextureCopy {
            src_base: hal::TextureCopyBase {
                mip_level: 0,
                array_layer: 0,
                origin: source.origin.to_3d(0),
                aspect: hal::FormatAspects::COLOR,
            },
            dst_base,
            size: hal_copy_size,
        };

        let mut trackers = device.trackers.lock();
        let transitions = trackers
            .textures
            .set_single(&dst, selector, hal::TextureUses::COPY_DST);

        // `copy_external_image_to_texture` is exclusive to the WebGL backend.
        // Don't go through the `DynCommandEncoder` abstraction and directly to the WebGL backend.
        let encoder_webgl = encoder
            .as_any_mut()
            .downcast_mut::<hal::gles::CommandEncoder>()
            .unwrap();
        let dst_raw_webgl = dst_raw
            .as_any()
            .downcast_ref::<hal::gles::Texture>()
            .unwrap();
        let transitions_webgl = transitions.map(|pending| {
            let dyn_transition = pending.into_hal(dst_raw);
            hal::TextureBarrier {
                texture: dst_raw_webgl,
                range: dyn_transition.range,
                usage: dyn_transition.usage,
            }
        });

        use hal::CommandEncoder as _;
        unsafe {
            encoder_webgl.transition_textures(transitions_webgl);
            encoder_webgl.copy_external_image_to_texture(
                source,
                dst_raw_webgl,
                destination.premultiplied_alpha,
                iter::once(regions),
            );
        }

        Ok(())
    }

    pub fn queue_submit(
        &self,
        queue_id: QueueId,
        command_buffer_ids: &[id::CommandBufferId],
    ) -> Result<SubmissionIndex, (SubmissionIndex, QueueSubmitError)> {
        profiling::scope!("Queue::submit");
        api_log!("Queue::submit {queue_id:?}");

        let submit_index;

        let res = 'error: {
            let hub = &self.hub;

            let queue = hub.queues.get(queue_id);

            let device = &queue.device;

            let snatch_guard = device.snatchable_lock.read();

            // Fence lock must be acquired after the snatch lock everywhere to avoid deadlocks.
            let mut fence = device.fence.write();
            submit_index = device
                .active_submission_index
                .fetch_add(1, Ordering::SeqCst)
                + 1;
            let mut active_executions = Vec::new();

            let mut used_surface_textures = track::TextureUsageScope::default();

            // Use a hashmap here to deduplicate the surface textures that are used in the command buffers.
            // This avoids vulkan deadlocking from the same surface texture being submitted multiple times.
            let mut submit_surface_textures_owned = FastHashMap::default();

            {
                let command_buffer_guard = hub.command_buffers.read();

                if !command_buffer_ids.is_empty() {
                    profiling::scope!("prepare");

                    let mut first_error = None;

                    //TODO: if multiple command buffers are submitted, we can re-use the last
                    // native command buffer of the previous chain instead of always creating
                    // a temporary one, since the chains are not finished.

                    // finish all the command buffers first
                    for command_buffer_id in command_buffer_ids {
                        profiling::scope!("process command buffer");

                        // we reset the used surface textures every time we use
                        // it, so make sure to set_size on it.
                        used_surface_textures.set_size(device.tracker_indices.textures.size());

                        let command_buffer = command_buffer_guard.get(*command_buffer_id);

                        // Note that we are required to invalidate all command buffers in both the success and failure paths.
                        // This is why we `continue` and don't early return via `?`.
                        #[allow(unused_mut)]
                        let mut cmd_buf_data = command_buffer.try_take();

                        #[cfg(feature = "trace")]
                        if let Some(ref mut trace) = *device.trace.lock() {
                            if let Ok(ref mut cmd_buf_data) = cmd_buf_data {
                                trace.add(Action::Submit(
                                    submit_index,
                                    cmd_buf_data.commands.take().unwrap(),
                                ));
                            }
                        }

                        let mut baked = match cmd_buf_data {
                            Ok(cmd_buf_data) => {
                                let res = validate_command_buffer(
                                    &command_buffer,
                                    &queue,
                                    &cmd_buf_data,
                                    &snatch_guard,
                                    &mut submit_surface_textures_owned,
                                    &mut used_surface_textures,
                                );
                                if let Err(err) = res {
                                    first_error.get_or_insert(err);
                                    cmd_buf_data.destroy(&command_buffer.device);
                                    continue;
                                }
                                cmd_buf_data.into_baked_commands()
                            }
                            Err(err) => {
                                first_error.get_or_insert(err.into());
                                continue;
                            }
                        };

                        if first_error.is_some() {
                            continue;
                        }

                        // execute resource transitions
                        if let Err(e) = unsafe {
                            baked.encoder.begin_encoding(hal_label(
                                Some("(wgpu internal) Transit"),
                                device.instance_flags,
                            ))
                        }
                        .map_err(|e| device.handle_hal_error(e))
                        {
                            break 'error Err(e.into());
                        }

                        //Note: locking the trackers has to be done after the storages
                        let mut trackers = device.trackers.lock();
<<<<<<< HEAD
                        baked.initialize_buffer_memory(&mut trackers, &snatch_guard)?;
                        baked.initialize_texture_memory(&mut trackers, device, &snatch_guard)?;
                        baked.validate_blas_actions()?;
                        baked.validate_tlas_actions()?;
=======
                        if let Err(e) = baked.initialize_buffer_memory(&mut trackers, &snatch_guard)
                        {
                            break 'error Err(e.into());
                        }
                        if let Err(e) =
                            baked.initialize_texture_memory(&mut trackers, device, &snatch_guard)
                        {
                            break 'error Err(e.into());
                        }

>>>>>>> fc2fd95a
                        //Note: stateless trackers are not merged:
                        // device already knows these resources exist.
                        CommandBuffer::insert_barriers_from_device_tracker(
                            baked.encoder.as_mut(),
                            &mut trackers,
                            &baked.trackers,
                            &snatch_guard,
                        );

                        let transit = unsafe { baked.encoder.end_encoding().unwrap() };
                        baked.list.insert(0, transit);

                        // Transition surface textures into `Present` state.
                        // Note: we could technically do it after all of the command buffers,
                        // but here we have a command encoder by hand, so it's easier to use it.
                        if !used_surface_textures.is_empty() {
                            if let Err(e) = unsafe {
                                baked.encoder.begin_encoding(hal_label(
                                    Some("(wgpu internal) Present"),
                                    device.instance_flags,
                                ))
                            }
                            .map_err(|e| device.handle_hal_error(e))
                            {
                                break 'error Err(e.into());
                            }
                            let texture_barriers = trackers
                                .textures
                                .set_from_usage_scope_and_drain_transitions(
                                    &used_surface_textures,
                                    &snatch_guard,
                                )
                                .collect::<Vec<_>>();
                            let present = unsafe {
                                baked.encoder.transition_textures(&texture_barriers);
                                baked.encoder.end_encoding().unwrap()
                            };
                            baked.list.push(present);
                            used_surface_textures = track::TextureUsageScope::default();
                        }

                        // done
                        active_executions.push(EncoderInFlight {
                            raw: baked.encoder,
                            cmd_buffers: baked.list,
                            trackers: baked.trackers,
                            pending_buffers: FastHashMap::default(),
                            pending_textures: FastHashMap::default(),
                        });
                    }

                    if let Some(first_error) = first_error {
                        break 'error Err(first_error);
                    }
                }
            }

            let mut pending_writes = device.pending_writes.lock();

            {
                used_surface_textures.set_size(hub.textures.read().len());
                for texture in pending_writes.dst_textures.values() {
                    match texture.try_inner(&snatch_guard) {
                        Ok(TextureInner::Native { .. }) => {}
                        Ok(TextureInner::Surface { .. }) => {
                            // Compare the Arcs by pointer as Textures don't implement Eq
                            submit_surface_textures_owned
                                .insert(Arc::as_ptr(texture), texture.clone());

                            unsafe {
                                used_surface_textures
                                    .merge_single(texture, None, hal::TextureUses::PRESENT)
                                    .unwrap()
                            };
                        }
                        Err(e) => break 'error Err(e.into()),
                    }
                }

                if !used_surface_textures.is_empty() {
                    let mut trackers = device.trackers.lock();

                    let texture_barriers = trackers
                        .textures
                        .set_from_usage_scope_and_drain_transitions(
                            &used_surface_textures,
                            &snatch_guard,
                        )
                        .collect::<Vec<_>>();
                    unsafe {
                        pending_writes
                            .command_encoder
                            .transition_textures(&texture_barriers);
                    };
                }
            }

            match pending_writes.pre_submit(&device.command_allocator, device, &queue) {
                Ok(Some(pending_execution)) => {
                    active_executions.insert(0, pending_execution);
                }
                Ok(None) => {}
                Err(e) => break 'error Err(e.into()),
            }

            let hal_command_buffers = active_executions
                .iter()
                .flat_map(|e| e.cmd_buffers.iter().map(|b| b.as_ref()))
                .collect::<Vec<_>>();

            {
                let mut submit_surface_textures =
                    SmallVec::<[&dyn hal::DynSurfaceTexture; 2]>::with_capacity(
                        submit_surface_textures_owned.len(),
                    );

                for texture in submit_surface_textures_owned.values() {
                    let raw = match texture.inner.get(&snatch_guard) {
                        Some(TextureInner::Surface { raw, .. }) => raw.as_ref(),
                        _ => unreachable!(),
                    };
                    submit_surface_textures.push(raw);
                }

                if let Err(e) = unsafe {
                    queue.raw().submit(
                        &hal_command_buffers,
                        &submit_surface_textures,
                        (fence.as_mut(), submit_index),
                    )
                }
                .map_err(|e| device.handle_hal_error(e))
                {
                    break 'error Err(e.into());
                }

                // Advance the successful submission index.
                device
                    .last_successful_submission_index
                    .fetch_max(submit_index, Ordering::SeqCst);
            }

            profiling::scope!("cleanup");

            // this will register the new submission to the life time tracker
            device.lock_life().track_submission(
                submit_index,
                pending_writes.temp_resources.drain(..),
                active_executions,
            );
            drop(pending_writes);

            // This will schedule destruction of all resources that are no longer needed
            // by the user but used in the command stream, among other things.
            let fence_guard = RwLockWriteGuard::downgrade(fence);
            let (closures, _) =
                match device.maintain(fence_guard, wgt::Maintain::Poll, snatch_guard) {
                    Ok(closures) => closures,
                    Err(WaitIdleError::Device(err)) => {
                        break 'error Err(QueueSubmitError::Queue(err))
                    }
                    Err(WaitIdleError::StuckGpu) => break 'error Err(QueueSubmitError::StuckGpu),
                    Err(WaitIdleError::WrongSubmissionIndex(..)) => unreachable!(),
                };

            Ok(closures)
        };

        let callbacks = match res {
            Ok(ok) => ok,
            Err(e) => return Err((submit_index, e)),
        };

        // the closures should execute with nothing locked!
        callbacks.fire();

        api_log!("Queue::submit to {queue_id:?} returned submit index {submit_index}");

        Ok(submit_index)
    }

    pub fn queue_get_timestamp_period(&self, queue_id: QueueId) -> f32 {
        let queue = self.hub.queues.get(queue_id);
        unsafe { queue.raw().get_timestamp_period() }
    }

    pub fn queue_on_submitted_work_done(
        &self,
        queue_id: QueueId,
        closure: SubmittedWorkDoneClosure,
    ) {
        api_log!("Queue::on_submitted_work_done {queue_id:?}");

        //TODO: flush pending writes
        let queue = self.hub.queues.get(queue_id);
        queue.device.lock_life().add_work_done_closure(closure);
    }
}

fn validate_command_buffer(
    command_buffer: &CommandBuffer,
    queue: &Queue,
    cmd_buf_data: &crate::command::CommandBufferMutable,
    snatch_guard: &crate::snatch::SnatchGuard<'_>,
    submit_surface_textures_owned: &mut FastHashMap<*const Texture, Arc<Texture>>,
    used_surface_textures: &mut track::TextureUsageScope,
) -> Result<(), QueueSubmitError> {
    command_buffer.same_device_as(queue)?;
    cmd_buf_data.check_finished()?;

    {
        profiling::scope!("check resource state");

        {
            profiling::scope!("buffers");
            for buffer in cmd_buf_data.trackers.buffers.used_resources() {
                buffer.check_destroyed(snatch_guard)?;

                match *buffer.map_state.lock() {
                    BufferMapState::Idle => (),
                    _ => return Err(QueueSubmitError::BufferStillMapped(buffer.error_ident())),
                }
            }
        }
        {
            profiling::scope!("textures");
            for texture in cmd_buf_data.trackers.textures.used_resources() {
                let should_extend = match texture.try_inner(snatch_guard)? {
                    TextureInner::Native { .. } => false,
                    TextureInner::Surface { .. } => {
                        // Compare the Arcs by pointer as Textures don't implement Eq.
                        submit_surface_textures_owned
                            .insert(Arc::as_ptr(&texture), texture.clone());

                        true
                    }
                };
                if should_extend {
                    unsafe {
                        used_surface_textures
                            .merge_single(&texture, None, hal::TextureUses::PRESENT)
                            .unwrap();
                    };
                }
            }
        }
    }
    Ok(())
}<|MERGE_RESOLUTION|>--- conflicted
+++ resolved
@@ -1143,12 +1143,6 @@
 
                         //Note: locking the trackers has to be done after the storages
                         let mut trackers = device.trackers.lock();
-<<<<<<< HEAD
-                        baked.initialize_buffer_memory(&mut trackers, &snatch_guard)?;
-                        baked.initialize_texture_memory(&mut trackers, device, &snatch_guard)?;
-                        baked.validate_blas_actions()?;
-                        baked.validate_tlas_actions()?;
-=======
                         if let Err(e) = baked.initialize_buffer_memory(&mut trackers, &snatch_guard)
                         {
                             break 'error Err(e.into());
@@ -1158,8 +1152,13 @@
                         {
                             break 'error Err(e.into());
                         }
-
->>>>>>> fc2fd95a
+                        if let Err(e) = baked.validate_blas_actions() {
+                            break 'error Err(e.into());
+                        }
+                        if let Err(e) = baked.validate_tlas_actions() {
+                            break 'error Err(e.into());
+                        }
+
                         //Note: stateless trackers are not merged:
                         // device already knows these resources exist.
                         CommandBuffer::insert_barriers_from_device_tracker(
