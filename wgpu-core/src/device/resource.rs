--- conflicted
+++ resolved
@@ -43,6 +43,12 @@
 use thiserror::Error;
 use wgt::{DeviceLostReason, TextureFormat, TextureSampleType, TextureViewDimension};
 
+use super::{
+    life::ResourceMaps,
+    queue::{self, Queue},
+    DeviceDescriptor, DeviceError, UserClosures, ENTRYPOINT_FAILURE_ERROR, ZERO_BUFFER_SIZE,
+};
+use crate::resource::Tlas;
 use std::{
     borrow::Cow,
     iter,
@@ -51,12 +57,6 @@
         atomic::{AtomicBool, AtomicU64, Ordering},
         Arc, Weak,
     },
-};
-
-use super::{
-    life::ResourceMaps,
-    queue::{self, Queue},
-    DeviceDescriptor, DeviceError, UserClosures, ENTRYPOINT_FAILURE_ERROR, ZERO_BUFFER_SIZE,
 };
 
 /// Structure describing a logical device. Some members are internally mutable,
@@ -554,14 +554,14 @@
                 if resource.is_unique() {
                     temp_suspected
                         .blas_s
-                        .insert(resource.as_info().tracker_index(), resource.clone());
+                        .insert(resource.tracker_index(), resource.clone());
                 }
             }
             for resource in trackers.tlas_s.used_resources() {
                 if resource.is_unique() {
                     temp_suspected
                         .tlas_s
-                        .insert(resource.as_info().tracker_index(), resource.clone());
+                        .insert(resource.tracker_index(), resource.clone());
                 }
             }
         }
@@ -2206,6 +2206,33 @@
         })
     }
 
+    fn create_tlas_binding<'a>(
+        self: &Arc<Self>,
+        used: &BindGroupStates<A>,
+        binding: u32,
+        decl: &wgt::BindGroupLayoutEntry,
+        tlas: &'a Arc<Tlas<A>>,
+    ) -> Result<&'a A::AccelerationStructure, binding_model::CreateBindGroupError> {
+        use crate::binding_model::CreateBindGroupError as Error;
+
+        used.acceleration_structures.add_single(tlas);
+
+        tlas.same_device(self)?;
+
+        match decl.ty {
+            wgt::BindingType::AccelerationStructure => (),
+            _ => {
+                return Err(Error::WrongBindingType {
+                    binding,
+                    actual: decl.ty,
+                    expected: "Tlas",
+                });
+            }
+        }
+
+        Ok(tlas.raw())
+    }
+
     // This function expects the provided bind group layout to be resolved
     // (not passing a duplicate) beforehand.
     pub(crate) fn create_bind_group(
@@ -2239,14 +2266,6 @@
         // fill out the descriptors
         let mut used = BindGroupStates::new();
 
-<<<<<<< HEAD
-        let buffer_guard = hub.buffers.read();
-        let texture_view_guard = hub.texture_views.read();
-        let sampler_guard = hub.samplers.read();
-        let tlas_guard = hub.tlas_s.read();
-
-=======
->>>>>>> 25bc704e
         let mut used_buffer_ranges = Vec::new();
         let mut used_texture_ranges = Vec::new();
         let mut hal_entries = Vec::with_capacity(desc.entries.len());
@@ -2354,14 +2373,10 @@
 
                     (res_index, num_bindings)
                 }
-                Br::AccelerationStructure(id) => {
-                    let tlas = tlas_guard.get(id).map_err(|_| Error::InvalidTlas(id))?;
-                    used.acceleration_structures.add_single(tlas);
-
-                    let raw = tlas.raw.as_ref().ok_or(Error::InvalidTlas(id))?;
-
+                Br::AccelerationStructure(ref tlas) => {
+                    let tlas = self.create_tlas_binding(&used, binding, decl, tlas)?;
                     let res_index = hal_tlas_s.len();
-                    hal_tlas_s.push(raw);
+                    hal_tlas_s.push(tlas);
                     (res_index, 1)
                 }
             };
