--- conflicted
+++ resolved
@@ -2280,12 +2280,8 @@
 
                     (res_index, num_bindings)
                 }
-<<<<<<< HEAD
-                Br::AccelerationStructure(id) => {
-                    let tlas = used
-                        .acceleration_structures
-                        .add_single(&tlas_guard, id)
-                        .ok_or(Error::InvalidTlas(id))?;
+                Br::AccelerationStructure(ref tlas) => {
+                    let tlas = self.create_tlas_binding(&mut used, binding, decl, tlas)?;
 
                     if let wgt::BindingType::AccelerationStructure {
                         vertex_return: true,
@@ -2299,12 +2295,6 @@
                         }
                     }
 
-                    let raw = tlas.raw.as_ref().ok_or(Error::InvalidTlas(id))?;
-
-=======
-                Br::AccelerationStructure(ref tlas) => {
-                    let tlas = self.create_tlas_binding(&mut used, binding, decl, tlas)?;
->>>>>>> 2810f134
                     let res_index = hal_tlas_s.len();
                     hal_tlas_s.push(tlas);
                     (res_index, 1)
