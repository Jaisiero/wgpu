--- conflicted
+++ resolved
@@ -1487,82 +1487,6 @@
         }
 
         profiling::scope!("naga::validate");
-<<<<<<< HEAD
-
-        let mut caps = Caps::empty();
-        caps.set(
-            Caps::PUSH_CONSTANT,
-            self.features.contains(wgt::Features::PUSH_CONSTANTS),
-        );
-        caps.set(
-            Caps::FLOAT64,
-            self.features.contains(wgt::Features::SHADER_F64),
-        );
-        caps.set(
-            Caps::PRIMITIVE_INDEX,
-            self.features
-                .contains(wgt::Features::SHADER_PRIMITIVE_INDEX),
-        );
-        caps.set(
-            Caps::SAMPLED_TEXTURE_AND_STORAGE_BUFFER_ARRAY_NON_UNIFORM_INDEXING,
-            self.features.contains(
-                wgt::Features::SAMPLED_TEXTURE_AND_STORAGE_BUFFER_ARRAY_NON_UNIFORM_INDEXING,
-            ),
-        );
-        caps.set(
-            Caps::UNIFORM_BUFFER_AND_STORAGE_TEXTURE_ARRAY_NON_UNIFORM_INDEXING,
-            self.features.contains(
-                wgt::Features::UNIFORM_BUFFER_AND_STORAGE_TEXTURE_ARRAY_NON_UNIFORM_INDEXING,
-            ),
-        );
-        // TODO: This needs a proper wgpu feature
-        caps.set(
-            Caps::SAMPLER_NON_UNIFORM_INDEXING,
-            self.features.contains(
-                wgt::Features::SAMPLED_TEXTURE_AND_STORAGE_BUFFER_ARRAY_NON_UNIFORM_INDEXING,
-            ),
-        );
-        caps.set(
-            Caps::STORAGE_TEXTURE_16BIT_NORM_FORMATS,
-            self.features
-                .contains(wgt::Features::TEXTURE_FORMAT_16BIT_NORM),
-        );
-        caps.set(
-            Caps::MULTIVIEW,
-            self.features.contains(wgt::Features::MULTIVIEW),
-        );
-        caps.set(
-            Caps::EARLY_DEPTH_TEST,
-            self.features
-                .contains(wgt::Features::SHADER_EARLY_DEPTH_TEST),
-        );
-        caps.set(
-            Caps::MULTISAMPLED_SHADING,
-            self.downlevel
-                .flags
-                .contains(wgt::DownlevelFlags::MULTISAMPLED_SHADING),
-        );
-        caps.set(
-            Caps::RAY_QUERY,
-            self.features.contains(wgt::Features::RAY_QUERY),
-        );
-        caps.set(
-            Caps::DUAL_SOURCE_BLENDING,
-            self.features.contains(wgt::Features::DUAL_SOURCE_BLENDING),
-        );
-        caps.set(
-            Caps::CUBE_ARRAY_TEXTURES,
-            self.downlevel
-                .flags
-                .contains(wgt::DownlevelFlags::CUBE_ARRAY_TEXTURES),
-        );
-        caps.set(
-            Caps::RAY_HIT_VERTEX_POSITION,
-            self.features.contains(wgt::Features::RAY_HIT_VERTEX_RETURN),
-        );
-
-=======
->>>>>>> 0c544029
         let debug_source =
             if self.instance_flags.contains(wgt::InstanceFlags::DEBUG) && !source.is_empty() {
                 Some(hal::DebugSource {
