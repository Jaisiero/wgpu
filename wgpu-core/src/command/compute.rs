--- conflicted
+++ resolved
@@ -403,11 +403,7 @@
         let pipeline_guard = hub.compute_pipelines.read();
         let query_set_guard = hub.query_sets.read();
         let buffer_guard = hub.buffers.read();
-<<<<<<< HEAD
-        let texture_guard = hub.textures.read();
         let tlas_guard = hub.tlas_s.read();
-=======
->>>>>>> 62de7ce2
 
         let mut state = State {
             binder: Binder::new(),
@@ -457,21 +453,6 @@
 
         let snatch_guard = device.snatchable_lock.read();
 
-<<<<<<< HEAD
-        tracker.set_size(
-            Some(&*buffer_guard),
-            Some(&*texture_guard),
-            None,
-            None,
-            Some(&*bind_group_guard),
-            Some(&*pipeline_guard),
-            None,
-            None,
-            Some(&*query_set_guard),
-            None,
-            Some(&*tlas_guard),
-        );
-=======
         let indices = &device.tracker_indices;
         tracker.buffers.set_size(indices.buffers.size());
         tracker.textures.set_size(indices.textures.size());
@@ -480,7 +461,7 @@
             .compute_pipelines
             .set_size(indices.compute_pipelines.size());
         tracker.query_sets.set_size(indices.query_sets.size());
->>>>>>> 62de7ce2
+        tracker.tlas_s.set_size(indices.tlas_s.size);
 
         let discard_hal_labels = self
             .instance
