#[cfg(feature = "trace")]
use crate::device::trace;
use crate::{
    binding_model::BindGroup,
    device::{
        queue, resource::DeferredDestroy, BufferMapPendingClosure, Device, DeviceError, HostMap,
        MissingDownlevelFlags, MissingFeatures,
    },
    global::Global,
    hal_api::HalApi,
    id::{
        AdapterId, BufferId, CommandEncoderId, DeviceId, Id, Marker, SurfaceId, TextureId,
        TextureViewId,
    },
    init_tracker::{BufferInitTracker, TextureInitTracker},
    lock::{Mutex, RwLock},
    resource_log,
    snatch::{ExclusiveSnatchGuard, SnatchGuard, Snatchable},
    track::{SharedTrackerIndexAllocator, TextureSelector, TrackerIndex},
    validation::MissingBufferUsageError,
    Label, SubmissionIndex,
};

use hal::CommandEncoder;
use smallvec::SmallVec;
use thiserror::Error;
use wgt::WasmNotSendSync;

use std::{
    borrow::Borrow,
    fmt::Debug,
    iter, mem,
    ops::Range,
    ptr::NonNull,
    sync::{
        atomic::{AtomicUsize, Ordering},
        Arc, Weak,
    },
};

<<<<<<< HEAD
=======
use crate::id::BlasId;
>>>>>>> a5365bfd
use std::num::NonZeroU64;

/// Information about the wgpu-core resource.
///
/// Each type representing a `wgpu-core` resource, like [`Device`],
/// [`Buffer`], etc., contains a `ResourceInfo` which contains
/// its latest submission index and label.
///
/// A resource may need to be retained for any of several reasons:
/// and any lifetime logic will be handled by `Arc<Resource>` refcount
///
/// - The user may hold a reference to it (via a `wgpu::Buffer`, say).
///
/// - Other resources may depend on it (a texture view's backing
///   texture, for example).
///
/// - It may be used by commands sent to the GPU that have not yet
///   finished execution.
///
/// [`Device`]: crate::device::resource::Device
/// [`Buffer`]: crate::resource::Buffer
#[derive(Debug)]
pub(crate) struct ResourceInfo<T: Resource> {
    id: Option<Id<T::Marker>>,
    tracker_index: TrackerIndex,
    tracker_indices: Option<Arc<SharedTrackerIndexAllocator>>,
    /// The index of the last queue submission in which the resource
    /// was used.
    ///
    /// Each queue submission is fenced and assigned an index number
    /// sequentially. Thus, when a queue submission completes, we know any
    /// resources used in that submission and any lower-numbered submissions are
    /// no longer in use by the GPU.
    submission_index: AtomicUsize,

    /// The `label` from the descriptor used to create the resource.
    pub(crate) label: String,
}

impl<T: Resource> Drop for ResourceInfo<T> {
    fn drop(&mut self) {
        if let Some(indices) = &self.tracker_indices {
            indices.free(self.tracker_index);
        }
    }
}

impl<T: Resource> ResourceInfo<T> {
    // Note: Abstractly, this function should take `label: String` to minimize string cloning.
    // But as actually used, every input is a literal or borrowed `&str`, so this is convenient.
    pub(crate) fn new(
        label: &str,
        tracker_indices: Option<Arc<SharedTrackerIndexAllocator>>,
    ) -> Self {
        let tracker_index = tracker_indices
            .as_ref()
            .map(|indices| indices.alloc())
            .unwrap_or(TrackerIndex::INVALID);
        Self {
            id: None,
            tracker_index,
            tracker_indices,
            submission_index: AtomicUsize::new(0),
            label: label.to_string(),
        }
    }

    pub(crate) fn label(&self) -> &dyn Debug
    where
        Id<T::Marker>: Debug,
    {
        if !self.label.is_empty() {
            return &self.label;
        }

        if let Some(id) = &self.id {
            return id;
        }

        &""
    }

    pub(crate) fn id(&self) -> Id<T::Marker> {
        self.id.unwrap()
    }

    pub(crate) fn tracker_index(&self) -> TrackerIndex {
        debug_assert!(self.tracker_index != TrackerIndex::INVALID);
        self.tracker_index
    }

    pub(crate) fn set_id(&mut self, id: Id<T::Marker>) {
        self.id = Some(id);
    }

    /// Record that this resource will be used by the queue submission with the
    /// given index.
    pub(crate) fn use_at(&self, submit_index: SubmissionIndex) {
        self.submission_index
            .store(submit_index as _, Ordering::Release);
    }

    pub(crate) fn submission_index(&self) -> SubmissionIndex {
        self.submission_index.load(Ordering::Acquire) as _
    }
}

pub(crate) type ResourceType = &'static str;

pub(crate) trait Resource: 'static + Sized + WasmNotSendSync {
    type Marker: Marker;
    const TYPE: ResourceType;
    fn as_info(&self) -> &ResourceInfo<Self>;
    fn as_info_mut(&mut self) -> &mut ResourceInfo<Self>;

    /// Returns a string identifying this resource for logging and errors.
    ///
    /// It may be a user-provided string or it may be a placeholder from wgpu.
    ///
    /// It is non-empty unless the user-provided string was empty.
    fn label(&self) -> &str {
        &self.as_info().label
    }

    fn ref_count(self: &Arc<Self>) -> usize {
        Arc::strong_count(self)
    }
    fn is_unique(self: &Arc<Self>) -> bool {
        self.ref_count() == 1
    }
    fn is_equal(&self, other: &Self) -> bool {
        self.as_info().id().unzip() == other.as_info().id().unzip()
    }
}

/// The status code provided to the buffer mapping callback.
///
/// This is very similar to `BufferAccessResult`, except that this is FFI-friendly.
#[repr(C)]
#[derive(Debug)]
pub enum BufferMapAsyncStatus {
    /// The Buffer is successfully mapped, `get_mapped_range` can be called.
    ///
    /// All other variants of this enum represent failures to map the buffer.
    Success,
    /// The buffer is already mapped.
    ///
    /// While this is treated as an error, it does not prevent mapped range from being accessed.
    AlreadyMapped,
    /// Mapping was already requested.
    MapAlreadyPending,
    /// An unknown error.
    Error,
    /// Mapping was aborted (by unmapping or destroying the buffer before mapping
    /// happened).
    Aborted,
    /// The context is Lost.
    ContextLost,
    /// The buffer is in an invalid state.
    Invalid,
    /// The range isn't fully contained in the buffer.
    InvalidRange,
    /// The range isn't properly aligned.
    InvalidAlignment,
    /// Incompatible usage flags.
    InvalidUsageFlags,
}

#[derive(Debug)]
pub(crate) enum BufferMapState<A: HalApi> {
    /// Mapped at creation.
    Init {
        ptr: NonNull<u8>,
        stage_buffer: Arc<Buffer<A>>,
        needs_flush: bool,
    },
    /// Waiting for GPU to be done before mapping
    Waiting(BufferPendingMapping<A>),
    /// Mapped
    Active {
        ptr: NonNull<u8>,
        range: hal::MemoryRange,
        host: HostMap,
    },
    /// Not mapped
    Idle,
}

#[cfg(send_sync)]
unsafe impl<A: HalApi> Send for BufferMapState<A> {}
#[cfg(send_sync)]
unsafe impl<A: HalApi> Sync for BufferMapState<A> {}

#[repr(C)]
pub struct BufferMapCallbackC {
    pub callback: unsafe extern "C" fn(status: BufferMapAsyncStatus, user_data: *mut u8),
    pub user_data: *mut u8,
}

#[cfg(send_sync)]
unsafe impl Send for BufferMapCallbackC {}

#[derive(Debug)]
pub struct BufferMapCallback {
    // We wrap this so creating the enum in the C variant can be unsafe,
    // allowing our call function to be safe.
    inner: BufferMapCallbackInner,
}

#[cfg(send_sync)]
type BufferMapCallbackCallback = Box<dyn FnOnce(BufferAccessResult) + Send + 'static>;
#[cfg(not(send_sync))]
type BufferMapCallbackCallback = Box<dyn FnOnce(BufferAccessResult) + 'static>;

enum BufferMapCallbackInner {
    Rust { callback: BufferMapCallbackCallback },
    C { inner: BufferMapCallbackC },
}

impl Debug for BufferMapCallbackInner {
    fn fmt(&self, f: &mut std::fmt::Formatter<'_>) -> std::fmt::Result {
        match *self {
            BufferMapCallbackInner::Rust { callback: _ } => f.debug_struct("Rust").finish(),
            BufferMapCallbackInner::C { inner: _ } => f.debug_struct("C").finish(),
        }
    }
}

impl BufferMapCallback {
    pub fn from_rust(callback: BufferMapCallbackCallback) -> Self {
        Self {
            inner: BufferMapCallbackInner::Rust { callback },
        }
    }

    /// # Safety
    ///
    /// - The callback pointer must be valid to call with the provided user_data
    ///   pointer.
    ///
    /// - Both pointers must point to valid memory until the callback is
    ///   invoked, which may happen at an unspecified time.
    pub unsafe fn from_c(inner: BufferMapCallbackC) -> Self {
        Self {
            inner: BufferMapCallbackInner::C { inner },
        }
    }

    pub(crate) fn call(self, result: BufferAccessResult) {
        match self.inner {
            BufferMapCallbackInner::Rust { callback } => {
                callback(result);
            }
            // SAFETY: the contract of the call to from_c says that this unsafe is sound.
            BufferMapCallbackInner::C { inner } => unsafe {
                let status = match result {
                    Ok(()) => BufferMapAsyncStatus::Success,
                    Err(BufferAccessError::Device(_)) => BufferMapAsyncStatus::ContextLost,
                    Err(BufferAccessError::Invalid) | Err(BufferAccessError::Destroyed) => {
                        BufferMapAsyncStatus::Invalid
                    }
                    Err(BufferAccessError::AlreadyMapped) => BufferMapAsyncStatus::AlreadyMapped,
                    Err(BufferAccessError::MapAlreadyPending) => {
                        BufferMapAsyncStatus::MapAlreadyPending
                    }
                    Err(BufferAccessError::MissingBufferUsage(_)) => {
                        BufferMapAsyncStatus::InvalidUsageFlags
                    }
                    Err(BufferAccessError::UnalignedRange)
                    | Err(BufferAccessError::UnalignedRangeSize { .. })
                    | Err(BufferAccessError::UnalignedOffset { .. }) => {
                        BufferMapAsyncStatus::InvalidAlignment
                    }
                    Err(BufferAccessError::OutOfBoundsUnderrun { .. })
                    | Err(BufferAccessError::OutOfBoundsOverrun { .. })
                    | Err(BufferAccessError::NegativeRange { .. }) => {
                        BufferMapAsyncStatus::InvalidRange
                    }
                    Err(_) => BufferMapAsyncStatus::Error,
                };

                (inner.callback)(status, inner.user_data);
            },
        }
    }
}

#[derive(Debug)]
pub struct BufferMapOperation {
    pub host: HostMap,
    pub callback: Option<BufferMapCallback>,
}

#[derive(Clone, Debug, Error)]
#[non_exhaustive]
pub enum BufferAccessError {
    #[error(transparent)]
    Device(#[from] DeviceError),
    #[error("Buffer map failed")]
    Failed,
    #[error("Buffer is invalid")]
    Invalid,
    #[error("Buffer is destroyed")]
    Destroyed,
    #[error("Buffer is already mapped")]
    AlreadyMapped,
    #[error("Buffer map is pending")]
    MapAlreadyPending,
    #[error(transparent)]
    MissingBufferUsage(#[from] MissingBufferUsageError),
    #[error("Buffer is not mapped")]
    NotMapped,
    #[error(
        "Buffer map range must start aligned to `MAP_ALIGNMENT` and end to `COPY_BUFFER_ALIGNMENT`"
    )]
    UnalignedRange,
    #[error("Buffer offset invalid: offset {offset} must be multiple of 8")]
    UnalignedOffset { offset: wgt::BufferAddress },
    #[error("Buffer range size invalid: range_size {range_size} must be multiple of 4")]
    UnalignedRangeSize { range_size: wgt::BufferAddress },
    #[error("Buffer access out of bounds: index {index} would underrun the buffer (limit: {min})")]
    OutOfBoundsUnderrun {
        index: wgt::BufferAddress,
        min: wgt::BufferAddress,
    },
    #[error(
        "Buffer access out of bounds: last index {index} would overrun the buffer (limit: {max})"
    )]
    OutOfBoundsOverrun {
        index: wgt::BufferAddress,
        max: wgt::BufferAddress,
    },
    #[error("Buffer map range start {start} is greater than end {end}")]
    NegativeRange {
        start: wgt::BufferAddress,
        end: wgt::BufferAddress,
    },
    #[error("Buffer map aborted")]
    MapAborted,
}

pub type BufferAccessResult = Result<(), BufferAccessError>;

#[derive(Debug)]
pub(crate) struct BufferPendingMapping<A: HalApi> {
    pub(crate) range: Range<wgt::BufferAddress>,
    pub(crate) op: BufferMapOperation,
    // hold the parent alive while the mapping is active
    pub(crate) _parent_buffer: Arc<Buffer<A>>,
}

pub type BufferDescriptor<'a> = wgt::BufferDescriptor<Label<'a>>;

#[derive(Debug)]
pub struct Buffer<A: HalApi> {
    pub(crate) raw: Snatchable<A::Buffer>,
    pub(crate) device: Arc<Device<A>>,
    pub(crate) usage: wgt::BufferUsages,
    pub(crate) size: wgt::BufferAddress,
    pub(crate) initialization_status: RwLock<BufferInitTracker>,
    pub(crate) sync_mapped_writes: Mutex<Option<hal::MemoryRange>>,
    pub(crate) info: ResourceInfo<Buffer<A>>,
    pub(crate) map_state: Mutex<BufferMapState<A>>,
    pub(crate) bind_groups: Mutex<Vec<Weak<BindGroup<A>>>>,
}

impl<A: HalApi> Drop for Buffer<A> {
    fn drop(&mut self) {
        if let Some(raw) = self.raw.take() {
            resource_log!("Destroy raw Buffer (dropped) {:?}", self.info.label());

            #[cfg(feature = "trace")]
            if let Some(t) = self.device.trace.lock().as_mut() {
                t.add(trace::Action::DestroyBuffer(self.info.id()));
            }

            unsafe {
                use hal::Device;
                self.device.raw().destroy_buffer(raw);
            }
        }
    }
}

impl<A: HalApi> Buffer<A> {
    pub(crate) fn raw(&self, guard: &SnatchGuard) -> Option<&A::Buffer> {
        self.raw.get(guard)
    }

    pub(crate) fn is_destroyed(&self, guard: &SnatchGuard) -> bool {
        self.raw.get(guard).is_none()
    }

    // Note: This must not be called while holding a lock.
    pub(crate) fn unmap(self: &Arc<Self>) -> Result<(), BufferAccessError> {
        if let Some((mut operation, status)) = self.unmap_inner()? {
            if let Some(callback) = operation.callback.take() {
                callback.call(status);
            }
        }

        Ok(())
    }

    fn unmap_inner(self: &Arc<Self>) -> Result<Option<BufferMapPendingClosure>, BufferAccessError> {
        use hal::Device;

        let device = &self.device;
        let snatch_guard = device.snatchable_lock.read();
        let raw_buf = self
            .raw(&snatch_guard)
            .ok_or(BufferAccessError::Destroyed)?;
        let buffer_id = self.info.id();
        log::debug!("Buffer {:?} map state -> Idle", buffer_id);
        match mem::replace(&mut *self.map_state.lock(), BufferMapState::Idle) {
            BufferMapState::Init {
                ptr,
                stage_buffer,
                needs_flush,
            } => {
                #[cfg(feature = "trace")]
                if let Some(ref mut trace) = *device.trace.lock() {
                    let data = trace.make_binary("bin", unsafe {
                        std::slice::from_raw_parts(ptr.as_ptr(), self.size as usize)
                    });
                    trace.add(trace::Action::WriteBuffer {
                        id: buffer_id,
                        data,
                        range: 0..self.size,
                        queued: true,
                    });
                }
                let _ = ptr;
                if needs_flush {
                    unsafe {
                        device.raw().flush_mapped_ranges(
                            stage_buffer.raw(&snatch_guard).unwrap(),
                            iter::once(0..self.size),
                        );
                    }
                }

                self.info
                    .use_at(device.active_submission_index.load(Ordering::Relaxed) + 1);
                let region = wgt::BufferSize::new(self.size).map(|size| hal::BufferCopy {
                    src_offset: 0,
                    dst_offset: 0,
                    size,
                });
                let transition_src = hal::BufferBarrier {
                    buffer: stage_buffer.raw(&snatch_guard).unwrap(),
                    usage: hal::BufferUses::MAP_WRITE..hal::BufferUses::COPY_SRC,
                };
                let transition_dst = hal::BufferBarrier {
                    buffer: raw_buf,
                    usage: hal::BufferUses::empty()..hal::BufferUses::COPY_DST,
                };
                let mut pending_writes = device.pending_writes.lock();
                let pending_writes = pending_writes.as_mut().unwrap();
                let encoder = pending_writes.activate();
                unsafe {
                    encoder.transition_buffers(
                        iter::once(transition_src).chain(iter::once(transition_dst)),
                    );
                    if self.size > 0 {
                        encoder.copy_buffer_to_buffer(
                            stage_buffer.raw(&snatch_guard).unwrap(),
                            raw_buf,
                            region.into_iter(),
                        );
                    }
                }
                pending_writes.consume_temp(queue::TempResource::Buffer(stage_buffer));
                pending_writes.dst_buffers.insert(buffer_id, self.clone());
            }
            BufferMapState::Idle => {
                return Err(BufferAccessError::NotMapped);
            }
            BufferMapState::Waiting(pending) => {
                return Ok(Some((pending.op, Err(BufferAccessError::MapAborted))));
            }
            BufferMapState::Active { ptr, range, host } => {
                if host == HostMap::Write {
                    #[cfg(feature = "trace")]
                    if let Some(ref mut trace) = *device.trace.lock() {
                        let size = range.end - range.start;
                        let data = trace.make_binary("bin", unsafe {
                            std::slice::from_raw_parts(ptr.as_ptr(), size as usize)
                        });
                        trace.add(trace::Action::WriteBuffer {
                            id: buffer_id,
                            data,
                            range: range.clone(),
                            queued: false,
                        });
                    }
                    let _ = (ptr, range);
                }
                unsafe {
                    device
                        .raw()
                        .unmap_buffer(raw_buf)
                        .map_err(DeviceError::from)?
                };
            }
        }
        Ok(None)
    }

    pub(crate) fn destroy(self: &Arc<Self>) -> Result<(), DestroyError> {
        let device = &self.device;
        let buffer_id = self.info.id();

        #[cfg(feature = "trace")]
        if let Some(ref mut trace) = *device.trace.lock() {
            trace.add(trace::Action::FreeBuffer(buffer_id));
        }

        let temp = {
            let snatch_guard = device.snatchable_lock.write();
            let raw = match self.raw.snatch(snatch_guard) {
                Some(raw) => raw,
                None => {
                    return Err(DestroyError::AlreadyDestroyed);
                }
            };

            let bind_groups = {
                let mut guard = self.bind_groups.lock();
                mem::take(&mut *guard)
            };

            queue::TempResource::DestroyedBuffer(Arc::new(DestroyedBuffer {
                raw: Some(raw),
                device: Arc::clone(&self.device),
                submission_index: self.info.submission_index(),
                id: self.info.id.unwrap(),
                tracker_index: self.info.tracker_index(),
                label: self.info.label.clone(),
                bind_groups,
            }))
        };

        let mut pending_writes = device.pending_writes.lock();
        let pending_writes = pending_writes.as_mut().unwrap();
        if pending_writes.dst_buffers.contains_key(&buffer_id) {
            pending_writes.temp_resources.push(temp);
        } else {
            let last_submit_index = self.info.submission_index();
            device
                .lock_life()
                .schedule_resource_destruction(temp, last_submit_index);
        }

        Ok(())
    }
}

#[derive(Clone, Debug, Error)]
#[non_exhaustive]
pub enum CreateBufferError {
    #[error(transparent)]
    Device(#[from] DeviceError),
    #[error("Failed to map buffer while creating: {0}")]
    AccessError(#[from] BufferAccessError),
    #[error("Buffers that are mapped at creation have to be aligned to `COPY_BUFFER_ALIGNMENT`")]
    UnalignedSize,
    #[error("Invalid usage flags {0:?}")]
    InvalidUsage(wgt::BufferUsages),
    #[error("`MAP` usage can only be combined with the opposite `COPY`, requested {0:?}")]
    UsageMismatch(wgt::BufferUsages),
    #[error("Buffer size {requested} is greater than the maximum buffer size ({maximum})")]
    MaxBufferSize { requested: u64, maximum: u64 },
    #[error(transparent)]
    MissingDownlevelFlags(#[from] MissingDownlevelFlags),
}

impl<A: HalApi> Resource for Buffer<A> {
    const TYPE: ResourceType = "Buffer";

    type Marker = crate::id::markers::Buffer;

    fn as_info(&self) -> &ResourceInfo<Self> {
        &self.info
    }

    fn as_info_mut(&mut self) -> &mut ResourceInfo<Self> {
        &mut self.info
    }
}

/// A buffer that has been marked as destroyed and is staged for actual deletion soon.
#[derive(Debug)]
pub struct DestroyedBuffer<A: HalApi> {
    raw: Option<A::Buffer>,
    device: Arc<Device<A>>,
    label: String,
    pub(crate) id: BufferId,
    pub(crate) tracker_index: TrackerIndex,
    pub(crate) submission_index: u64,
    bind_groups: Vec<Weak<BindGroup<A>>>,
}

impl<A: HalApi> DestroyedBuffer<A> {
    pub fn label(&self) -> &dyn Debug {
        if !self.label.is_empty() {
            return &self.label;
        }

        &self.id
    }
}

impl<A: HalApi> Drop for DestroyedBuffer<A> {
    fn drop(&mut self) {
        let mut deferred = self.device.deferred_destroy.lock();
        for bind_group in self.bind_groups.drain(..) {
            deferred.push(DeferredDestroy::BindGroup(bind_group));
        }
        drop(deferred);

        if let Some(raw) = self.raw.take() {
            resource_log!("Destroy raw Buffer (destroyed) {:?}", self.label());

            #[cfg(feature = "trace")]
            if let Some(t) = self.device.trace.lock().as_mut() {
                t.add(trace::Action::DestroyBuffer(self.id));
            }

            unsafe {
                use hal::Device;
                self.device.raw().destroy_buffer(raw);
            }
        }
    }
}

/// A temporary buffer, consumed by the command that uses it.
///
/// A [`StagingBuffer`] is designed for one-shot uploads of data to the GPU. It
/// is always created mapped, and the command that uses it destroys the buffer
/// when it is done.
///
/// [`StagingBuffer`]s can be created with [`queue_create_staging_buffer`] and
/// used with [`queue_write_staging_buffer`]. They are also used internally by
/// operations like [`queue_write_texture`] that need to upload data to the GPU,
/// but that don't belong to any particular wgpu command buffer.
///
/// Used `StagingBuffer`s are accumulated in [`Device::pending_writes`], to be
/// freed once their associated operation's queue submission has finished
/// execution.
///
/// [`queue_create_staging_buffer`]: Global::queue_create_staging_buffer
/// [`queue_write_staging_buffer`]: Global::queue_write_staging_buffer
/// [`queue_write_texture`]: Global::queue_write_texture
/// [`Device::pending_writes`]: crate::device::Device
#[derive(Debug)]
pub struct StagingBuffer<A: HalApi> {
    pub(crate) raw: Mutex<Option<A::Buffer>>,
    pub(crate) device: Arc<Device<A>>,
    pub(crate) size: wgt::BufferAddress,
    pub(crate) is_coherent: bool,
    pub(crate) info: ResourceInfo<StagingBuffer<A>>,
}

impl<A: HalApi> Drop for StagingBuffer<A> {
    fn drop(&mut self) {
        if let Some(raw) = self.raw.lock().take() {
            resource_log!("Destroy raw StagingBuffer {:?}", self.info.label());
            unsafe {
                use hal::Device;
                self.device.raw().destroy_buffer(raw);
            }
        }
    }
}

impl<A: HalApi> Resource for StagingBuffer<A> {
    const TYPE: ResourceType = "StagingBuffer";

    type Marker = crate::id::markers::StagingBuffer;

    fn as_info(&self) -> &ResourceInfo<Self> {
        &self.info
    }

    fn as_info_mut(&mut self) -> &mut ResourceInfo<Self> {
        &mut self.info
    }

    fn label(&self) -> &str {
        "<StagingBuffer>"
    }
}

pub type TextureDescriptor<'a> = wgt::TextureDescriptor<Label<'a>, Vec<wgt::TextureFormat>>;

#[derive(Debug)]
pub(crate) enum TextureInner<A: HalApi> {
    Native {
        raw: A::Texture,
    },
    Surface {
        raw: Option<A::SurfaceTexture>,
        parent_id: SurfaceId,
    },
}

impl<A: HalApi> TextureInner<A> {
    pub(crate) fn raw(&self) -> Option<&A::Texture> {
        match self {
            Self::Native { raw } => Some(raw),
            Self::Surface { raw: Some(tex), .. } => Some(tex.borrow()),
            _ => None,
        }
    }
}

#[derive(Debug)]
pub enum TextureClearMode<A: HalApi> {
    BufferCopy,
    // View for clear via RenderPass for every subsurface (mip/layer/slice)
    RenderPass {
        clear_views: SmallVec<[Option<A::TextureView>; 1]>,
        is_color: bool,
    },
    Surface {
        clear_view: Option<A::TextureView>,
    },
    // Texture can't be cleared, attempting to do so will cause panic.
    // (either because it is impossible for the type of texture or it is being destroyed)
    None,
}

#[derive(Debug)]
pub struct Texture<A: HalApi> {
    pub(crate) inner: Snatchable<TextureInner<A>>,
    pub(crate) device: Arc<Device<A>>,
    pub(crate) desc: wgt::TextureDescriptor<(), Vec<wgt::TextureFormat>>,
    pub(crate) hal_usage: hal::TextureUses,
    pub(crate) format_features: wgt::TextureFormatFeatures,
    pub(crate) initialization_status: RwLock<TextureInitTracker>,
    pub(crate) full_range: TextureSelector,
    pub(crate) info: ResourceInfo<Texture<A>>,
    pub(crate) clear_mode: RwLock<TextureClearMode<A>>,
    pub(crate) views: Mutex<Vec<Weak<TextureView<A>>>>,
    pub(crate) bind_groups: Mutex<Vec<Weak<BindGroup<A>>>>,
}

impl<A: HalApi> Drop for Texture<A> {
    fn drop(&mut self) {
        resource_log!("Destroy raw Texture {:?}", self.info.label());
        use hal::Device;
        let mut clear_mode = self.clear_mode.write();
        let clear_mode = &mut *clear_mode;
        match *clear_mode {
            TextureClearMode::Surface {
                ref mut clear_view, ..
            } => {
                if let Some(view) = clear_view.take() {
                    unsafe {
                        self.device.raw().destroy_texture_view(view);
                    }
                }
            }
            TextureClearMode::RenderPass {
                ref mut clear_views,
                ..
            } => {
                clear_views.iter_mut().for_each(|clear_view| {
                    if let Some(view) = clear_view.take() {
                        unsafe {
                            self.device.raw().destroy_texture_view(view);
                        }
                    }
                });
            }
            _ => {}
        };

        if let Some(TextureInner::Native { raw }) = self.inner.take() {
            #[cfg(feature = "trace")]
            if let Some(t) = self.device.trace.lock().as_mut() {
                t.add(trace::Action::DestroyTexture(self.info.id()));
            }

            unsafe {
                self.device.raw().destroy_texture(raw);
            }
        }
    }
}

impl<A: HalApi> Texture<A> {
    pub(crate) fn raw<'a>(&'a self, snatch_guard: &'a SnatchGuard) -> Option<&'a A::Texture> {
        self.inner.get(snatch_guard)?.raw()
    }

    pub(crate) fn is_destroyed(&self, guard: &SnatchGuard) -> bool {
        self.inner.get(guard).is_none()
    }

    pub(crate) fn inner_mut<'a>(
        &'a self,
        guard: &mut ExclusiveSnatchGuard,
    ) -> Option<&'a mut TextureInner<A>> {
        self.inner.get_mut(guard)
    }
    pub(crate) fn get_clear_view<'a>(
        clear_mode: &'a TextureClearMode<A>,
        desc: &'a wgt::TextureDescriptor<(), Vec<wgt::TextureFormat>>,
        mip_level: u32,
        depth_or_layer: u32,
    ) -> &'a A::TextureView {
        match *clear_mode {
            TextureClearMode::BufferCopy => {
                panic!("Given texture is cleared with buffer copies, not render passes")
            }
            TextureClearMode::None => {
                panic!("Given texture can't be cleared")
            }
            TextureClearMode::Surface { ref clear_view, .. } => clear_view.as_ref().unwrap(),
            TextureClearMode::RenderPass {
                ref clear_views, ..
            } => {
                let index = if desc.dimension == wgt::TextureDimension::D3 {
                    (0..mip_level).fold(0, |acc, mip| {
                        acc + (desc.size.depth_or_array_layers >> mip).max(1)
                    })
                } else {
                    mip_level * desc.size.depth_or_array_layers
                } + depth_or_layer;
                clear_views[index as usize].as_ref().unwrap()
            }
        }
    }

    pub(crate) fn destroy(self: &Arc<Self>) -> Result<(), DestroyError> {
        let device = &self.device;
        let texture_id = self.info.id();

        #[cfg(feature = "trace")]
        if let Some(ref mut trace) = *device.trace.lock() {
            trace.add(trace::Action::FreeTexture(texture_id));
        }

        let temp = {
            let snatch_guard = device.snatchable_lock.write();
            let raw = match self.inner.snatch(snatch_guard) {
                Some(TextureInner::Native { raw }) => raw,
                Some(TextureInner::Surface { .. }) => {
                    return Ok(());
                }
                None => {
                    return Err(DestroyError::AlreadyDestroyed);
                }
            };

            let views = {
                let mut guard = self.views.lock();
                mem::take(&mut *guard)
            };

            let bind_groups = {
                let mut guard = self.bind_groups.lock();
                mem::take(&mut *guard)
            };

            queue::TempResource::DestroyedTexture(Arc::new(DestroyedTexture {
                raw: Some(raw),
                views,
                bind_groups,
                device: Arc::clone(&self.device),
                tracker_index: self.info.tracker_index(),
                submission_index: self.info.submission_index(),
                id: self.info.id.unwrap(),
                label: self.info.label.clone(),
            }))
        };

        let mut pending_writes = device.pending_writes.lock();
        let pending_writes = pending_writes.as_mut().unwrap();
        if pending_writes.dst_textures.contains_key(&texture_id) {
            pending_writes.temp_resources.push(temp);
        } else {
            let last_submit_index = self.info.submission_index();
            device
                .lock_life()
                .schedule_resource_destruction(temp, last_submit_index);
        }

        Ok(())
    }
}

impl Global {
    /// # Safety
    ///
    /// - The raw buffer handle must not be manually destroyed
    pub unsafe fn buffer_as_hal<A: HalApi, F: FnOnce(Option<&A::Buffer>) -> R, R>(
        &self,
        id: BufferId,
        hal_buffer_callback: F,
    ) -> R {
        profiling::scope!("Buffer::as_hal");

        let hub = A::hub(self);
        let buffer_opt = { hub.buffers.try_get(id).ok().flatten() };
        let buffer = buffer_opt.as_ref().unwrap();

        let hal_buffer = {
            let snatch_guard = buffer.device.snatchable_lock.read();
            buffer.raw(&snatch_guard)
        };

        hal_buffer_callback(hal_buffer)
    }

    /// # Safety
    ///
    /// - The raw texture handle must not be manually destroyed
    pub unsafe fn texture_as_hal<A: HalApi, F: FnOnce(Option<&A::Texture>) -> R, R>(
        &self,
        id: TextureId,
        hal_texture_callback: F,
    ) -> R {
        profiling::scope!("Texture::as_hal");

        let hub = A::hub(self);
        let texture_opt = { hub.textures.try_get(id).ok().flatten() };
        let texture = texture_opt.as_ref().unwrap();
        let snatch_guard = texture.device.snatchable_lock.read();
        let hal_texture = texture.raw(&snatch_guard);

        hal_texture_callback(hal_texture)
    }

    /// # Safety
    ///
    /// - The raw texture view handle must not be manually destroyed
    pub unsafe fn texture_view_as_hal<A: HalApi, F: FnOnce(Option<&A::TextureView>) -> R, R>(
        &self,
        id: TextureViewId,
        hal_texture_view_callback: F,
    ) -> R {
        profiling::scope!("TextureView::as_hal");

        let hub = A::hub(self);
        let texture_view_opt = { hub.texture_views.try_get(id).ok().flatten() };
        let texture_view = texture_view_opt.as_ref().unwrap();
        let snatch_guard = texture_view.device.snatchable_lock.read();
        let hal_texture_view = texture_view.raw(&snatch_guard);

        hal_texture_view_callback(hal_texture_view)
    }

    /// # Safety
    ///
    /// - The raw adapter handle must not be manually destroyed
    pub unsafe fn adapter_as_hal<A: HalApi, F: FnOnce(Option<&A::Adapter>) -> R, R>(
        &self,
        id: AdapterId,
        hal_adapter_callback: F,
    ) -> R {
        profiling::scope!("Adapter::as_hal");

        let hub = A::hub(self);
        let adapter = hub.adapters.try_get(id).ok().flatten();
        let hal_adapter = adapter.as_ref().map(|adapter| &adapter.raw.adapter);

        hal_adapter_callback(hal_adapter)
    }

    /// # Safety
    ///
    /// - The raw device handle must not be manually destroyed
    pub unsafe fn device_as_hal<A: HalApi, F: FnOnce(Option<&A::Device>) -> R, R>(
        &self,
        id: DeviceId,
        hal_device_callback: F,
    ) -> R {
        profiling::scope!("Device::as_hal");

        let hub = A::hub(self);
        let device = hub.devices.try_get(id).ok().flatten();
        let hal_device = device.as_ref().map(|device| device.raw());

        hal_device_callback(hal_device)
    }

    /// # Safety
    ///
    /// - The raw fence handle must not be manually destroyed
    pub unsafe fn device_fence_as_hal<A: HalApi, F: FnOnce(Option<&A::Fence>) -> R, R>(
        &self,
        id: DeviceId,
        hal_fence_callback: F,
    ) -> R {
        profiling::scope!("Device::fence_as_hal");

        let hub = A::hub(self);
        let device = hub.devices.try_get(id).ok().flatten();
        let hal_fence = device.as_ref().map(|device| device.fence.read());

        hal_fence_callback(hal_fence.as_deref().unwrap().as_ref())
    }

    /// # Safety
    /// - The raw surface handle must not be manually destroyed
    pub unsafe fn surface_as_hal<A: HalApi, F: FnOnce(Option<&A::Surface>) -> R, R>(
        &self,
        id: SurfaceId,
        hal_surface_callback: F,
    ) -> R {
        profiling::scope!("Surface::as_hal");

        let surface = self.surfaces.get(id).ok();
        let hal_surface = surface
            .as_ref()
            .and_then(|surface| A::surface_as_hal(surface));

        hal_surface_callback(hal_surface)
    }

    /// # Safety
    ///
    /// - The raw command encoder handle must not be manually destroyed
    pub unsafe fn command_encoder_as_hal_mut<
        A: HalApi,
        F: FnOnce(Option<&mut A::CommandEncoder>) -> R,
        R,
    >(
        &self,
        id: CommandEncoderId,
        hal_command_encoder_callback: F,
    ) -> R {
        profiling::scope!("CommandEncoder::as_hal");

        let hub = A::hub(self);
        let cmd_buf = hub
            .command_buffers
            .get(id.into_command_buffer_id())
            .unwrap();
        let mut cmd_buf_data = cmd_buf.data.lock();
        let cmd_buf_data = cmd_buf_data.as_mut().unwrap();
        let cmd_buf_raw = cmd_buf_data.encoder.open().ok();

        hal_command_encoder_callback(cmd_buf_raw)
    }
}

/// A texture that has been marked as destroyed and is staged for actual deletion soon.
#[derive(Debug)]
pub struct DestroyedTexture<A: HalApi> {
    raw: Option<A::Texture>,
    views: Vec<Weak<TextureView<A>>>,
    bind_groups: Vec<Weak<BindGroup<A>>>,
    device: Arc<Device<A>>,
    label: String,
    pub(crate) id: TextureId,
    pub(crate) tracker_index: TrackerIndex,
    pub(crate) submission_index: u64,
}

impl<A: HalApi> DestroyedTexture<A> {
    pub fn label(&self) -> &dyn Debug {
        if !self.label.is_empty() {
            return &self.label;
        }

        &self.id
    }
}

impl<A: HalApi> Drop for DestroyedTexture<A> {
    fn drop(&mut self) {
        let device = &self.device;

        let mut deferred = device.deferred_destroy.lock();
        for view in self.views.drain(..) {
            deferred.push(DeferredDestroy::TextureView(view));
        }
        for bind_group in self.bind_groups.drain(..) {
            deferred.push(DeferredDestroy::BindGroup(bind_group));
        }
        drop(deferred);

        if let Some(raw) = self.raw.take() {
            resource_log!("Destroy raw Texture (destroyed) {:?}", self.label());

            #[cfg(feature = "trace")]
            if let Some(t) = self.device.trace.lock().as_mut() {
                t.add(trace::Action::DestroyTexture(self.id));
            }

            unsafe {
                use hal::Device;
                self.device.raw().destroy_texture(raw);
            }
        }
    }
}

#[derive(Clone, Copy, Debug)]
pub enum TextureErrorDimension {
    X,
    Y,
    Z,
}

#[derive(Clone, Debug, Error)]
#[non_exhaustive]
pub enum TextureDimensionError {
    #[error("Dimension {0:?} is zero")]
    Zero(TextureErrorDimension),
    #[error("Dimension {dim:?} value {given} exceeds the limit of {limit}")]
    LimitExceeded {
        dim: TextureErrorDimension,
        given: u32,
        limit: u32,
    },
    #[error("Sample count {0} is invalid")]
    InvalidSampleCount(u32),
    #[error("Width {width} is not a multiple of {format:?}'s block width ({block_width})")]
    NotMultipleOfBlockWidth {
        width: u32,
        block_width: u32,
        format: wgt::TextureFormat,
    },
    #[error("Height {height} is not a multiple of {format:?}'s block height ({block_height})")]
    NotMultipleOfBlockHeight {
        height: u32,
        block_height: u32,
        format: wgt::TextureFormat,
    },
    #[error(
        "Width {width} is not a multiple of {format:?}'s width multiple requirement ({multiple})"
    )]
    WidthNotMultipleOf {
        width: u32,
        multiple: u32,
        format: wgt::TextureFormat,
    },
    #[error("Height {height} is not a multiple of {format:?}'s height multiple requirement ({multiple})")]
    HeightNotMultipleOf {
        height: u32,
        multiple: u32,
        format: wgt::TextureFormat,
    },
    #[error("Multisampled texture depth or array layers must be 1, got {0}")]
    MultisampledDepthOrArrayLayer(u32),
}

#[derive(Clone, Debug, Error)]
#[non_exhaustive]
pub enum CreateTextureError {
    #[error(transparent)]
    Device(#[from] DeviceError),
    #[error(transparent)]
    CreateTextureView(#[from] CreateTextureViewError),
    #[error("Invalid usage flags {0:?}")]
    InvalidUsage(wgt::TextureUsages),
    #[error(transparent)]
    InvalidDimension(#[from] TextureDimensionError),
    #[error("Depth texture ({1:?}) can't be created as {0:?}")]
    InvalidDepthDimension(wgt::TextureDimension, wgt::TextureFormat),
    #[error("Compressed texture ({1:?}) can't be created as {0:?}")]
    InvalidCompressedDimension(wgt::TextureDimension, wgt::TextureFormat),
    #[error(
        "Texture descriptor mip level count {requested} is invalid, maximum allowed is {maximum}"
    )]
    InvalidMipLevelCount { requested: u32, maximum: u32 },
    #[error(
        "Texture usages {0:?} are not allowed on a texture of type {1:?}{}",
        if *.2 { " due to downlevel restrictions" } else { "" }
    )]
    InvalidFormatUsages(wgt::TextureUsages, wgt::TextureFormat, bool),
    #[error("The view format {0:?} is not compatible with texture format {1:?}, only changing srgb-ness is allowed.")]
    InvalidViewFormat(wgt::TextureFormat, wgt::TextureFormat),
    #[error("Texture usages {0:?} are not allowed on a texture of dimensions {1:?}")]
    InvalidDimensionUsages(wgt::TextureUsages, wgt::TextureDimension),
    #[error("Texture usage STORAGE_BINDING is not allowed for multisampled textures")]
    InvalidMultisampledStorageBinding,
    #[error("Format {0:?} does not support multisampling")]
    InvalidMultisampledFormat(wgt::TextureFormat),
    #[error("Sample count {0} is not supported by format {1:?} on this device. The WebGPU spec guarantees {2:?} samples are supported by this format. With the TEXTURE_ADAPTER_SPECIFIC_FORMAT_FEATURES feature your device supports {3:?}.")]
    InvalidSampleCount(u32, wgt::TextureFormat, Vec<u32>, Vec<u32>),
    #[error("Multisampled textures must have RENDER_ATTACHMENT usage")]
    MultisampledNotRenderAttachment,
    #[error("Texture format {0:?} can't be used due to missing features")]
    MissingFeatures(wgt::TextureFormat, #[source] MissingFeatures),
    #[error(transparent)]
    MissingDownlevelFlags(#[from] MissingDownlevelFlags),
}

impl<A: HalApi> Resource for Texture<A> {
    const TYPE: ResourceType = "Texture";

    type Marker = crate::id::markers::Texture;

    fn as_info(&self) -> &ResourceInfo<Self> {
        &self.info
    }

    fn as_info_mut(&mut self) -> &mut ResourceInfo<Self> {
        &mut self.info
    }
}

impl<A: HalApi> Borrow<TextureSelector> for Texture<A> {
    fn borrow(&self) -> &TextureSelector {
        &self.full_range
    }
}

/// Describes a [`TextureView`].
#[derive(Clone, Debug, Default, Eq, PartialEq)]
#[cfg_attr(feature = "serde", derive(serde::Serialize, serde::Deserialize))]
#[cfg_attr(feature = "serde", serde(default))]
pub struct TextureViewDescriptor<'a> {
    /// Debug label of the texture view.
    ///
    /// This will show up in graphics debuggers for easy identification.
    pub label: Label<'a>,
    /// Format of the texture view, or `None` for the same format as the texture
    /// itself.
    ///
    /// At this time, it must be the same the underlying format of the texture.
    pub format: Option<wgt::TextureFormat>,
    /// The dimension of the texture view.
    ///
    /// - For 1D textures, this must be `D1`.
    /// - For 2D textures it must be one of `D2`, `D2Array`, `Cube`, or `CubeArray`.
    /// - For 3D textures it must be `D3`.
    pub dimension: Option<wgt::TextureViewDimension>,
    /// Range within the texture that is accessible via this view.
    pub range: wgt::ImageSubresourceRange,
}

#[derive(Debug)]
pub(crate) struct HalTextureViewDescriptor {
    pub texture_format: wgt::TextureFormat,
    pub format: wgt::TextureFormat,
    pub dimension: wgt::TextureViewDimension,
    pub range: wgt::ImageSubresourceRange,
}

impl HalTextureViewDescriptor {
    pub fn aspects(&self) -> hal::FormatAspects {
        hal::FormatAspects::new(self.texture_format, self.range.aspect)
    }
}

#[derive(Debug, Copy, Clone, Error)]
pub enum TextureViewNotRenderableReason {
    #[error("The texture this view references doesn't include the RENDER_ATTACHMENT usage. Provided usages: {0:?}")]
    Usage(wgt::TextureUsages),
    #[error("The dimension of this texture view is not 2D. View dimension: {0:?}")]
    Dimension(wgt::TextureViewDimension),
    #[error("This texture view has more than one mipmap level. View mipmap levels: {0:?}")]
    MipLevelCount(u32),
    #[error("This texture view has more than one array layer. View array layers: {0:?}")]
    ArrayLayerCount(u32),
    #[error(
        "The aspects of this texture view are a subset of the aspects in the original texture. Aspects: {0:?}"
    )]
    Aspects(hal::FormatAspects),
}

#[derive(Debug)]
pub struct TextureView<A: HalApi> {
    pub(crate) raw: Snatchable<A::TextureView>,
    // if it's a surface texture - it's none
    pub(crate) parent: Arc<Texture<A>>,
    pub(crate) device: Arc<Device<A>>,
    //TODO: store device_id for quick access?
    pub(crate) desc: HalTextureViewDescriptor,
    pub(crate) format_features: wgt::TextureFormatFeatures,
    /// This is `Err` only if the texture view is not renderable
    pub(crate) render_extent: Result<wgt::Extent3d, TextureViewNotRenderableReason>,
    pub(crate) samples: u32,
    pub(crate) selector: TextureSelector,
    pub(crate) info: ResourceInfo<TextureView<A>>,
}

impl<A: HalApi> Drop for TextureView<A> {
    fn drop(&mut self) {
        if let Some(raw) = self.raw.take() {
            resource_log!("Destroy raw TextureView {:?}", self.info.label());

            #[cfg(feature = "trace")]
            if let Some(t) = self.device.trace.lock().as_mut() {
                t.add(trace::Action::DestroyTextureView(self.info.id()));
            }

            unsafe {
                use hal::Device;
                self.device.raw().destroy_texture_view(raw);
            }
        }
    }
}

impl<A: HalApi> TextureView<A> {
    pub(crate) fn raw<'a>(&'a self, snatch_guard: &'a SnatchGuard) -> Option<&'a A::TextureView> {
        self.raw.get(snatch_guard)
    }
}

#[derive(Clone, Debug, Error)]
#[non_exhaustive]
pub enum CreateTextureViewError {
    #[error("Parent texture is invalid or destroyed")]
    InvalidTexture,
    #[error("Not enough memory left to create texture view")]
    OutOfMemory,
    #[error("Invalid texture view dimension `{view:?}` with texture of dimension `{texture:?}`")]
    InvalidTextureViewDimension {
        view: wgt::TextureViewDimension,
        texture: wgt::TextureDimension,
    },
    #[error("Invalid texture view dimension `{0:?}` of a multisampled texture")]
    InvalidMultisampledTextureViewDimension(wgt::TextureViewDimension),
    #[error("Invalid texture depth `{depth}` for texture view of dimension `Cubemap`. Cubemap views must use images of size 6.")]
    InvalidCubemapTextureDepth { depth: u32 },
    #[error("Invalid texture depth `{depth}` for texture view of dimension `CubemapArray`. Cubemap views must use images with sizes which are a multiple of 6.")]
    InvalidCubemapArrayTextureDepth { depth: u32 },
    #[error("Source texture width and height must be equal for a texture view of dimension `Cube`/`CubeArray`")]
    InvalidCubeTextureViewSize,
    #[error("Mip level count is 0")]
    ZeroMipLevelCount,
    #[error("Array layer count is 0")]
    ZeroArrayLayerCount,
    #[error(
        "TextureView mip level count + base mip level {requested} must be <= Texture mip level count {total}"
    )]
    TooManyMipLevels { requested: u32, total: u32 },
    #[error("TextureView array layer count + base array layer {requested} must be <= Texture depth/array layer count {total}")]
    TooManyArrayLayers { requested: u32, total: u32 },
    #[error("Requested array layer count {requested} is not valid for the target view dimension {dim:?}")]
    InvalidArrayLayerCount {
        requested: u32,
        dim: wgt::TextureViewDimension,
    },
    #[error("Aspect {requested_aspect:?} is not in the source texture format {texture_format:?}")]
    InvalidAspect {
        texture_format: wgt::TextureFormat,
        requested_aspect: wgt::TextureAspect,
    },
    #[error("Unable to view texture {texture:?} as {view:?}")]
    FormatReinterpretation {
        texture: wgt::TextureFormat,
        view: wgt::TextureFormat,
    },
}

#[derive(Clone, Debug, Error)]
#[non_exhaustive]
pub enum TextureViewDestroyError {}

impl<A: HalApi> Resource for TextureView<A> {
    const TYPE: ResourceType = "TextureView";

    type Marker = crate::id::markers::TextureView;

    fn as_info(&self) -> &ResourceInfo<Self> {
        &self.info
    }

    fn as_info_mut(&mut self) -> &mut ResourceInfo<Self> {
        &mut self.info
    }
}

/// Describes a [`Sampler`]
#[derive(Clone, Debug, PartialEq)]
#[cfg_attr(feature = "serde", derive(serde::Serialize, serde::Deserialize))]
pub struct SamplerDescriptor<'a> {
    /// Debug label of the sampler.
    ///
    /// This will show up in graphics debuggers for easy identification.
    pub label: Label<'a>,
    /// How to deal with out of bounds accesses in the u (i.e. x) direction
    pub address_modes: [wgt::AddressMode; 3],
    /// How to filter the texture when it needs to be magnified (made larger)
    pub mag_filter: wgt::FilterMode,
    /// How to filter the texture when it needs to be minified (made smaller)
    pub min_filter: wgt::FilterMode,
    /// How to filter between mip map levels
    pub mipmap_filter: wgt::FilterMode,
    /// Minimum level of detail (i.e. mip level) to use
    pub lod_min_clamp: f32,
    /// Maximum level of detail (i.e. mip level) to use
    pub lod_max_clamp: f32,
    /// If this is enabled, this is a comparison sampler using the given comparison function.
    pub compare: Option<wgt::CompareFunction>,
    /// Must be at least 1. If this is not 1, all filter modes must be linear.
    pub anisotropy_clamp: u16,
    /// Border color to use when address_mode is
    /// [`AddressMode::ClampToBorder`](wgt::AddressMode::ClampToBorder)
    pub border_color: Option<wgt::SamplerBorderColor>,
}

#[derive(Debug)]
pub struct Sampler<A: HalApi> {
    pub(crate) raw: Option<A::Sampler>,
    pub(crate) device: Arc<Device<A>>,
    pub(crate) info: ResourceInfo<Self>,
    /// `true` if this is a comparison sampler
    pub(crate) comparison: bool,
    /// `true` if this is a filtering sampler
    pub(crate) filtering: bool,
}

impl<A: HalApi> Drop for Sampler<A> {
    fn drop(&mut self) {
        resource_log!("Destroy raw Sampler {:?}", self.info.label());
        if let Some(raw) = self.raw.take() {
            #[cfg(feature = "trace")]
            if let Some(t) = self.device.trace.lock().as_mut() {
                t.add(trace::Action::DestroySampler(self.info.id()));
            }

            unsafe {
                use hal::Device;
                self.device.raw().destroy_sampler(raw);
            }
        }
    }
}

impl<A: HalApi> Sampler<A> {
    pub(crate) fn raw(&self) -> &A::Sampler {
        self.raw.as_ref().unwrap()
    }
}

#[derive(Copy, Clone)]
pub enum SamplerFilterErrorType {
    MagFilter,
    MinFilter,
    MipmapFilter,
}

impl Debug for SamplerFilterErrorType {
    fn fmt(&self, f: &mut std::fmt::Formatter<'_>) -> std::fmt::Result {
        match *self {
            SamplerFilterErrorType::MagFilter => write!(f, "magFilter"),
            SamplerFilterErrorType::MinFilter => write!(f, "minFilter"),
            SamplerFilterErrorType::MipmapFilter => write!(f, "mipmapFilter"),
        }
    }
}

#[derive(Clone, Debug, Error)]
#[non_exhaustive]
pub enum CreateSamplerError {
    #[error(transparent)]
    Device(#[from] DeviceError),
    #[error("Invalid lodMinClamp: {0}. Must be greater or equal to 0.0")]
    InvalidLodMinClamp(f32),
    #[error("Invalid lodMaxClamp: {lod_max_clamp}. Must be greater or equal to lodMinClamp (which is {lod_min_clamp}).")]
    InvalidLodMaxClamp {
        lod_min_clamp: f32,
        lod_max_clamp: f32,
    },
    #[error("Invalid anisotropic clamp: {0}. Must be at least 1.")]
    InvalidAnisotropy(u16),
    #[error("Invalid filter mode for {filter_type:?}: {filter_mode:?}. When anistropic clamp is not 1 (it is {anisotropic_clamp}), all filter modes must be linear.")]
    InvalidFilterModeWithAnisotropy {
        filter_type: SamplerFilterErrorType,
        filter_mode: wgt::FilterMode,
        anisotropic_clamp: u16,
    },
    #[error("Cannot create any more samplers")]
    TooManyObjects,
    /// AddressMode::ClampToBorder requires feature ADDRESS_MODE_CLAMP_TO_BORDER.
    #[error(transparent)]
    MissingFeatures(#[from] MissingFeatures),
}

impl<A: HalApi> Resource for Sampler<A> {
    const TYPE: ResourceType = "Sampler";

    type Marker = crate::id::markers::Sampler;

    fn as_info(&self) -> &ResourceInfo<Self> {
        &self.info
    }

    fn as_info_mut(&mut self) -> &mut ResourceInfo<Self> {
        &mut self.info
    }
}

#[derive(Clone, Debug, Error)]
#[non_exhaustive]
pub enum CreateQuerySetError {
    #[error(transparent)]
    Device(#[from] DeviceError),
    #[error("QuerySets cannot be made with zero queries")]
    ZeroCount,
    #[error("{count} is too many queries for a single QuerySet. QuerySets cannot be made more than {maximum} queries.")]
    TooManyQueries { count: u32, maximum: u32 },
    #[error(transparent)]
    MissingFeatures(#[from] MissingFeatures),
}

pub type QuerySetDescriptor<'a> = wgt::QuerySetDescriptor<Label<'a>>;

#[derive(Debug)]
pub struct QuerySet<A: HalApi> {
    pub(crate) raw: Option<A::QuerySet>,
    pub(crate) device: Arc<Device<A>>,
    pub(crate) info: ResourceInfo<Self>,
    pub(crate) desc: wgt::QuerySetDescriptor<()>,
}

impl<A: HalApi> Drop for QuerySet<A> {
    fn drop(&mut self) {
        resource_log!("Destroy raw QuerySet {:?}", self.info.label());
        if let Some(raw) = self.raw.take() {
            #[cfg(feature = "trace")]
            if let Some(t) = self.device.trace.lock().as_mut() {
                t.add(trace::Action::DestroyQuerySet(self.info.id()));
            }

            unsafe {
                use hal::Device;
                self.device.raw().destroy_query_set(raw);
            }
        }
    }
}

impl<A: HalApi> Resource for QuerySet<A> {
    const TYPE: ResourceType = "QuerySet";

    type Marker = crate::id::markers::QuerySet;

    fn as_info(&self) -> &ResourceInfo<Self> {
        &self.info
    }

    fn as_info_mut(&mut self) -> &mut ResourceInfo<Self> {
        &mut self.info
    }
}

impl<A: HalApi> QuerySet<A> {
    pub(crate) fn raw(&self) -> &A::QuerySet {
        self.raw.as_ref().unwrap()
    }
}

#[derive(Clone, Debug, Error)]
#[non_exhaustive]
pub enum DestroyError {
    #[error("Resource is invalid")]
    Invalid,
    #[error("Resource is already destroyed")]
    AlreadyDestroyed,
}

pub type BlasDescriptor<'a> = wgt::CreateBlasDescriptor<Label<'a>>;
pub type TlasDescriptor<'a> = wgt::CreateTlasDescriptor<Label<'a>>;

#[derive(Debug)]
pub struct Blas<A: HalApi> {
    pub(crate) raw: Option<A::AccelerationStructure>,
    pub(crate) device: Arc<Device<A>>,
    pub(crate) info: ResourceInfo<Blas<A>>,
    pub(crate) size_info: hal::AccelerationStructureBuildSizes,
    pub(crate) sizes: wgt::BlasGeometrySizeDescriptors,
    pub(crate) flags: wgt::AccelerationStructureFlags,
    pub(crate) update_mode: wgt::AccelerationStructureUpdateMode,
    pub(crate) built_index: RwLock<Option<NonZeroU64>>,
    pub(crate) handle: u64,
}

impl<A: HalApi> Drop for Blas<A> {
    fn drop(&mut self) {
        #[cfg(feature = "trace")]
        if let Some(t) = self.device.trace.lock().as_mut() {
            t.add(trace::Action::DestroyBlas(self.info.id()));
        }
        unsafe {
            if let Some(structure) = self.raw.take() {
                resource_log!("Destroy raw Blas {:?}", self.info.label());
                use hal::Device;
                self.device.raw().destroy_acceleration_structure(structure);
            }
        }
    }
}

impl<A: HalApi> Resource for Blas<A> {
    const TYPE: &'static str = "Blas";

    type Marker = crate::id::markers::Blas;

    fn as_info(&self) -> &ResourceInfo<Self> {
        &self.info
    }

    fn as_info_mut(&mut self) -> &mut ResourceInfo<Self> {
        &mut self.info
    }
}

#[derive(Debug)]
pub struct Tlas<A: HalApi> {
    pub(crate) raw: Option<A::AccelerationStructure>,
    pub(crate) device: Arc<Device<A>>,
    pub(crate) info: ResourceInfo<Tlas<A>>,
    pub(crate) size_info: hal::AccelerationStructureBuildSizes,
    pub(crate) max_instance_count: u32,
    pub(crate) flags: wgt::AccelerationStructureFlags,
    pub(crate) update_mode: wgt::AccelerationStructureUpdateMode,
    pub(crate) built_index: RwLock<Option<NonZeroU64>>,
<<<<<<< HEAD
    pub(crate) dependencies: RwLock<Vec<Arc<Blas<A>>>>,
=======
    pub(crate) dependencies: RwLock<Vec<BlasId>>,
>>>>>>> a5365bfd
    pub(crate) instance_buffer: RwLock<Option<A::Buffer>>,
}

impl<A: HalApi> Drop for Tlas<A> {
    fn drop(&mut self) {
        #[cfg(feature = "trace")]
        if let Some(t) = self.device.trace.lock().as_mut() {
            t.add(trace::Action::DestroyTlas(self.info.id()));
        }
        unsafe {
            use hal::Device;
            if let Some(structure) = self.raw.take() {
                resource_log!("Destroy raw Tlas {:?}", self.info.label());
                self.device.raw().destroy_acceleration_structure(structure);
            }
            if let Some(buffer) = self.instance_buffer.write().take() {
                self.device.raw().destroy_buffer(buffer)
            }
        }
    }
}

impl<A: HalApi> Resource for Tlas<A> {
    const TYPE: &'static str = "Tlas";

    type Marker = crate::id::markers::Tlas;

    fn as_info(&self) -> &ResourceInfo<Self> {
        &self.info
    }

    fn as_info_mut(&mut self) -> &mut ResourceInfo<Self> {
        &mut self.info
    }
<<<<<<< HEAD
}

#[derive(Debug)]
pub struct TlasInstance<A: HalApi> {
    pub(crate) blas: RwLock<Arc<Blas<A>>>,
    pub(crate) info: ResourceInfo<TlasInstance<A>>,
}

impl<A: HalApi> Resource for TlasInstance<A> {
    const TYPE: &'static str = "Tlas";
    type Marker = crate::id::markers::TlasInstance;

    fn as_info(&self) -> &ResourceInfo<Self> {
        &self.info
    }

    fn as_info_mut(&mut self) -> &mut ResourceInfo<Self> {
        &mut self.info
    }
=======
>>>>>>> a5365bfd
}<|MERGE_RESOLUTION|>--- conflicted
+++ resolved
@@ -38,10 +38,6 @@
     },
 };
 
-<<<<<<< HEAD
-=======
-use crate::id::BlasId;
->>>>>>> a5365bfd
 use std::num::NonZeroU64;
 
 /// Information about the wgpu-core resource.
@@ -1662,11 +1658,7 @@
     pub(crate) flags: wgt::AccelerationStructureFlags,
     pub(crate) update_mode: wgt::AccelerationStructureUpdateMode,
     pub(crate) built_index: RwLock<Option<NonZeroU64>>,
-<<<<<<< HEAD
     pub(crate) dependencies: RwLock<Vec<Arc<Blas<A>>>>,
-=======
-    pub(crate) dependencies: RwLock<Vec<BlasId>>,
->>>>>>> a5365bfd
     pub(crate) instance_buffer: RwLock<Option<A::Buffer>>,
 }
 
@@ -1701,7 +1693,6 @@
     fn as_info_mut(&mut self) -> &mut ResourceInfo<Self> {
         &mut self.info
     }
-<<<<<<< HEAD
 }
 
 #[derive(Debug)]
@@ -1721,6 +1712,4 @@
     fn as_info_mut(&mut self) -> &mut ResourceInfo<Self> {
         &mut self.info
     }
-=======
->>>>>>> a5365bfd
 }