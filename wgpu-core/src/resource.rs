--- conflicted
+++ resolved
@@ -31,11 +31,6 @@
     sync::{Arc, Weak},
 };
 
-<<<<<<< HEAD
-use std::num::NonZeroU64;
-
-=======
->>>>>>> 3b573c81
 /// Information about the wgpu-core resource.
 ///
 /// Each type representing a `wgpu-core` resource, like [`Device`],
@@ -1968,16 +1963,11 @@
     pub(crate) flags: wgt::AccelerationStructureFlags,
     pub(crate) update_mode: wgt::AccelerationStructureUpdateMode,
     pub(crate) built_index: RwLock<Option<NonZeroU64>>,
-<<<<<<< HEAD
-    pub(crate) dependencies: RwLock<Vec<Arc<Blas<A>>>>,
-    pub(crate) instance_buffer: RwLock<Option<A::Buffer>>,
-=======
     pub(crate) dependencies: RwLock<Vec<Arc<Blas>>>,
     pub(crate) instance_buffer: ManuallyDrop<Box<dyn hal::DynBuffer>>,
     /// The `label` from the descriptor used to create the resource.
     pub(crate) label: String,
     pub(crate) tracking_data: TrackingData,
->>>>>>> 3b573c81
 }
 
 impl Drop for Tlas {
@@ -1998,34 +1988,8 @@
     }
 }
 
-<<<<<<< HEAD
-    fn as_info_mut(&mut self) -> &mut ResourceInfo<Self> {
-        &mut self.info
-    }
-}
-
-#[derive(Debug)]
-pub struct TlasInstance<A: HalApi> {
-    pub(crate) blas: RwLock<Arc<Blas<A>>>,
-    pub(crate) info: ResourceInfo<TlasInstance<A>>,
-}
-
-impl<A: HalApi> Resource for TlasInstance<A> {
-    const TYPE: &'static str = "Tlas";
-    type Marker = crate::id::markers::TlasInstance;
-
-    fn as_info(&self) -> &ResourceInfo<Self> {
-        &self.info
-    }
-
-    fn as_info_mut(&mut self) -> &mut ResourceInfo<Self> {
-        &mut self.info
-    }
-}
-=======
 crate::impl_resource_type!(Tlas);
 crate::impl_labeled!(Tlas);
 crate::impl_parent_device!(Tlas);
 crate::impl_storage_item!(Tlas);
-crate::impl_trackable!(Tlas);
->>>>>>> 3b573c81
+crate::impl_trackable!(Tlas);