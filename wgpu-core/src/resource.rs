--- conflicted
+++ resolved
@@ -1905,7 +1905,8 @@
 pub enum DestroyError {
     #[error("Resource is already destroyed")]
     AlreadyDestroyed,
-<<<<<<< HEAD
+    #[error(transparent)]
+    InvalidResource(#[from] InvalidResourceError),
 }
 
 pub type BlasDescriptor<'a> = wgt::CreateBlasDescriptor<Label<'a>>;
@@ -1991,9 +1992,4 @@
 crate::impl_labeled!(Tlas);
 crate::impl_parent_device!(Tlas);
 crate::impl_storage_item!(Tlas);
-crate::impl_trackable!(Tlas);
-=======
-    #[error(transparent)]
-    InvalidResource(#[from] InvalidResourceError),
-}
->>>>>>> eb18854b
+crate::impl_trackable!(Tlas);