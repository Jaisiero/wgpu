use parking_lot::Mutex;
use wgt::Backend;

use crate::{
    id::{Id, Marker},
    Epoch, FastHashMap, Index,
};
use std::{fmt::Debug, marker::PhantomData};

/// A simple structure to allocate [`Id`] identifiers.
///
/// Calling [`alloc`] returns a fresh, never-before-seen id. Calling [`free`]
/// marks an id as dead; it will never be returned again by `alloc`.
///
/// Use `IdentityManager::default` to construct new instances.
///
/// `IdentityManager` returns `Id`s whose index values are suitable for use as
/// indices into a `Storage<T>` that holds those ids' referents:
///
/// - Every live id has a distinct index value. Each live id's index selects a
///   distinct element in the vector.
///
/// - `IdentityManager` prefers low index numbers. If you size your vector to
///   accommodate the indices produced here, the vector's length will reflect
///   the highwater mark of actual occupancy.
///
/// - `IdentityManager` reuses the index values of freed ids before returning
///   ids with new index values. Freed vector entries get reused.
///
/// See the module-level documentation for an overview of how this
/// fits together.
///
/// [`Id`]: crate::id::Id
/// [`Backend`]: wgt::Backend;
/// [`alloc`]: IdentityManager::alloc
/// [`free`]: IdentityManager::free
#[derive(Debug, Default)]
pub(super) struct IdentityValues {
    free: Vec<(Index, Epoch)>,
    //sorted by Index
    used: FastHashMap<Epoch, Vec<Index>>,
    count: usize,
}

impl IdentityValues {
    /// Allocate a fresh, never-before-seen id with the given `backend`.
    ///
    /// The backend is incorporated into the id, so that ids allocated with
    /// different `backend` values are always distinct.
    pub fn alloc<T: Marker>(&mut self, backend: Backend) -> Id<T> {
        self.count += 1;
        match self.free.pop() {
            Some((index, epoch)) => Id::zip(index, epoch + 1, backend),
            None => {
                let epoch = 1;
                let used = self.used.entry(epoch).or_insert_with(Default::default);
                let index = if let Some(i) = used.iter().max_by_key(|v| *v) {
                    i + 1
                } else {
                    0
                };
                used.push(index);
                Id::zip(index, epoch, backend)
            }
        }
    }

    pub fn mark_as_used<T: Marker>(&mut self, id: Id<T>) -> Id<T> {
        self.count += 1;
        let (index, epoch, _backend) = id.unzip();
        let used = self.used.entry(epoch).or_insert_with(Default::default);
        used.push(index);
        id
    }

    /// Free `id`. It will never be returned from `alloc` again.
    pub fn release<T: Marker>(&mut self, id: Id<T>) {
        let (index, epoch, _backend) = id.unzip();
        self.free.push((index, epoch));
        self.count -= 1;
    }

    pub fn count(&self) -> usize {
        self.count
    }
}

#[derive(Debug)]
pub struct IdentityManager<T: Marker> {
    pub(super) values: Mutex<IdentityValues>,
    _phantom: PhantomData<T>,
}

impl<T: Marker> IdentityManager<T> {
    pub fn process(&self, backend: Backend) -> Id<T> {
        self.values.lock().alloc(backend)
    }
    pub fn mark_as_used(&self, id: Id<T>) -> Id<T> {
        self.values.lock().mark_as_used(id)
    }
    pub fn free(&self, id: Id<T>) {
        self.values.lock().release(id)
    }
}

impl<T: Marker> IdentityManager<T> {
    pub fn new() -> Self {
        Self {
            values: Mutex::new(IdentityValues::default()),
            _phantom: PhantomData,
        }
    }
}

<<<<<<< HEAD
/// A type that can produce [`IdentityManager`] filters for ids of type `I`.
///
/// See the module-level documentation for details.
pub trait IdentityHandlerFactory<I: id::TypedId> {
    type Input: Copy;
    /// Create an [`IdentityManager<I>`] implementation that can
    /// transform proto-ids into ids of type `I`.
    /// It can return None if ids are passed from outside
    /// and are not generated by wgpu
    ///
    /// [`IdentityManager<I>`]: IdentityManager
    fn spawn(&self) -> Arc<IdentityManager<I>> {
        Arc::new(IdentityManager::new())
    }
    fn autogenerate_ids() -> bool;
    fn input_to_id(id_in: Self::Input) -> I;
}

/// A global identity handler factory based on [`IdentityManager`].
///
/// Each of this type's `IdentityHandlerFactory<I>::spawn` methods
/// returns a `Mutex<IdentityManager<I>>`, which allocates fresh `I`
/// ids itself, and takes `()` as its proto-id type.
#[derive(Debug)]
pub struct IdentityManagerFactory;

impl<I: id::TypedId> IdentityHandlerFactory<I> for IdentityManagerFactory {
    type Input = ();
    fn autogenerate_ids() -> bool {
        true
    }

    fn input_to_id(_id_in: Self::Input) -> I {
        unreachable!("It should not be called")
    }
}

/// A factory that can build [`IdentityManager`]s for all resource
/// types.
pub trait GlobalIdentityHandlerFactory:
    IdentityHandlerFactory<id::AdapterId>
    + IdentityHandlerFactory<id::DeviceId>
    + IdentityHandlerFactory<id::PipelineLayoutId>
    + IdentityHandlerFactory<id::ShaderModuleId>
    + IdentityHandlerFactory<id::BindGroupLayoutId>
    + IdentityHandlerFactory<id::BindGroupId>
    + IdentityHandlerFactory<id::CommandBufferId>
    + IdentityHandlerFactory<id::RenderBundleId>
    + IdentityHandlerFactory<id::RenderPipelineId>
    + IdentityHandlerFactory<id::ComputePipelineId>
    + IdentityHandlerFactory<id::QuerySetId>
    + IdentityHandlerFactory<id::BufferId>
    + IdentityHandlerFactory<id::StagingBufferId>
    + IdentityHandlerFactory<id::TextureId>
    + IdentityHandlerFactory<id::TextureViewId>
    + IdentityHandlerFactory<id::SamplerId>
    + IdentityHandlerFactory<id::SurfaceId>
    + IdentityHandlerFactory<id::BlasId>
    + IdentityHandlerFactory<id::TlasId>
{
}

impl GlobalIdentityHandlerFactory for IdentityManagerFactory {}

pub type Input<G, I> = <G as IdentityHandlerFactory<I>>::Input;

=======
>>>>>>> c038b5c4
#[test]
fn test_epoch_end_of_life() {
    use crate::id;

    let man = IdentityManager::<id::markers::Buffer>::new();
    let forced_id = man.mark_as_used(id::BufferId::zip(0, 1, Backend::Empty));
    assert_eq!(forced_id.unzip().0, 0);
    let id1 = man.process(Backend::Empty);
    assert_eq!(id1.unzip().0, 1);
    man.free(id1);
    let id2 = man.process(Backend::Empty);
    // confirm that the epoch 1 is no longer re-used
    assert_eq!(id2.unzip().0, 1);
    assert_eq!(id2.unzip().1, 2);
}<|MERGE_RESOLUTION|>--- conflicted
+++ resolved
@@ -112,7 +112,6 @@
     }
 }
 
-<<<<<<< HEAD
 /// A type that can produce [`IdentityManager`] filters for ids of type `I`.
 ///
 /// See the module-level documentation for details.
@@ -179,8 +178,6 @@
 
 pub type Input<G, I> = <G as IdentityHandlerFactory<I>>::Input;
 
-=======
->>>>>>> c038b5c4
 #[test]
 fn test_epoch_end_of_life() {
     use crate::id;
