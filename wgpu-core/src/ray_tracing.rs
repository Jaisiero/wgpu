--- conflicted
+++ resolved
@@ -117,14 +117,10 @@
     InvalidTlas(ResourceErrorIdent),
 
     #[error("Buffer {0:?} is missing `TLAS_INPUT` usage flag")]
-<<<<<<< HEAD
-    MissingTlasInputUsageFlag(BufferId),
+    MissingTlasInputUsageFlag(ResourceErrorIdent),
 
     #[error("Blas {0:?} was missing flag ALLOW_RAY_HIT_VERTEX_RETURN while tlas {1:?} had flag")]
     MissingBlasVertexReturn(BlasId, TlasId),
-=======
-    MissingTlasInputUsageFlag(ResourceErrorIdent),
->>>>>>> 2810f134
 }
 
 #[derive(Clone, Debug, Error)]
