<<<<<<< HEAD
=======
use crate::{
    command::CommandEncoderError,
    device::DeviceError,
    id::{BlasId, BufferId, TlasId},
    resource::CreateBufferError,
};
>>>>>>> 3b573c81
use std::sync::Arc;
/// Ray tracing
/// Major missing optimizations (no api surface changes needed):
/// - use custom tracker to track build state
/// - no forced rebuilt (build mode deduction)
/// - lazy instance buffer allocation
/// - maybe share scratch and instance staging buffer allocation
/// - partial instance buffer uploads (api surface already designed with this in mind)
/// - ([non performance] extract function in build (rust function extraction with guards is a pain))
use std::{num::NonZeroU64, slice};

<<<<<<< HEAD
use crate::{
    command::CommandEncoderError,
    device::DeviceError,
    hal_api::HalApi,
    id::{BlasId, BufferId, TlasId},
    resource::CreateBufferError,
};

use crate::id::TlasInstanceId;
use crate::resource::{Blas, Tlas};
=======
use crate::resource::{Blas, ResourceErrorIdent, Tlas};
>>>>>>> 3b573c81
use thiserror::Error;
use wgt::{AccelerationStructureGeometryFlags, BufferAddress};

#[derive(Clone, Debug, Error)]
pub enum CreateBlasError {
    #[error(transparent)]
    Device(#[from] DeviceError),
    #[error(transparent)]
    CreateBufferError(#[from] CreateBufferError),
    #[error(
        "Only one of 'index_count' and 'index_format' was provided (either provide both or none)"
    )]
    MissingIndexData,
}

#[derive(Clone, Debug, Error)]
pub enum CreateTlasError {
    #[error(transparent)]
    Device(#[from] DeviceError),
    #[error(transparent)]
    CreateBufferError(#[from] CreateBufferError),
    #[error("Unimplemented Tlas error: this error is not yet implemented")]
    Unimplemented,
}

#[derive(Clone, Debug, Error)]
pub enum TlasInstanceError {
    #[error("Invalid Blas {0:?}")]
    InvalidBlas(BlasId),
    #[error("Invalid Blas {0:?}")]
    InvalidTlasInstance(TlasInstanceId),
    #[error("Unimplemented Tlas Instance error: this error is not yet implemented")]
    Unimplemented,
}

/// Error encountered while attempting to do a copy on a command encoder.
#[derive(Clone, Debug, Error)]
pub enum BuildAccelerationStructureError {
    #[error(transparent)]
    Encoder(#[from] CommandEncoderError),

    #[error(transparent)]
    Device(#[from] DeviceError),

    #[error("BufferId is invalid or destroyed")]
    InvalidBufferId,

    #[error("Buffer {0:?} is invalid or destroyed")]
    InvalidBuffer(ResourceErrorIdent),

    #[error("Buffer {0:?} is missing `BLAS_INPUT` usage flag")]
    MissingBlasInputUsageFlag(ResourceErrorIdent),

    #[error(
        "Buffer {0:?} size is insufficient for provided size information (size: {1}, required: {2}"
    )]
    InsufficientBufferSize(ResourceErrorIdent, u64, u64),

    #[error("Buffer {0:?} associated offset doesn't align with the index type")]
    UnalignedIndexBufferOffset(ResourceErrorIdent),

    #[error("Buffer {0:?} associated offset is unaligned")]
    UnalignedTransformBufferOffset(ResourceErrorIdent),

    #[error("Buffer {0:?} associated index count not divisible by 3 (count: {1}")]
    InvalidIndexCount(ResourceErrorIdent, u32),

    #[error("Buffer {0:?} associated data contains None")]
    MissingAssociatedData(ResourceErrorIdent),

    #[error(
        "Blas {0:?} build sizes to may be greater than the descriptor at build time specified"
    )]
    IncompatibleBlasBuildSizes(ResourceErrorIdent),

    #[error("The flags between the creation descriptor of Blas {0:?} and build descriptors do not match: creation {1:?}, build {2:?}")]
    MismatchedFlags(
        BlasId,
        AccelerationStructureGeometryFlags,
        AccelerationStructureGeometryFlags,
    ),

    #[error("The vertex data of Blas {0:?} creation and build descriptors do not match")]
    MismatchedVertexData(BlasId),

    #[error("The index data of Blas {0:?} creation and build descriptors do not match")]
    MismatchedIndexData(BlasId),

    #[error("Blas {0:?} build sizes require index buffer but none was provided")]
    MissingIndexBuffer(ResourceErrorIdent),

    #[error("BlasId is invalid")]
    InvalidBlasId,

    #[error("Blas {0:?} is destroyed")]
    InvalidBlas(ResourceErrorIdent),

    #[error(
        "Tlas {0:?} an associated instances contains an invalid custom index (more than 24bits)"
    )]
    TlasInvalidCustomIndex(ResourceErrorIdent),

    #[error(
        "Tlas {0:?} has {1} active instances but only {2} are allowed as specified by the descriptor at creation"
    )]
    TlasInstanceCountExceeded(ResourceErrorIdent, u32, u32),

    #[error("BlasId is invalid or destroyed (for instance)")]
    InvalidBlasIdForInstance,

    #[error("Blas {0:?} is invalid or destroyed (for instance)")]
    InvalidBlasForInstance(ResourceErrorIdent),

    #[error("TlasId is invalid or destroyed")]
    InvalidTlasId,

    #[error("Blas {0:?} is invalid or destroyed (for instance)")]
    InvalidInstance(TlasInstanceId),

    #[error("Tlas {0:?} is invalid or destroyed")]
    InvalidTlas(ResourceErrorIdent),

    #[error("Buffer {0:?} is missing `TLAS_INPUT` usage flag")]
    MissingTlasInputUsageFlag(ResourceErrorIdent),
}

#[derive(Clone, Debug, Error)]
pub enum ValidateBlasActionsError {
    #[error("BlasId is invalid or destroyed")]
    InvalidBlas,

    #[error("Blas {0:?} is used before it is build")]
    UsedUnbuilt(ResourceErrorIdent),
}

#[derive(Clone, Debug, Error)]
pub enum ValidateTlasActionsError {
    #[error("Tlas {0:?} is invalid or destroyed")]
    InvalidTlas(ResourceErrorIdent),

    #[error("Tlas {0:?} is used before it is build")]
    UsedUnbuilt(ResourceErrorIdent),

    #[error("Blas {0:?} is used before it is build (in Tlas {1:?})")]
    UsedUnbuiltBlas(ResourceErrorIdent, ResourceErrorIdent),

    #[error("BlasId is invalid or destroyed (in Tlas {0:?})")]
    InvalidBlasId(ResourceErrorIdent),

    #[error("Blas {0:?} is newer than the containing Tlas {1:?}")]
    BlasNewerThenTlas(ResourceErrorIdent, ResourceErrorIdent),
}

#[derive(Debug)]
pub struct BlasTriangleGeometry<'a> {
    pub size: &'a wgt::BlasTriangleGeometrySizeDescriptor,
    pub vertex_buffer: BufferId,
    pub index_buffer: Option<BufferId>,
    pub transform_buffer: Option<BufferId>,
    pub first_vertex: u32,
    pub vertex_stride: BufferAddress,
    pub index_buffer_offset: Option<BufferAddress>,
    pub transform_buffer_offset: Option<BufferAddress>,
}

pub enum BlasGeometries<'a> {
    TriangleGeometries(Box<dyn Iterator<Item = BlasTriangleGeometry<'a>> + 'a>),
}

pub struct BlasBuildEntry<'a> {
    pub blas_id: BlasId,
    pub geometries: BlasGeometries<'a>,
}

#[derive(Debug, Clone)]
#[cfg_attr(feature = "serde", derive(serde::Serialize, serde::Deserialize))]
pub struct TlasBuildEntry {
    pub tlas_id: TlasId,
    pub instance_buffer_id: BufferId,
    pub instance_count: u32,
}

#[derive(Debug)]
pub struct TlasInstance<'a> {
    pub tlas_instance_id: TlasInstanceId,
    pub transform: &'a [f32; 12],
    pub custom_index: u32,
    pub mask: u8,
}

pub struct TlasPackage<'a> {
    pub tlas_id: TlasId,
    pub instances: Box<dyn Iterator<Item = Option<TlasInstance<'a>>> + 'a>,
    pub lowest_unmodified: u32,
}

#[derive(Debug, Copy, Clone)]
pub(crate) enum BlasActionKind {
    Build(NonZeroU64),
    Use,
}

#[derive(Debug, Clone)]
pub(crate) enum TlasActionKind<A: HalApi> {
    Build {
        build_index: NonZeroU64,
<<<<<<< HEAD
        dependencies: Vec<Arc<Blas<A>>>,
=======
        dependencies: Vec<Arc<Blas>>,
>>>>>>> 3b573c81
    },
    Use,
}

#[derive(Debug, Clone)]
<<<<<<< HEAD
pub(crate) struct BlasAction<A: HalApi> {
    pub blas: Arc<Blas<A>>,
=======
pub(crate) struct BlasAction {
    pub blas: Arc<Blas>,
>>>>>>> 3b573c81
    pub kind: BlasActionKind,
}

#[derive(Debug, Clone)]
<<<<<<< HEAD
pub(crate) struct TlasAction<A: HalApi> {
    pub tlas: Arc<Tlas<A>>,
    pub kind: TlasActionKind<A>,
=======
pub(crate) struct TlasAction {
    pub tlas: Arc<Tlas>,
    pub kind: TlasActionKind,
>>>>>>> 3b573c81
}

#[derive(Debug, Clone)]
#[cfg_attr(feature = "serde", derive(serde::Serialize, serde::Deserialize))]
pub struct TraceBlasTriangleGeometry {
    pub size: wgt::BlasTriangleGeometrySizeDescriptor,
    pub vertex_buffer: BufferId,
    pub index_buffer: Option<BufferId>,
    pub transform_buffer: Option<BufferId>,
    pub first_vertex: u32,
    pub vertex_stride: BufferAddress,
    pub index_buffer_offset: Option<BufferAddress>,
    pub transform_buffer_offset: Option<BufferAddress>,
}

#[derive(Debug, Clone)]
#[cfg_attr(feature = "serde", derive(serde::Serialize, serde::Deserialize))]
pub enum TraceBlasGeometries {
    TriangleGeometries(Vec<TraceBlasTriangleGeometry>),
}

#[derive(Debug, Clone)]
#[cfg_attr(feature = "serde", derive(serde::Serialize, serde::Deserialize))]
pub struct TraceBlasBuildEntry {
    pub blas_id: BlasId,
    pub geometries: TraceBlasGeometries,
}

#[derive(Debug, Clone)]
#[cfg_attr(feature = "serde", derive(serde::Serialize, serde::Deserialize))]
pub struct TraceTlasInstance {
    pub tlas_instance_id: TlasInstanceId,
    pub transform: [f32; 12],
    pub custom_index: u32,
    pub mask: u8,
}

#[derive(Debug, Clone)]
#[cfg_attr(feature = "serde", derive(serde::Serialize, serde::Deserialize))]
pub struct TraceTlasPackage {
    pub tlas_id: TlasId,
    pub instances: Vec<Option<TraceTlasInstance>>,
    pub lowest_unmodified: u32,
}

pub(crate) fn get_raw_tlas_instance_size(backend: wgt::Backend) -> usize {
    // TODO: this should be provided by the backend
    match backend {
        wgt::Backend::Empty => 0,
        wgt::Backend::Vulkan => 64,
        _ => unimplemented!(),
    }
}

#[derive(Clone)]
#[repr(C)]
struct RawTlasInstance {
    transform: [f32; 12],
    custom_index_and_mask: u32,
    shader_binding_table_record_offset_and_flags: u32,
    acceleration_structure_reference: u64,
}

pub(crate) fn tlas_instance_into_bytes(
    instance: &TlasInstance,
    blas_address: u64,
    backend: wgt::Backend,
) -> Vec<u8> {
    // TODO: get the device to do this
    match backend {
        wgt::Backend::Empty => vec![],
        wgt::Backend::Vulkan => {
            const MAX_U24: u32 = (1u32 << 24u32) - 1u32;
            let temp = RawTlasInstance {
                transform: *instance.transform,
                custom_index_and_mask: (instance.custom_index & MAX_U24)
                    | (u32::from(instance.mask) << 24),
                shader_binding_table_record_offset_and_flags: 0,
                acceleration_structure_reference: blas_address,
            };
            let temp: *const _ = &temp;
            unsafe {
                slice::from_raw_parts::<u8>(
                    temp.cast::<u8>(),
                    std::mem::size_of::<RawTlasInstance>(),
                )
                .to_vec()
            }
        }
        _ => unimplemented!(),
    }
}<|MERGE_RESOLUTION|>--- conflicted
+++ resolved
@@ -1,12 +1,9 @@
-<<<<<<< HEAD
-=======
 use crate::{
     command::CommandEncoderError,
     device::DeviceError,
     id::{BlasId, BufferId, TlasId},
     resource::CreateBufferError,
 };
->>>>>>> 3b573c81
 use std::sync::Arc;
 /// Ray tracing
 /// Major missing optimizations (no api surface changes needed):
@@ -18,22 +15,9 @@
 /// - ([non performance] extract function in build (rust function extraction with guards is a pain))
 use std::{num::NonZeroU64, slice};
 
-<<<<<<< HEAD
-use crate::{
-    command::CommandEncoderError,
-    device::DeviceError,
-    hal_api::HalApi,
-    id::{BlasId, BufferId, TlasId},
-    resource::CreateBufferError,
-};
-
-use crate::id::TlasInstanceId;
-use crate::resource::{Blas, Tlas};
-=======
 use crate::resource::{Blas, ResourceErrorIdent, Tlas};
->>>>>>> 3b573c81
 use thiserror::Error;
-use wgt::{AccelerationStructureGeometryFlags, BufferAddress};
+use wgt::BufferAddress;
 
 #[derive(Clone, Debug, Error)]
 pub enum CreateBlasError {
@@ -57,16 +41,6 @@
     Unimplemented,
 }
 
-#[derive(Clone, Debug, Error)]
-pub enum TlasInstanceError {
-    #[error("Invalid Blas {0:?}")]
-    InvalidBlas(BlasId),
-    #[error("Invalid Blas {0:?}")]
-    InvalidTlasInstance(TlasInstanceId),
-    #[error("Unimplemented Tlas Instance error: this error is not yet implemented")]
-    Unimplemented,
-}
-
 /// Error encountered while attempting to do a copy on a command encoder.
 #[derive(Clone, Debug, Error)]
 pub enum BuildAccelerationStructureError {
@@ -107,19 +81,6 @@
     )]
     IncompatibleBlasBuildSizes(ResourceErrorIdent),
 
-    #[error("The flags between the creation descriptor of Blas {0:?} and build descriptors do not match: creation {1:?}, build {2:?}")]
-    MismatchedFlags(
-        BlasId,
-        AccelerationStructureGeometryFlags,
-        AccelerationStructureGeometryFlags,
-    ),
-
-    #[error("The vertex data of Blas {0:?} creation and build descriptors do not match")]
-    MismatchedVertexData(BlasId),
-
-    #[error("The index data of Blas {0:?} creation and build descriptors do not match")]
-    MismatchedIndexData(BlasId),
-
     #[error("Blas {0:?} build sizes require index buffer but none was provided")]
     MissingIndexBuffer(ResourceErrorIdent),
 
@@ -147,9 +108,6 @@
 
     #[error("TlasId is invalid or destroyed")]
     InvalidTlasId,
-
-    #[error("Blas {0:?} is invalid or destroyed (for instance)")]
-    InvalidInstance(TlasInstanceId),
 
     #[error("Tlas {0:?} is invalid or destroyed")]
     InvalidTlas(ResourceErrorIdent),
@@ -216,7 +174,7 @@
 
 #[derive(Debug)]
 pub struct TlasInstance<'a> {
-    pub tlas_instance_id: TlasInstanceId,
+    pub blas_id: BlasId,
     pub transform: &'a [f32; 12],
     pub custom_index: u32,
     pub mask: u8,
@@ -235,39 +193,24 @@
 }
 
 #[derive(Debug, Clone)]
-pub(crate) enum TlasActionKind<A: HalApi> {
+pub(crate) enum TlasActionKind {
     Build {
         build_index: NonZeroU64,
-<<<<<<< HEAD
-        dependencies: Vec<Arc<Blas<A>>>,
-=======
         dependencies: Vec<Arc<Blas>>,
->>>>>>> 3b573c81
     },
     Use,
 }
 
 #[derive(Debug, Clone)]
-<<<<<<< HEAD
-pub(crate) struct BlasAction<A: HalApi> {
-    pub blas: Arc<Blas<A>>,
-=======
 pub(crate) struct BlasAction {
     pub blas: Arc<Blas>,
->>>>>>> 3b573c81
     pub kind: BlasActionKind,
 }
 
 #[derive(Debug, Clone)]
-<<<<<<< HEAD
-pub(crate) struct TlasAction<A: HalApi> {
-    pub tlas: Arc<Tlas<A>>,
-    pub kind: TlasActionKind<A>,
-=======
 pub(crate) struct TlasAction {
     pub tlas: Arc<Tlas>,
     pub kind: TlasActionKind,
->>>>>>> 3b573c81
 }
 
 #[derive(Debug, Clone)]
@@ -299,7 +242,7 @@
 #[derive(Debug, Clone)]
 #[cfg_attr(feature = "serde", derive(serde::Serialize, serde::Deserialize))]
 pub struct TraceTlasInstance {
-    pub tlas_instance_id: TlasInstanceId,
+    pub blas_id: BlasId,
     pub transform: [f32; 12],
     pub custom_index: u32,
     pub mask: u8,
