--- conflicted
+++ resolved
@@ -922,22 +922,7 @@
                     class,
                 },
                 naga::TypeInner::Sampler { comparison } => ResourceType::Sampler { comparison },
-<<<<<<< HEAD
-                naga::TypeInner::Array { stride, size, .. } => {
-                    let size = match size {
-                        naga::ArraySize::Constant(size) => size.get() * stride,
-                        naga::ArraySize::Dynamic => stride,
-                    };
-                    ResourceType::Buffer {
-                        size: wgt::BufferSize::new(size as u64).unwrap(),
-                    }
-                }
-                naga::TypeInner::AccelerationStructure { vertex_return } => {
-                    ResourceType::AccelerationStructure { vertex_return }
-                }
-=======
-                naga::TypeInner::AccelerationStructure => ResourceType::AccelerationStructure,
->>>>>>> 0c544029
+                naga::TypeInner::AccelerationStructure { vertex_return } => ResourceType::AccelerationStructure { vertex_return },
                 ref other => ResourceType::Buffer {
                     size: wgt::BufferSize::new(other.size(module.to_ctx()) as u64).unwrap(),
                 },
