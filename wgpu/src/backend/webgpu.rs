#![allow(clippy::type_complexity)]

mod ext_bindings;
mod webgpu_sys;

use js_sys::Promise;
use std::{
    any::Any,
    cell::RefCell,
    collections::HashMap,
    fmt,
    future::Future,
    marker::PhantomData,
    num::NonZeroU64,
    ops::Range,
    pin::Pin,
    rc::Rc,
    sync::atomic::{AtomicU64, Ordering},
    task::{self, Poll},
};
use wasm_bindgen::{prelude::*, JsCast};

use crate::{
    context::{downcast_ref, ObjectId, QueueWriteBuffer, Unused},
    CompilationInfo, SurfaceTargetUnsafe, UncapturedErrorHandler,
};

fn create_identified<T>(value: T) -> (Identified<T>, Sendable<T>) {
    static NEXT_ID: AtomicU64 = AtomicU64::new(1);
    let id = NEXT_ID.fetch_add(1, Ordering::Relaxed);
    (
        Identified(NonZeroU64::new(id).unwrap(), PhantomData),
        Sendable(value),
    )
}

// We need to make a wrapper for some of the handle types returned by the web backend to make them
// implement `Send` and `Sync` to match native.
//
// SAFETY: All webgpu handle types in wasm32 are internally a `JsValue`, and `JsValue` is neither
// Send nor Sync.  Currently, wasm32 has no threading support so implementing `Send` or `Sync` for a
// type is (for now) harmless.  Eventually wasm32 will support threading, and depending on how this
// is integrated (or not integrated) with values like those in webgpu, this may become unsound.

impl<T> From<ObjectId> for Identified<T> {
    fn from(object_id: ObjectId) -> Self {
        Self(object_id.global_id(), PhantomData)
    }
}

impl<T> From<Identified<T>> for ObjectId {
    fn from(identified: Identified<T>) -> Self {
        Self::new(
            // TODO: the ID isn't used, so we hardcode it to 1 for now until we rework this
            // API.
            NonZeroU64::new(1).unwrap(),
            identified.0,
        )
    }
}

#[derive(Clone, Debug)]
pub(crate) struct Sendable<T>(T);
#[cfg(send_sync)]
unsafe impl<T> Send for Sendable<T> {}
#[cfg(send_sync)]
unsafe impl<T> Sync for Sendable<T> {}

#[derive(Clone, Debug)]
pub(crate) struct Identified<T>(std::num::NonZeroU64, PhantomData<T>);
#[cfg(send_sync)]
unsafe impl<T> Send for Identified<T> {}
#[cfg(send_sync)]
unsafe impl<T> Sync for Identified<T> {}

pub(crate) struct ContextWebGpu(webgpu_sys::Gpu);
#[cfg(send_sync)]
unsafe impl Send for ContextWebGpu {}
#[cfg(send_sync)]
unsafe impl Sync for ContextWebGpu {}
#[cfg(send_sync)]
unsafe impl Send for BufferMappedRange {}
#[cfg(send_sync)]
unsafe impl Sync for BufferMappedRange {}

impl fmt::Debug for ContextWebGpu {
    fn fmt(&self, f: &mut fmt::Formatter<'_>) -> fmt::Result {
        f.debug_struct("ContextWebGpu")
            .field("type", &"Web")
            .finish()
    }
}

impl crate::Error {
    fn from_js(js_error: js_sys::Object) -> Self {
        let source = Box::<dyn std::error::Error + Send + Sync>::from("<WebGPU Error>");
        if let Some(js_error) = js_error.dyn_ref::<webgpu_sys::GpuValidationError>() {
            crate::Error::Validation {
                source,
                description: js_error.message(),
            }
        } else if js_error.has_type::<webgpu_sys::GpuOutOfMemoryError>() {
            crate::Error::OutOfMemory { source }
        } else {
            panic!("Unexpected error");
        }
    }
}

#[derive(Debug)]
pub struct WebShaderModule {
    module: webgpu_sys::GpuShaderModule,
    compilation_info: WebShaderCompilationInfo,
}

#[derive(Debug, Clone)]
enum WebShaderCompilationInfo {
    /// WGSL shaders get their compilation info from a native WebGPU function.
    /// We need the source to be able to do UTF16 to UTF8 location remapping.
    Wgsl { source: String },
    /// Transformed shaders get their compilation info from the transformer.
    /// Further compilation errors are reported without a span.
    Transformed {
        compilation_info: crate::CompilationInfo,
    },
}

fn map_utf16_to_utf8_offset(utf16_offset: u32, text: &str) -> u32 {
    let mut utf16_i = 0;
    for (utf8_index, c) in text.char_indices() {
        if utf16_i >= utf16_offset {
            return utf8_index as u32;
        }
        utf16_i += c.len_utf16() as u32;
    }
    if utf16_i >= utf16_offset {
        text.len() as u32
    } else {
        log::error!(
            "UTF16 offset {} is out of bounds for string {}",
            utf16_offset,
            text
        );
        u32::MAX
    }
}

impl crate::CompilationMessage {
    fn from_js(
        js_message: webgpu_sys::GpuCompilationMessage,
        compilation_info: &WebShaderCompilationInfo,
    ) -> Self {
        let message_type = match js_message.type_() {
            webgpu_sys::GpuCompilationMessageType::Error => crate::CompilationMessageType::Error,
            webgpu_sys::GpuCompilationMessageType::Warning => {
                crate::CompilationMessageType::Warning
            }
            webgpu_sys::GpuCompilationMessageType::Info => crate::CompilationMessageType::Info,
            _ => crate::CompilationMessageType::Error,
        };
        let utf16_offset = js_message.offset() as u32;
        let utf16_length = js_message.length() as u32;
        let span = match compilation_info {
            WebShaderCompilationInfo::Wgsl { .. } if utf16_offset == 0 && utf16_length == 0 => None,
            WebShaderCompilationInfo::Wgsl { source } => {
                let offset = map_utf16_to_utf8_offset(utf16_offset, source);
                let length = map_utf16_to_utf8_offset(utf16_length, &source[offset as usize..]);
                let line_number = js_message.line_num() as u32; // That's legal, because we're counting lines the same way

                let prefix = &source[..offset as usize];
                let line_start = prefix.rfind('\n').map(|pos| pos + 1).unwrap_or(0) as u32;
                let line_position = offset - line_start + 1; // Counting UTF-8 byte indices

                Some(crate::SourceLocation {
                    offset,
                    length,
                    line_number,
                    line_position,
                })
            }
            WebShaderCompilationInfo::Transformed { .. } => None,
        };

        crate::CompilationMessage {
            message: js_message.message(),
            message_type,
            location: span,
        }
    }
}

// We need to assert that any future we return is Send to match the native API.
//
// This is safe on wasm32 *for now*, but similarly to the unsafe Send impls for the handle type
// wrappers, the full story for threading on wasm32 is still unfolding.

pub(crate) struct MakeSendFuture<F, M> {
    future: F,
    map: M,
}

impl<F: Future, M: Fn(F::Output) -> T, T> Future for MakeSendFuture<F, M> {
    type Output = T;

    fn poll(self: Pin<&mut Self>, cx: &mut task::Context<'_>) -> Poll<Self::Output> {
        // This is safe because we have no Drop implementation to violate the Pin requirements and
        // do not provide any means of moving the inner future.
        unsafe {
            let this = self.get_unchecked_mut();
            match Pin::new_unchecked(&mut this.future).poll(cx) {
                task::Poll::Ready(value) => task::Poll::Ready((this.map)(value)),
                task::Poll::Pending => task::Poll::Pending,
            }
        }
    }
}

impl<F, M> MakeSendFuture<F, M> {
    fn new(future: F, map: M) -> Self {
        Self { future, map }
    }
}

#[cfg(send_sync)]
unsafe impl<F, M> Send for MakeSendFuture<F, M> {}

fn map_texture_format(texture_format: wgt::TextureFormat) -> webgpu_sys::GpuTextureFormat {
    use webgpu_sys::GpuTextureFormat as tf;
    use wgt::TextureFormat;
    match texture_format {
        // 8-bit formats
        TextureFormat::R8Unorm => tf::R8unorm,
        TextureFormat::R8Snorm => tf::R8snorm,
        TextureFormat::R8Uint => tf::R8uint,
        TextureFormat::R8Sint => tf::R8sint,
        // 16-bit formats
        TextureFormat::R16Uint => tf::R16uint,
        TextureFormat::R16Sint => tf::R16sint,
        TextureFormat::R16Float => tf::R16float,
        TextureFormat::Rg8Unorm => tf::Rg8unorm,
        TextureFormat::Rg8Snorm => tf::Rg8snorm,
        TextureFormat::Rg8Uint => tf::Rg8uint,
        TextureFormat::Rg8Sint => tf::Rg8sint,
        // 32-bit formats
        TextureFormat::R32Uint => tf::R32uint,
        TextureFormat::R32Sint => tf::R32sint,
        TextureFormat::R32Float => tf::R32float,
        TextureFormat::Rg16Uint => tf::Rg16uint,
        TextureFormat::Rg16Sint => tf::Rg16sint,
        TextureFormat::Rg16Float => tf::Rg16float,
        TextureFormat::Rgba8Unorm => tf::Rgba8unorm,
        TextureFormat::Rgba8UnormSrgb => tf::Rgba8unormSrgb,
        TextureFormat::Rgba8Snorm => tf::Rgba8snorm,
        TextureFormat::Rgba8Uint => tf::Rgba8uint,
        TextureFormat::Rgba8Sint => tf::Rgba8sint,
        TextureFormat::Bgra8Unorm => tf::Bgra8unorm,
        TextureFormat::Bgra8UnormSrgb => tf::Bgra8unormSrgb,
        // Packed 32-bit formats
        TextureFormat::Rgb9e5Ufloat => tf::Rgb9e5ufloat,
        TextureFormat::Rgb10a2Uint => {
            unimplemented!("Current version of web_sys is missing {texture_format:?}")
        }
        TextureFormat::Rgb10a2Unorm => tf::Rgb10a2unorm,
        TextureFormat::Rg11b10Float => tf::Rg11b10ufloat,
        // 64-bit formats
        TextureFormat::Rg32Uint => tf::Rg32uint,
        TextureFormat::Rg32Sint => tf::Rg32sint,
        TextureFormat::Rg32Float => tf::Rg32float,
        TextureFormat::Rgba16Uint => tf::Rgba16uint,
        TextureFormat::Rgba16Sint => tf::Rgba16sint,
        TextureFormat::Rgba16Float => tf::Rgba16float,
        // 128-bit formats
        TextureFormat::Rgba32Uint => tf::Rgba32uint,
        TextureFormat::Rgba32Sint => tf::Rgba32sint,
        TextureFormat::Rgba32Float => tf::Rgba32float,
        // Depth/stencil formats
        TextureFormat::Stencil8 => tf::Stencil8,
        TextureFormat::Depth16Unorm => tf::Depth16unorm,
        TextureFormat::Depth24Plus => tf::Depth24plus,
        TextureFormat::Depth24PlusStencil8 => tf::Depth24plusStencil8,
        TextureFormat::Depth32Float => tf::Depth32float,
        // "depth32float-stencil8" feature
        TextureFormat::Depth32FloatStencil8 => tf::Depth32floatStencil8,

        TextureFormat::Bc1RgbaUnorm => tf::Bc1RgbaUnorm,
        TextureFormat::Bc1RgbaUnormSrgb => tf::Bc1RgbaUnormSrgb,
        TextureFormat::Bc2RgbaUnorm => tf::Bc2RgbaUnorm,
        TextureFormat::Bc2RgbaUnormSrgb => tf::Bc2RgbaUnormSrgb,
        TextureFormat::Bc3RgbaUnorm => tf::Bc3RgbaUnorm,
        TextureFormat::Bc3RgbaUnormSrgb => tf::Bc3RgbaUnormSrgb,
        TextureFormat::Bc4RUnorm => tf::Bc4RUnorm,
        TextureFormat::Bc4RSnorm => tf::Bc4RSnorm,
        TextureFormat::Bc5RgUnorm => tf::Bc5RgUnorm,
        TextureFormat::Bc5RgSnorm => tf::Bc5RgSnorm,
        TextureFormat::Bc6hRgbUfloat => tf::Bc6hRgbUfloat,
        TextureFormat::Bc6hRgbFloat => tf::Bc6hRgbFloat,
        TextureFormat::Bc7RgbaUnorm => tf::Bc7RgbaUnorm,
        TextureFormat::Bc7RgbaUnormSrgb => tf::Bc7RgbaUnormSrgb,
        TextureFormat::Etc2Rgb8Unorm => tf::Etc2Rgb8unorm,
        TextureFormat::Etc2Rgb8UnormSrgb => tf::Etc2Rgb8unormSrgb,
        TextureFormat::Etc2Rgb8A1Unorm => tf::Etc2Rgb8a1unorm,
        TextureFormat::Etc2Rgb8A1UnormSrgb => tf::Etc2Rgb8a1unormSrgb,
        TextureFormat::Etc2Rgba8Unorm => tf::Etc2Rgba8unorm,
        TextureFormat::Etc2Rgba8UnormSrgb => tf::Etc2Rgba8unormSrgb,
        TextureFormat::EacR11Unorm => tf::EacR11unorm,
        TextureFormat::EacR11Snorm => tf::EacR11snorm,
        TextureFormat::EacRg11Unorm => tf::EacRg11unorm,
        TextureFormat::EacRg11Snorm => tf::EacRg11snorm,
        TextureFormat::Astc { block, channel } => match channel {
            wgt::AstcChannel::Unorm => match block {
                wgt::AstcBlock::B4x4 => tf::Astc4x4Unorm,
                wgt::AstcBlock::B5x4 => tf::Astc5x4Unorm,
                wgt::AstcBlock::B5x5 => tf::Astc5x5Unorm,
                wgt::AstcBlock::B6x5 => tf::Astc6x5Unorm,
                wgt::AstcBlock::B6x6 => tf::Astc6x6Unorm,
                wgt::AstcBlock::B8x5 => tf::Astc8x5Unorm,
                wgt::AstcBlock::B8x6 => tf::Astc8x6Unorm,
                wgt::AstcBlock::B8x8 => tf::Astc8x8Unorm,
                wgt::AstcBlock::B10x5 => tf::Astc10x5Unorm,
                wgt::AstcBlock::B10x6 => tf::Astc10x6Unorm,
                wgt::AstcBlock::B10x8 => tf::Astc10x8Unorm,
                wgt::AstcBlock::B10x10 => tf::Astc10x10Unorm,
                wgt::AstcBlock::B12x10 => tf::Astc12x10Unorm,
                wgt::AstcBlock::B12x12 => tf::Astc12x12Unorm,
            },
            wgt::AstcChannel::UnormSrgb => match block {
                wgt::AstcBlock::B4x4 => tf::Astc4x4UnormSrgb,
                wgt::AstcBlock::B5x4 => tf::Astc5x4UnormSrgb,
                wgt::AstcBlock::B5x5 => tf::Astc5x5UnormSrgb,
                wgt::AstcBlock::B6x5 => tf::Astc6x5UnormSrgb,
                wgt::AstcBlock::B6x6 => tf::Astc6x6UnormSrgb,
                wgt::AstcBlock::B8x5 => tf::Astc8x5UnormSrgb,
                wgt::AstcBlock::B8x6 => tf::Astc8x6UnormSrgb,
                wgt::AstcBlock::B8x8 => tf::Astc8x8UnormSrgb,
                wgt::AstcBlock::B10x5 => tf::Astc10x5UnormSrgb,
                wgt::AstcBlock::B10x6 => tf::Astc10x6UnormSrgb,
                wgt::AstcBlock::B10x8 => tf::Astc10x8UnormSrgb,
                wgt::AstcBlock::B10x10 => tf::Astc10x10UnormSrgb,
                wgt::AstcBlock::B12x10 => tf::Astc12x10UnormSrgb,
                wgt::AstcBlock::B12x12 => tf::Astc12x12UnormSrgb,
            },
            wgt::AstcChannel::Hdr => {
                unimplemented!("Format {texture_format:?} has no WebGPU equivalent")
            }
        },
        _ => unimplemented!("Format {texture_format:?} has no WebGPU equivalent"),
    }
}

fn map_texture_component_type(
    sample_type: wgt::TextureSampleType,
) -> webgpu_sys::GpuTextureSampleType {
    use webgpu_sys::GpuTextureSampleType as ts;
    use wgt::TextureSampleType;
    match sample_type {
        TextureSampleType::Float { filterable: true } => ts::Float,
        TextureSampleType::Float { filterable: false } => ts::UnfilterableFloat,
        TextureSampleType::Sint => ts::Sint,
        TextureSampleType::Uint => ts::Uint,
        TextureSampleType::Depth => ts::Depth,
    }
}

fn map_cull_mode(cull_mode: Option<wgt::Face>) -> webgpu_sys::GpuCullMode {
    use webgpu_sys::GpuCullMode as cm;
    use wgt::Face;
    match cull_mode {
        None => cm::None,
        Some(Face::Front) => cm::Front,
        Some(Face::Back) => cm::Back,
    }
}

fn map_front_face(front_face: wgt::FrontFace) -> webgpu_sys::GpuFrontFace {
    use webgpu_sys::GpuFrontFace as ff;
    use wgt::FrontFace;
    match front_face {
        FrontFace::Ccw => ff::Ccw,
        FrontFace::Cw => ff::Cw,
    }
}

fn map_primitive_state(primitive: &wgt::PrimitiveState) -> webgpu_sys::GpuPrimitiveState {
    use webgpu_sys::GpuPrimitiveTopology as pt;
    use wgt::PrimitiveTopology;

    let mut mapped = webgpu_sys::GpuPrimitiveState::new();
    mapped.cull_mode(map_cull_mode(primitive.cull_mode));
    mapped.front_face(map_front_face(primitive.front_face));

    if let Some(format) = primitive.strip_index_format {
        mapped.strip_index_format(map_index_format(format));
    }

    mapped.topology(match primitive.topology {
        PrimitiveTopology::PointList => pt::PointList,
        PrimitiveTopology::LineList => pt::LineList,
        PrimitiveTopology::LineStrip => pt::LineStrip,
        PrimitiveTopology::TriangleList => pt::TriangleList,
        PrimitiveTopology::TriangleStrip => pt::TriangleStrip,
    });

    //TODO:
    //mapped.unclipped_depth(primitive.unclipped_depth);

    match primitive.polygon_mode {
        wgt::PolygonMode::Fill => {}
        wgt::PolygonMode::Line => panic!(
            "{:?} is not enabled for this backend",
            wgt::Features::POLYGON_MODE_LINE
        ),
        wgt::PolygonMode::Point => panic!(
            "{:?} is not enabled for this backend",
            wgt::Features::POLYGON_MODE_POINT
        ),
    }

    mapped
}

fn map_compare_function(compare_fn: wgt::CompareFunction) -> webgpu_sys::GpuCompareFunction {
    use webgpu_sys::GpuCompareFunction as cf;
    use wgt::CompareFunction;
    match compare_fn {
        CompareFunction::Never => cf::Never,
        CompareFunction::Less => cf::Less,
        CompareFunction::Equal => cf::Equal,
        CompareFunction::LessEqual => cf::LessEqual,
        CompareFunction::Greater => cf::Greater,
        CompareFunction::NotEqual => cf::NotEqual,
        CompareFunction::GreaterEqual => cf::GreaterEqual,
        CompareFunction::Always => cf::Always,
    }
}

fn map_stencil_operation(op: wgt::StencilOperation) -> webgpu_sys::GpuStencilOperation {
    use webgpu_sys::GpuStencilOperation as so;
    use wgt::StencilOperation;
    match op {
        StencilOperation::Keep => so::Keep,
        StencilOperation::Zero => so::Zero,
        StencilOperation::Replace => so::Replace,
        StencilOperation::Invert => so::Invert,
        StencilOperation::IncrementClamp => so::IncrementClamp,
        StencilOperation::DecrementClamp => so::DecrementClamp,
        StencilOperation::IncrementWrap => so::IncrementWrap,
        StencilOperation::DecrementWrap => so::DecrementWrap,
    }
}

fn map_stencil_state_face(desc: &wgt::StencilFaceState) -> webgpu_sys::GpuStencilFaceState {
    let mut mapped = webgpu_sys::GpuStencilFaceState::new();
    mapped.compare(map_compare_function(desc.compare));
    mapped.depth_fail_op(map_stencil_operation(desc.depth_fail_op));
    mapped.fail_op(map_stencil_operation(desc.fail_op));
    mapped.pass_op(map_stencil_operation(desc.pass_op));
    mapped
}

fn map_depth_stencil_state(desc: &wgt::DepthStencilState) -> webgpu_sys::GpuDepthStencilState {
    let mut mapped = webgpu_sys::GpuDepthStencilState::new(map_texture_format(desc.format));
    mapped.depth_compare(map_compare_function(desc.depth_compare));
    mapped.depth_write_enabled(desc.depth_write_enabled);
    mapped.depth_bias(desc.bias.constant);
    mapped.depth_bias_clamp(desc.bias.clamp);
    mapped.depth_bias_slope_scale(desc.bias.slope_scale);
    mapped.stencil_back(&map_stencil_state_face(&desc.stencil.back));
    mapped.stencil_front(&map_stencil_state_face(&desc.stencil.front));
    mapped.stencil_read_mask(desc.stencil.read_mask);
    mapped.stencil_write_mask(desc.stencil.write_mask);
    mapped
}

fn map_blend_component(desc: &wgt::BlendComponent) -> webgpu_sys::GpuBlendComponent {
    let mut mapped = webgpu_sys::GpuBlendComponent::new();
    mapped.dst_factor(map_blend_factor(desc.dst_factor));
    mapped.operation(map_blend_operation(desc.operation));
    mapped.src_factor(map_blend_factor(desc.src_factor));
    mapped
}

fn map_blend_factor(factor: wgt::BlendFactor) -> webgpu_sys::GpuBlendFactor {
    use webgpu_sys::GpuBlendFactor as bf;
    use wgt::BlendFactor;
    match factor {
        BlendFactor::Zero => bf::Zero,
        BlendFactor::One => bf::One,
        BlendFactor::Src => bf::Src,
        BlendFactor::OneMinusSrc => bf::OneMinusSrc,
        BlendFactor::SrcAlpha => bf::SrcAlpha,
        BlendFactor::OneMinusSrcAlpha => bf::OneMinusSrcAlpha,
        BlendFactor::Dst => bf::Dst,
        BlendFactor::OneMinusDst => bf::OneMinusDst,
        BlendFactor::DstAlpha => bf::DstAlpha,
        BlendFactor::OneMinusDstAlpha => bf::OneMinusDstAlpha,
        BlendFactor::SrcAlphaSaturated => bf::SrcAlphaSaturated,
        BlendFactor::Constant => bf::Constant,
        BlendFactor::OneMinusConstant => bf::OneMinusConstant,
        BlendFactor::Src1
        | BlendFactor::OneMinusSrc1
        | BlendFactor::Src1Alpha
        | BlendFactor::OneMinusSrc1Alpha => {
            panic!(
                "{:?} is not enabled for this backend",
                wgt::Features::DUAL_SOURCE_BLENDING
            )
        }
    }
}

fn map_blend_operation(op: wgt::BlendOperation) -> webgpu_sys::GpuBlendOperation {
    use webgpu_sys::GpuBlendOperation as bo;
    use wgt::BlendOperation;
    match op {
        BlendOperation::Add => bo::Add,
        BlendOperation::Subtract => bo::Subtract,
        BlendOperation::ReverseSubtract => bo::ReverseSubtract,
        BlendOperation::Min => bo::Min,
        BlendOperation::Max => bo::Max,
    }
}

fn map_index_format(format: wgt::IndexFormat) -> webgpu_sys::GpuIndexFormat {
    use webgpu_sys::GpuIndexFormat as f;
    use wgt::IndexFormat;
    match format {
        IndexFormat::Uint16 => f::Uint16,
        IndexFormat::Uint32 => f::Uint32,
    }
}

fn map_vertex_format(format: wgt::VertexFormat) -> webgpu_sys::GpuVertexFormat {
    use webgpu_sys::GpuVertexFormat as vf;
    use wgt::VertexFormat;
    match format {
        VertexFormat::Uint8x2 => vf::Uint8x2,
        VertexFormat::Uint8x4 => vf::Uint8x4,
        VertexFormat::Sint8x2 => vf::Sint8x2,
        VertexFormat::Sint8x4 => vf::Sint8x4,
        VertexFormat::Unorm8x2 => vf::Unorm8x2,
        VertexFormat::Unorm8x4 => vf::Unorm8x4,
        VertexFormat::Snorm8x2 => vf::Snorm8x2,
        VertexFormat::Snorm8x4 => vf::Snorm8x4,
        VertexFormat::Uint16x2 => vf::Uint16x2,
        VertexFormat::Uint16x4 => vf::Uint16x4,
        VertexFormat::Sint16x2 => vf::Sint16x2,
        VertexFormat::Sint16x4 => vf::Sint16x4,
        VertexFormat::Unorm16x2 => vf::Unorm16x2,
        VertexFormat::Unorm16x4 => vf::Unorm16x4,
        VertexFormat::Snorm16x2 => vf::Snorm16x2,
        VertexFormat::Snorm16x4 => vf::Snorm16x4,
        VertexFormat::Float16x2 => vf::Float16x2,
        VertexFormat::Float16x4 => vf::Float16x4,
        VertexFormat::Float32 => vf::Float32,
        VertexFormat::Float32x2 => vf::Float32x2,
        VertexFormat::Float32x3 => vf::Float32x3,
        VertexFormat::Float32x4 => vf::Float32x4,
        VertexFormat::Uint32 => vf::Uint32,
        VertexFormat::Uint32x2 => vf::Uint32x2,
        VertexFormat::Uint32x3 => vf::Uint32x3,
        VertexFormat::Uint32x4 => vf::Uint32x4,
        VertexFormat::Sint32 => vf::Sint32,
        VertexFormat::Sint32x2 => vf::Sint32x2,
        VertexFormat::Sint32x3 => vf::Sint32x3,
        VertexFormat::Sint32x4 => vf::Sint32x4,
        VertexFormat::Unorm10_10_10_2 => vf::Unorm1010102,
        VertexFormat::Float64
        | VertexFormat::Float64x2
        | VertexFormat::Float64x3
        | VertexFormat::Float64x4 => {
            panic!("VERTEX_ATTRIBUTE_64BIT feature must be enabled to use Double formats")
        }
    }
}

fn map_vertex_step_mode(mode: wgt::VertexStepMode) -> webgpu_sys::GpuVertexStepMode {
    use webgpu_sys::GpuVertexStepMode as sm;
    use wgt::VertexStepMode;
    match mode {
        VertexStepMode::Vertex => sm::Vertex,
        VertexStepMode::Instance => sm::Instance,
    }
}

fn map_extent_3d(extent: wgt::Extent3d) -> webgpu_sys::GpuExtent3dDict {
    let mut mapped = webgpu_sys::GpuExtent3dDict::new(extent.width);
    mapped.height(extent.height);
    mapped.depth_or_array_layers(extent.depth_or_array_layers);
    mapped
}

fn map_origin_2d(extent: wgt::Origin2d) -> webgpu_sys::GpuOrigin2dDict {
    let mut mapped = webgpu_sys::GpuOrigin2dDict::new();
    mapped.x(extent.x);
    mapped.y(extent.y);
    mapped
}

fn map_origin_3d(origin: wgt::Origin3d) -> webgpu_sys::GpuOrigin3dDict {
    let mut mapped = webgpu_sys::GpuOrigin3dDict::new();
    mapped.x(origin.x);
    mapped.y(origin.y);
    mapped.z(origin.z);
    mapped
}

fn map_texture_dimension(
    texture_dimension: wgt::TextureDimension,
) -> webgpu_sys::GpuTextureDimension {
    match texture_dimension {
        wgt::TextureDimension::D1 => webgpu_sys::GpuTextureDimension::N1d,
        wgt::TextureDimension::D2 => webgpu_sys::GpuTextureDimension::N2d,
        wgt::TextureDimension::D3 => webgpu_sys::GpuTextureDimension::N3d,
    }
}

fn map_texture_view_dimension(
    texture_view_dimension: wgt::TextureViewDimension,
) -> webgpu_sys::GpuTextureViewDimension {
    use webgpu_sys::GpuTextureViewDimension as tvd;
    match texture_view_dimension {
        wgt::TextureViewDimension::D1 => tvd::N1d,
        wgt::TextureViewDimension::D2 => tvd::N2d,
        wgt::TextureViewDimension::D2Array => tvd::N2dArray,
        wgt::TextureViewDimension::Cube => tvd::Cube,
        wgt::TextureViewDimension::CubeArray => tvd::CubeArray,
        wgt::TextureViewDimension::D3 => tvd::N3d,
    }
}

fn map_buffer_copy_view(view: crate::ImageCopyBuffer<'_>) -> webgpu_sys::GpuImageCopyBuffer {
    let buffer: &<ContextWebGpu as crate::Context>::BufferData =
        downcast_ref(view.buffer.data.as_ref());
    let mut mapped = webgpu_sys::GpuImageCopyBuffer::new(&buffer.0.buffer);
    if let Some(bytes_per_row) = view.layout.bytes_per_row {
        mapped.bytes_per_row(bytes_per_row);
    }
    if let Some(rows_per_image) = view.layout.rows_per_image {
        mapped.rows_per_image(rows_per_image);
    }
    mapped.offset(view.layout.offset as f64);
    mapped
}

fn map_texture_copy_view(view: crate::ImageCopyTexture<'_>) -> webgpu_sys::GpuImageCopyTexture {
    let texture: &<ContextWebGpu as crate::Context>::TextureData =
        downcast_ref(view.texture.data.as_ref());
    let mut mapped = webgpu_sys::GpuImageCopyTexture::new(&texture.0);
    mapped.mip_level(view.mip_level);
    mapped.origin(&map_origin_3d(view.origin));
    mapped
}

fn map_tagged_texture_copy_view(
    view: crate::ImageCopyTextureTagged<'_>,
) -> webgpu_sys::GpuImageCopyTextureTagged {
    let texture: &<ContextWebGpu as crate::Context>::TextureData =
        downcast_ref(view.texture.data.as_ref());
    let mut mapped = webgpu_sys::GpuImageCopyTextureTagged::new(&texture.0);
    mapped.mip_level(view.mip_level);
    mapped.origin(&map_origin_3d(view.origin));
    mapped.aspect(map_texture_aspect(view.aspect));
    // mapped.color_space(map_color_space(view.color_space));
    mapped.premultiplied_alpha(view.premultiplied_alpha);
    mapped
}

fn map_external_texture_copy_view(
    view: &crate::ImageCopyExternalImage,
) -> webgpu_sys::GpuImageCopyExternalImage {
    let mut mapped = webgpu_sys::GpuImageCopyExternalImage::new(&view.source);
    mapped.origin(&map_origin_2d(view.origin));
    mapped.flip_y(view.flip_y);
    mapped
}

fn map_texture_aspect(aspect: wgt::TextureAspect) -> webgpu_sys::GpuTextureAspect {
    match aspect {
        wgt::TextureAspect::All => webgpu_sys::GpuTextureAspect::All,
        wgt::TextureAspect::StencilOnly => webgpu_sys::GpuTextureAspect::StencilOnly,
        wgt::TextureAspect::DepthOnly => webgpu_sys::GpuTextureAspect::DepthOnly,
        wgt::TextureAspect::Plane0 | wgt::TextureAspect::Plane1 | wgt::TextureAspect::Plane2 => {
            panic!("multi-plane textures are not supported")
        }
    }
}

fn map_filter_mode(mode: wgt::FilterMode) -> webgpu_sys::GpuFilterMode {
    match mode {
        wgt::FilterMode::Nearest => webgpu_sys::GpuFilterMode::Nearest,
        wgt::FilterMode::Linear => webgpu_sys::GpuFilterMode::Linear,
    }
}

fn map_mipmap_filter_mode(mode: wgt::FilterMode) -> webgpu_sys::GpuMipmapFilterMode {
    match mode {
        wgt::FilterMode::Nearest => webgpu_sys::GpuMipmapFilterMode::Nearest,
        wgt::FilterMode::Linear => webgpu_sys::GpuMipmapFilterMode::Linear,
    }
}

fn map_address_mode(mode: wgt::AddressMode) -> webgpu_sys::GpuAddressMode {
    match mode {
        wgt::AddressMode::ClampToEdge => webgpu_sys::GpuAddressMode::ClampToEdge,
        wgt::AddressMode::Repeat => webgpu_sys::GpuAddressMode::Repeat,
        wgt::AddressMode::MirrorRepeat => webgpu_sys::GpuAddressMode::MirrorRepeat,
        wgt::AddressMode::ClampToBorder => panic!("Clamp to border is not supported"),
    }
}

fn map_color(color: wgt::Color) -> webgpu_sys::GpuColorDict {
    webgpu_sys::GpuColorDict::new(color.a, color.b, color.g, color.r)
}

fn map_store_op(store: crate::StoreOp) -> webgpu_sys::GpuStoreOp {
    match store {
        crate::StoreOp::Store => webgpu_sys::GpuStoreOp::Store,
        crate::StoreOp::Discard => webgpu_sys::GpuStoreOp::Discard,
    }
}

fn map_map_mode(mode: crate::MapMode) -> u32 {
    match mode {
        crate::MapMode::Read => webgpu_sys::gpu_map_mode::READ,
        crate::MapMode::Write => webgpu_sys::gpu_map_mode::WRITE,
    }
}

const FEATURES_MAPPING: [(wgt::Features, webgpu_sys::GpuFeatureName); 11] = [
    //TODO: update the name
    (
        wgt::Features::DEPTH_CLIP_CONTROL,
        webgpu_sys::GpuFeatureName::DepthClipControl,
    ),
    (
        wgt::Features::DEPTH32FLOAT_STENCIL8,
        webgpu_sys::GpuFeatureName::Depth32floatStencil8,
    ),
    (
        wgt::Features::TEXTURE_COMPRESSION_BC,
        webgpu_sys::GpuFeatureName::TextureCompressionBc,
    ),
    (
        wgt::Features::TEXTURE_COMPRESSION_ETC2,
        webgpu_sys::GpuFeatureName::TextureCompressionEtc2,
    ),
    (
        wgt::Features::TEXTURE_COMPRESSION_ASTC,
        webgpu_sys::GpuFeatureName::TextureCompressionAstc,
    ),
    (
        wgt::Features::TIMESTAMP_QUERY,
        webgpu_sys::GpuFeatureName::TimestampQuery,
    ),
    (
        wgt::Features::INDIRECT_FIRST_INSTANCE,
        webgpu_sys::GpuFeatureName::IndirectFirstInstance,
    ),
    (
        wgt::Features::SHADER_F16,
        webgpu_sys::GpuFeatureName::ShaderF16,
    ),
    (
        wgt::Features::RG11B10UFLOAT_RENDERABLE,
        webgpu_sys::GpuFeatureName::Rg11b10ufloatRenderable,
    ),
    (
        wgt::Features::BGRA8UNORM_STORAGE,
        webgpu_sys::GpuFeatureName::Bgra8unormStorage,
    ),
    (
        wgt::Features::FLOAT32_FILTERABLE,
        webgpu_sys::GpuFeatureName::Float32Filterable,
    ),
];

fn map_wgt_features(supported_features: webgpu_sys::GpuSupportedFeatures) -> wgt::Features {
    let mut features = wgt::Features::empty();
    for (wgpu_feat, web_feat) in FEATURES_MAPPING {
        match wasm_bindgen::JsValue::from(web_feat).as_string() {
            Some(value) if supported_features.has(&value) => features |= wgpu_feat,
            _ => {}
        }
    }
    features
}

fn map_wgt_limits(limits: webgpu_sys::GpuSupportedLimits) -> wgt::Limits {
    wgt::Limits {
        max_texture_dimension_1d: limits.max_texture_dimension_1d(),
        max_texture_dimension_2d: limits.max_texture_dimension_2d(),
        max_texture_dimension_3d: limits.max_texture_dimension_3d(),
        max_texture_array_layers: limits.max_texture_array_layers(),
        max_bind_groups: limits.max_bind_groups(),
        max_bindings_per_bind_group: limits.max_bindings_per_bind_group(),
        max_dynamic_uniform_buffers_per_pipeline_layout: limits
            .max_dynamic_uniform_buffers_per_pipeline_layout(),
        max_dynamic_storage_buffers_per_pipeline_layout: limits
            .max_dynamic_storage_buffers_per_pipeline_layout(),
        max_sampled_textures_per_shader_stage: limits.max_sampled_textures_per_shader_stage(),
        max_samplers_per_shader_stage: limits.max_samplers_per_shader_stage(),
        max_storage_buffers_per_shader_stage: limits.max_storage_buffers_per_shader_stage(),
        max_storage_textures_per_shader_stage: limits.max_storage_textures_per_shader_stage(),
        max_uniform_buffers_per_shader_stage: limits.max_uniform_buffers_per_shader_stage(),
        max_uniform_buffer_binding_size: limits.max_uniform_buffer_binding_size() as u32,
        max_storage_buffer_binding_size: limits.max_storage_buffer_binding_size() as u32,
        max_vertex_buffers: limits.max_vertex_buffers(),
        max_buffer_size: limits.max_buffer_size() as u64,
        max_vertex_attributes: limits.max_vertex_attributes(),
        max_vertex_buffer_array_stride: limits.max_vertex_buffer_array_stride(),
        min_uniform_buffer_offset_alignment: limits.min_uniform_buffer_offset_alignment(),
        min_storage_buffer_offset_alignment: limits.min_storage_buffer_offset_alignment(),
        max_inter_stage_shader_components: limits.max_inter_stage_shader_components(),
        max_color_attachments: limits.max_color_attachments(),
        max_color_attachment_bytes_per_sample: limits.max_color_attachment_bytes_per_sample(),
        max_compute_workgroup_storage_size: limits.max_compute_workgroup_storage_size(),
        max_compute_invocations_per_workgroup: limits.max_compute_invocations_per_workgroup(),
        max_compute_workgroup_size_x: limits.max_compute_workgroup_size_x(),
        max_compute_workgroup_size_y: limits.max_compute_workgroup_size_y(),
        max_compute_workgroup_size_z: limits.max_compute_workgroup_size_z(),
        max_compute_workgroups_per_dimension: limits.max_compute_workgroups_per_dimension(),
        // The following are not part of WebGPU
        min_subgroup_size: wgt::Limits::default().min_subgroup_size,
        max_subgroup_size: wgt::Limits::default().max_subgroup_size,
        max_push_constant_size: wgt::Limits::default().max_push_constant_size,
        max_non_sampler_bindings: wgt::Limits::default().max_non_sampler_bindings,
    }
}

fn map_js_sys_limits(limits: &wgt::Limits) -> js_sys::Object {
    let object = js_sys::Object::new();

    macro_rules! set_properties {
        (($from:expr) => ($on:expr) : $(($js_ident:ident, $rs_ident:ident)),* $(,)?) => {
            $(
                ::js_sys::Reflect::set(
                    &$on,
                    &::wasm_bindgen::JsValue::from(stringify!($js_ident)),
                    // Numbers may be u64, however using `from` on a u64 yields
                    // errors on the wasm side, since it uses an unsupported api.
                    // Wasm sends us things that need to fit into u64s by sending
                    // us f64s instead. So we just send them f64s back.
                    &::wasm_bindgen::JsValue::from($from.$rs_ident as f64)
                )
                    .expect("Setting Object properties should never fail.");
            )*
        }
    }

    set_properties![
        (limits) => (object):
        (maxTextureDimension1D, max_texture_dimension_1d),
        (maxTextureDimension2D, max_texture_dimension_2d),
        (maxTextureDimension3D, max_texture_dimension_3d),
        (maxTextureArrayLayers, max_texture_array_layers),
        (maxBindGroups, max_bind_groups),
        (maxBindingsPerBindGroup, max_bindings_per_bind_group),
        (maxDynamicUniformBuffersPerPipelineLayout, max_dynamic_uniform_buffers_per_pipeline_layout),
        (maxDynamicStorageBuffersPerPipelineLayout, max_dynamic_storage_buffers_per_pipeline_layout),
        (maxSampledTexturesPerShaderStage, max_sampled_textures_per_shader_stage),
        (maxSamplersPerShaderStage, max_samplers_per_shader_stage),
        (maxStorageBuffersPerShaderStage, max_storage_buffers_per_shader_stage),
        (maxStorageTexturesPerShaderStage, max_storage_textures_per_shader_stage),
        (maxUniformBuffersPerShaderStage, max_uniform_buffers_per_shader_stage),
        (maxUniformBufferBindingSize, max_uniform_buffer_binding_size),
        (maxStorageBufferBindingSize, max_storage_buffer_binding_size),
        (minUniformBufferOffsetAlignment, min_uniform_buffer_offset_alignment),
        (minStorageBufferOffsetAlignment, min_storage_buffer_offset_alignment),
        (maxVertexBuffers, max_vertex_buffers),
        (maxBufferSize, max_buffer_size),
        (maxVertexAttributes, max_vertex_attributes),
        (maxVertexBufferArrayStride, max_vertex_buffer_array_stride),
        (maxInterStageShaderComponents, max_inter_stage_shader_components),
        (maxComputeWorkgroupStorageSize, max_compute_workgroup_storage_size),
        (maxComputeInvocationsPerWorkgroup, max_compute_invocations_per_workgroup),
        (maxComputeWorkgroupSizeX, max_compute_workgroup_size_x),
        (maxComputeWorkgroupSizeY, max_compute_workgroup_size_y),
        (maxComputeWorkgroupSizeZ, max_compute_workgroup_size_z),
        (maxComputeWorkgroupsPerDimension, max_compute_workgroups_per_dimension),
    ];

    object
}

type JsFutureResult = Result<wasm_bindgen::JsValue, wasm_bindgen::JsValue>;

fn future_request_adapter(
    result: JsFutureResult,
) -> Option<(
    Identified<webgpu_sys::GpuAdapter>,
    Sendable<webgpu_sys::GpuAdapter>,
)> {
    match result.and_then(wasm_bindgen::JsCast::dyn_into) {
        Ok(adapter) => Some(create_identified(adapter)),
        Err(_) => None,
    }
}

fn future_request_device(
    result: JsFutureResult,
) -> Result<
    (
        Identified<webgpu_sys::GpuDevice>,
        Sendable<webgpu_sys::GpuDevice>,
        Identified<webgpu_sys::GpuQueue>,
        Sendable<webgpu_sys::GpuQueue>,
    ),
    crate::RequestDeviceError,
> {
    result
        .map(|js_value| {
            let (device_id, device_data) = create_identified(webgpu_sys::GpuDevice::from(js_value));
            let (queue_id, queue_data) = create_identified(device_data.0.queue());

            (device_id, device_data, queue_id, queue_data)
        })
        .map_err(|error_value| crate::RequestDeviceError {
            inner: crate::RequestDeviceErrorKind::WebGpu(error_value),
        })
}

fn future_pop_error_scope(result: JsFutureResult) -> Option<crate::Error> {
    match result {
        Ok(js_value) if js_value.is_object() => {
            let js_error = wasm_bindgen::JsCast::dyn_into(js_value).unwrap();
            Some(crate::Error::from_js(js_error))
        }
        _ => None,
    }
}

fn future_compilation_info(
    result: JsFutureResult,
    base_compilation_info: &WebShaderCompilationInfo,
) -> crate::CompilationInfo {
    let base_messages = match base_compilation_info {
        WebShaderCompilationInfo::Transformed { compilation_info } => {
            compilation_info.messages.iter().cloned()
        }
        _ => [].iter().cloned(),
    };

    let messages = match result {
        Ok(js_value) => {
            let info = webgpu_sys::GpuCompilationInfo::from(js_value);
            base_messages
                .chain(info.messages().into_iter().map(|message| {
                    crate::CompilationMessage::from_js(
                        webgpu_sys::GpuCompilationMessage::from(message),
                        base_compilation_info,
                    )
                }))
                .collect()
        }
        Err(_v) => base_messages
            .chain(std::iter::once(crate::CompilationMessage {
                message: "Getting compilation info failed".to_string(),
                message_type: crate::CompilationMessageType::Error,
                location: None,
            }))
            .collect(),
    };

    crate::CompilationInfo { messages }
}

/// Calls `callback(success_value)` when the promise completes successfully, calls `callback(failure_value)`
/// when the promise completes unsuccessfully.
fn register_then_closures<F, T>(promise: &Promise, callback: F, success_value: T, failure_value: T)
where
    F: FnOnce(T) + 'static,
    T: 'static,
{
    // Both the 'success' and 'rejected' closures need access to callback, but only one
    // of them will ever run. We have them both hold a reference to a `Rc<RefCell<Option<impl FnOnce...>>>`,
    // and then take ownership of callback when invoked.
    //
    // We also only need Rc's because these will only ever be called on our thread.
    //
    // We also store the actual closure types inside this Rc, as the closures need to be kept alive
    // until they are actually called by the callback. It is valid to drop a closure inside of a callback.
    // This allows us to keep the closures alive without leaking them.
    let rc_callback: Rc<RefCell<Option<(_, _, F)>>> = Rc::new(RefCell::new(None));

    let rc_callback_clone1 = rc_callback.clone();
    let rc_callback_clone2 = rc_callback.clone();
    let closure_success = wasm_bindgen::closure::Closure::once(move |_| {
        let (success_closure, rejection_closure, callback) =
            rc_callback_clone1.borrow_mut().take().unwrap();
        callback(success_value);
        // drop the closures, including ourselves, which will free any captured memory.
        drop((success_closure, rejection_closure));
    });
    let closure_rejected = wasm_bindgen::closure::Closure::once(move |_| {
        let (success_closure, rejection_closure, callback) =
            rc_callback_clone2.borrow_mut().take().unwrap();
        callback(failure_value);
        // drop the closures, including ourselves, which will free any captured memory.
        drop((success_closure, rejection_closure));
    });

    // Calling then before setting the value in the Rc seems like a race, but it isn't
    // because the promise callback will run on this thread, so there is no race.
    let _ = promise.then2(&closure_success, &closure_rejected);

    *rc_callback.borrow_mut() = Some((closure_success, closure_rejected, callback));
}

impl ContextWebGpu {
    /// Common portion of the internal branches of the public `instance_create_surface` function.
    ///
    /// Note: Analogous code also exists in the WebGL2 backend at
    /// `wgpu_hal::gles::web::Instance`.
    fn create_surface_from_context(
        &self,
        canvas: Canvas,
        context_result: Result<Option<js_sys::Object>, wasm_bindgen::JsValue>,
    ) -> Result<
        (
            <Self as crate::Context>::SurfaceId,
            <Self as crate::Context>::SurfaceData,
        ),
        crate::CreateSurfaceError,
    > {
        let context: js_sys::Object = match context_result {
            Ok(Some(context)) => context,
            Ok(None) => {
                // <https://html.spec.whatwg.org/multipage/canvas.html#dom-canvas-getcontext-dev>
                // A getContext() call “returns null if contextId is not supported, or if the
                // canvas has already been initialized with another context type”. Additionally,
                // “not supported” could include “insufficient GPU resources” or “the GPU process
                // previously crashed”. So, we must return it as an `Err` since it could occur
                // for circumstances outside the application author's control.
                return Err(crate::CreateSurfaceError {
                    inner: crate::CreateSurfaceErrorKind::Web(
                        String::from(
                            "canvas.getContext() returned null; webgpu not available or canvas already in use"
                        )
                    )
                });
            }
            Err(js_error) => {
                // <https://html.spec.whatwg.org/multipage/canvas.html#dom-canvas-getcontext>
                // A thrown exception indicates misuse of the canvas state.
                return Err(crate::CreateSurfaceError {
                    inner: crate::CreateSurfaceErrorKind::Web(format!(
                        "canvas.getContext() threw exception {js_error:?}",
                    )),
                });
            }
        };

        // Not returning this error because it is a type error that shouldn't happen unless
        // the browser, JS builtin objects, or wasm bindings are misbehaving somehow.
        let context: webgpu_sys::GpuCanvasContext = context
            .dyn_into()
            .expect("canvas context is not a GPUCanvasContext");

        Ok(create_identified((canvas, context)))
    }

    /// Get mapped buffer range directly as a `js_sys::ArrayBuffer`.
    pub fn buffer_get_mapped_range_as_array_buffer(
        &self,
        buffer_data: &<ContextWebGpu as crate::Context>::BufferData,
        sub_range: Range<wgt::BufferAddress>,
    ) -> js_sys::ArrayBuffer {
        buffer_data.0.get_mapped_array_buffer(sub_range)
    }
}

// Represents the global object in the JavaScript context.
// It can be cast to from `webgpu_sys::global` and exposes two getters `window` and `worker` of which only one is defined depending on the caller's context.
// When called from the UI thread only `window` is defined whereas `worker` is only defined within a web worker context.
// See: https://github.com/rustwasm/gloo/blob/2c9e776701ecb90c53e62dec1abd19c2b70e47c7/crates/timers/src/callback.rs#L8-L40
#[wasm_bindgen]
extern "C" {
    type Global;

    #[wasm_bindgen(method, getter, js_name = Window)]
    fn window(this: &Global) -> JsValue;

    #[wasm_bindgen(method, getter, js_name = WorkerGlobalScope)]
    fn worker(this: &Global) -> JsValue;
}

#[derive(Debug)]
pub enum Canvas {
    Canvas(web_sys::HtmlCanvasElement),
    Offscreen(web_sys::OffscreenCanvas),
}

/// Returns the browsers gpu object or `None` if the current context is neither the main thread nor a dedicated worker.
///
/// If WebGPU is not supported, the Gpu property is `undefined` (but *not* necessarily `None`).
///
/// See:
/// * <https://developer.mozilla.org/en-US/docs/Web/API/Navigator/gpu>
/// * <https://developer.mozilla.org/en-US/docs/Web/API/WorkerNavigator/gpu>
pub fn get_browser_gpu_property() -> Option<webgpu_sys::Gpu> {
    let global: Global = js_sys::global().unchecked_into();

    if !global.window().is_undefined() {
        let navigator = global.unchecked_into::<web_sys::Window>().navigator();
        Some(ext_bindings::NavigatorGpu::gpu(&navigator))
    } else if !global.worker().is_undefined() {
        let navigator = global
            .unchecked_into::<web_sys::WorkerGlobalScope>()
            .navigator();
        Some(ext_bindings::NavigatorGpu::gpu(&navigator))
    } else {
        None
    }
}

impl crate::context::Context for ContextWebGpu {
    type AdapterId = Identified<webgpu_sys::GpuAdapter>;
    type AdapterData = Sendable<webgpu_sys::GpuAdapter>;
    type DeviceId = Identified<webgpu_sys::GpuDevice>;
    type DeviceData = Sendable<webgpu_sys::GpuDevice>;
    type QueueId = Identified<webgpu_sys::GpuQueue>;
    type QueueData = Sendable<webgpu_sys::GpuQueue>;
    type ShaderModuleId = Identified<WebShaderModule>;
    type ShaderModuleData = Sendable<WebShaderModule>;
    type BindGroupLayoutId = Identified<webgpu_sys::GpuBindGroupLayout>;
    type BindGroupLayoutData = Sendable<webgpu_sys::GpuBindGroupLayout>;
    type BindGroupId = Identified<webgpu_sys::GpuBindGroup>;
    type BindGroupData = Sendable<webgpu_sys::GpuBindGroup>;
    type TextureViewId = Identified<webgpu_sys::GpuTextureView>;
    type TextureViewData = Sendable<webgpu_sys::GpuTextureView>;
    type SamplerId = Identified<webgpu_sys::GpuSampler>;
    type SamplerData = Sendable<webgpu_sys::GpuSampler>;
    type BufferId = Identified<WebBuffer>;
    type BufferData = Sendable<WebBuffer>;
    type TextureId = Identified<webgpu_sys::GpuTexture>;
    type TextureData = Sendable<webgpu_sys::GpuTexture>;
    type QuerySetId = Identified<webgpu_sys::GpuQuerySet>;
    type QuerySetData = Sendable<webgpu_sys::GpuQuerySet>;
    type PipelineLayoutId = Identified<webgpu_sys::GpuPipelineLayout>;
    type PipelineLayoutData = Sendable<webgpu_sys::GpuPipelineLayout>;
    type RenderPipelineId = Identified<webgpu_sys::GpuRenderPipeline>;
    type RenderPipelineData = Sendable<webgpu_sys::GpuRenderPipeline>;
    type ComputePipelineId = Identified<webgpu_sys::GpuComputePipeline>;
    type ComputePipelineData = Sendable<webgpu_sys::GpuComputePipeline>;
    type CommandEncoderId = Identified<webgpu_sys::GpuCommandEncoder>;
    type CommandEncoderData = Sendable<webgpu_sys::GpuCommandEncoder>;
    type ComputePassId = Identified<webgpu_sys::GpuComputePassEncoder>;
    type ComputePassData = Sendable<webgpu_sys::GpuComputePassEncoder>;
    type RenderPassId = Identified<webgpu_sys::GpuRenderPassEncoder>;
    type RenderPassData = Sendable<webgpu_sys::GpuRenderPassEncoder>;
    type CommandBufferId = Identified<webgpu_sys::GpuCommandBuffer>;
    type CommandBufferData = Sendable<webgpu_sys::GpuCommandBuffer>;
    type RenderBundleEncoderId = Identified<webgpu_sys::GpuRenderBundleEncoder>;
    type RenderBundleEncoderData = Sendable<webgpu_sys::GpuRenderBundleEncoder>;
    type RenderBundleId = Identified<webgpu_sys::GpuRenderBundle>;
    type RenderBundleData = Sendable<webgpu_sys::GpuRenderBundle>;
    type SurfaceId = Identified<(Canvas, webgpu_sys::GpuCanvasContext)>;
    type SurfaceData = Sendable<(Canvas, webgpu_sys::GpuCanvasContext)>;
    type BlasData = ();
    type BlasId = ObjectId;
    type TlasData = ();
    type TlasId = ObjectId;

    type SurfaceOutputDetail = SurfaceOutputDetail;
    type SubmissionIndexData = ();
    type PipelineCacheId = Unused;
    type PipelineCacheData = ();

    type RequestAdapterFuture = MakeSendFuture<
        wasm_bindgen_futures::JsFuture,
        fn(JsFutureResult) -> Option<(Self::AdapterId, Self::AdapterData)>,
    >;
    type RequestDeviceFuture = MakeSendFuture<
        wasm_bindgen_futures::JsFuture,
        fn(
            JsFutureResult,
        ) -> Result<
            (
                Self::DeviceId,
                Self::DeviceData,
                Self::QueueId,
                Self::QueueData,
            ),
            crate::RequestDeviceError,
        >,
    >;
    type PopErrorScopeFuture =
        MakeSendFuture<wasm_bindgen_futures::JsFuture, fn(JsFutureResult) -> Option<crate::Error>>;

<<<<<<< HEAD
    type BlasData = ();
    type BlasId = ObjectId;
    type TlasData = ();
    type TlasId = ObjectId;
    type TlasInstanceId = ObjectId;
=======
    type CompilationInfoFuture = MakeSendFuture<
        wasm_bindgen_futures::JsFuture,
        Box<dyn Fn(JsFutureResult) -> CompilationInfo>,
    >;
>>>>>>> a5365bfd

    fn init(_instance_desc: wgt::InstanceDescriptor) -> Self {
        let Some(gpu) = get_browser_gpu_property() else {
            panic!(
                "Accessing the GPU is only supported on the main thread or from a dedicated worker"
            );
        };
        ContextWebGpu(gpu)
    }

    unsafe fn instance_create_surface(
        &self,
        target: SurfaceTargetUnsafe,
    ) -> Result<(Self::SurfaceId, Self::SurfaceData), crate::CreateSurfaceError> {
        match target {
            SurfaceTargetUnsafe::RawHandle {
                raw_display_handle: _,
                raw_window_handle,
            } => {
                let canvas_element: web_sys::HtmlCanvasElement = match raw_window_handle {
                    raw_window_handle::RawWindowHandle::Web(handle) => {
                        let canvas_node: wasm_bindgen::JsValue = web_sys::window()
                            .and_then(|win| win.document())
                            .and_then(|doc| {
                                doc.query_selector_all(&format!(
                                    "[data-raw-handle=\"{}\"]",
                                    handle.id
                                ))
                                .ok()
                            })
                            .and_then(|nodes| nodes.get(0))
                            .expect("expected to find single canvas")
                            .into();
                        canvas_node.into()
                    }
                    raw_window_handle::RawWindowHandle::WebCanvas(handle) => {
                        let value: &JsValue = unsafe { handle.obj.cast().as_ref() };
                        value.clone().unchecked_into()
                    }
                    raw_window_handle::RawWindowHandle::WebOffscreenCanvas(handle) => {
                        let value: &JsValue = unsafe { handle.obj.cast().as_ref() };
                        let canvas: web_sys::OffscreenCanvas = value.clone().unchecked_into();
                        let context_result = canvas.get_context("webgpu");

                        return self.create_surface_from_context(
                            Canvas::Offscreen(canvas),
                            context_result,
                        );
                    }
                    _ => panic!("expected valid handle for canvas"),
                };

                let context_result = canvas_element.get_context("webgpu");
                self.create_surface_from_context(Canvas::Canvas(canvas_element), context_result)
            }
        }
    }

    fn instance_request_adapter(
        &self,
        options: &crate::RequestAdapterOptions<'_, '_>,
    ) -> Self::RequestAdapterFuture {
        //TODO: support this check, return `None` if the flag is not set.
        // It's not trivial, since we need the Future logic to have this check,
        // and currently the Future here has no room for extra parameter `backends`.
        //assert!(backends.contains(wgt::Backends::BROWSER_WEBGPU));
        let mut mapped_options = webgpu_sys::GpuRequestAdapterOptions::new();
        let mapped_power_preference = match options.power_preference {
            wgt::PowerPreference::None => None,
            wgt::PowerPreference::LowPower => Some(webgpu_sys::GpuPowerPreference::LowPower),
            wgt::PowerPreference::HighPerformance => {
                Some(webgpu_sys::GpuPowerPreference::HighPerformance)
            }
        };
        if let Some(mapped_pref) = mapped_power_preference {
            mapped_options.power_preference(mapped_pref);
        }
        let adapter_promise = self.0.request_adapter_with_options(&mapped_options);

        MakeSendFuture::new(
            wasm_bindgen_futures::JsFuture::from(adapter_promise),
            future_request_adapter,
        )
    }

    fn adapter_request_device(
        &self,
        _adapter: &Self::AdapterId,
        adapter_data: &Self::AdapterData,
        desc: &crate::DeviceDescriptor<'_>,
        trace_dir: Option<&std::path::Path>,
    ) -> Self::RequestDeviceFuture {
        if trace_dir.is_some() {
            //Error: Tracing isn't supported on the Web target
        }

        let mut mapped_desc = webgpu_sys::GpuDeviceDescriptor::new();

        // TODO: Migrate to a web_sys api.
        // See https://github.com/rustwasm/wasm-bindgen/issues/3587
        let limits_object = map_js_sys_limits(&desc.required_limits);

        js_sys::Reflect::set(
            &mapped_desc,
            &JsValue::from("requiredLimits"),
            &limits_object,
        )
        .expect("Setting Object properties should never fail.");

        let required_features = FEATURES_MAPPING
            .iter()
            .copied()
            .flat_map(|(flag, value)| {
                if desc.required_features.contains(flag) {
                    Some(JsValue::from(value))
                } else {
                    None
                }
            })
            .collect::<js_sys::Array>();
        mapped_desc.required_features(&required_features);

        if let Some(label) = desc.label {
            mapped_desc.label(label);
        }

        let device_promise = adapter_data.0.request_device_with_descriptor(&mapped_desc);

        MakeSendFuture::new(
            wasm_bindgen_futures::JsFuture::from(device_promise),
            future_request_device,
        )
    }

    fn instance_poll_all_devices(&self, _force_wait: bool) -> bool {
        // Devices are automatically polled.
        true
    }

    fn adapter_is_surface_supported(
        &self,
        _adapter: &Self::AdapterId,
        _adapter_data: &Self::AdapterData,
        _surface: &Self::SurfaceId,
        _surface_data: &Self::SurfaceData,
    ) -> bool {
        true
    }

    fn adapter_features(
        &self,
        _adapter: &Self::AdapterId,
        adapter_data: &Self::AdapterData,
    ) -> wgt::Features {
        map_wgt_features(adapter_data.0.features())
    }

    fn adapter_limits(
        &self,
        _adapter: &Self::AdapterId,
        adapter_data: &Self::AdapterData,
    ) -> wgt::Limits {
        map_wgt_limits(adapter_data.0.limits())
    }

    fn adapter_downlevel_capabilities(
        &self,
        _adapter: &Self::AdapterId,
        _adapter_data: &Self::AdapterData,
    ) -> wgt::DownlevelCapabilities {
        // WebGPU is assumed to be fully compliant
        wgt::DownlevelCapabilities::default()
    }

    fn adapter_get_info(
        &self,
        _adapter: &Self::AdapterId,
        _adapter_data: &Self::AdapterData,
    ) -> wgt::AdapterInfo {
        // TODO: web-sys has no way of getting information on adapters
        wgt::AdapterInfo {
            name: String::new(),
            vendor: 0,
            device: 0,
            device_type: wgt::DeviceType::Other,
            driver: String::new(),
            driver_info: String::new(),
            backend: wgt::Backend::BrowserWebGpu,
        }
    }

    fn adapter_get_texture_format_features(
        &self,
        adapter: &Self::AdapterId,
        adapter_data: &Self::AdapterData,
        format: wgt::TextureFormat,
    ) -> wgt::TextureFormatFeatures {
        format.guaranteed_format_features(self.adapter_features(adapter, adapter_data))
    }

    fn adapter_get_presentation_timestamp(
        &self,
        _adapter: &Self::AdapterId,
        _adapter_data: &Self::AdapterData,
    ) -> wgt::PresentationTimestamp {
        wgt::PresentationTimestamp::INVALID_TIMESTAMP
    }

    fn surface_get_capabilities(
        &self,
        _surface: &Self::SurfaceId,
        _surface_data: &Self::SurfaceData,
        _adapter: &Self::AdapterId,
        _adapter_data: &Self::AdapterData,
    ) -> wgt::SurfaceCapabilities {
        let mut formats = vec![
            wgt::TextureFormat::Rgba8Unorm,
            wgt::TextureFormat::Bgra8Unorm,
            wgt::TextureFormat::Rgba16Float,
        ];
        let mut mapped_formats = formats.iter().map(|format| map_texture_format(*format));
        // Preferred canvas format will only be either "rgba8unorm" or "bgra8unorm".
        // https://www.w3.org/TR/webgpu/#dom-gpu-getpreferredcanvasformat
        let preferred_format = self.0.get_preferred_canvas_format();
        if let Some(index) = mapped_formats.position(|format| format == preferred_format) {
            formats.swap(0, index);
        }

        wgt::SurfaceCapabilities {
            // https://gpuweb.github.io/gpuweb/#supported-context-formats
            formats,
            // Doesn't really have meaning on the web.
            present_modes: vec![wgt::PresentMode::Fifo],
            alpha_modes: vec![wgt::CompositeAlphaMode::Opaque],
            // Statically set to RENDER_ATTACHMENT for now. See https://gpuweb.github.io/gpuweb/#dom-gpucanvasconfiguration-usage
            usages: wgt::TextureUsages::RENDER_ATTACHMENT,
        }
    }

    fn surface_configure(
        &self,
        _surface: &Self::SurfaceId,
        surface_data: &Self::SurfaceData,
        _device: &Self::DeviceId,
        device_data: &Self::DeviceData,
        config: &crate::SurfaceConfiguration,
    ) {
        match surface_data.0 .0 {
            Canvas::Canvas(ref canvas) => {
                canvas.set_width(config.width);
                canvas.set_height(config.height);
            }
            Canvas::Offscreen(ref canvas) => {
                canvas.set_width(config.width);
                canvas.set_height(config.height);
            }
        }

        if let wgt::PresentMode::Mailbox | wgt::PresentMode::Immediate = config.present_mode {
            panic!("Only FIFO/Auto* is supported on web");
        }
        if let wgt::CompositeAlphaMode::PostMultiplied | wgt::CompositeAlphaMode::Inherit =
            config.alpha_mode
        {
            panic!("Only Opaque/Auto or PreMultiplied alpha mode are supported on web");
        }
        let alpha_mode = match config.alpha_mode {
            wgt::CompositeAlphaMode::PreMultiplied => webgpu_sys::GpuCanvasAlphaMode::Premultiplied,
            _ => webgpu_sys::GpuCanvasAlphaMode::Opaque,
        };
        let mut mapped = webgpu_sys::GpuCanvasConfiguration::new(
            &device_data.0,
            map_texture_format(config.format),
        );
        mapped.usage(config.usage.bits());
        mapped.alpha_mode(alpha_mode);
        let mapped_view_formats = config
            .view_formats
            .iter()
            .map(|format| JsValue::from(map_texture_format(*format)))
            .collect::<js_sys::Array>();
        mapped.view_formats(&mapped_view_formats);
        surface_data.0 .1.configure(&mapped);
    }

    fn surface_get_current_texture(
        &self,
        _surface: &Self::SurfaceId,
        surface_data: &Self::SurfaceData,
    ) -> (
        Option<Self::TextureId>,
        Option<Self::TextureData>,
        wgt::SurfaceStatus,
        Self::SurfaceOutputDetail,
    ) {
        let (surface_id, surface_data) = create_identified(surface_data.0 .1.get_current_texture());
        (
            Some(surface_id),
            Some(surface_data),
            wgt::SurfaceStatus::Good,
            (),
        )
    }

    fn surface_present(&self, _texture: &Self::TextureId, _detail: &Self::SurfaceOutputDetail) {
        // Swapchain is presented automatically
    }

    fn surface_texture_discard(
        &self,
        _texture: &Self::TextureId,
        _detail: &Self::SurfaceOutputDetail,
    ) {
        // Can't really discard this on the Web
    }

    fn device_features(
        &self,
        _device: &Self::DeviceId,
        device_data: &Self::DeviceData,
    ) -> wgt::Features {
        map_wgt_features(device_data.0.features())
    }

    fn device_limits(
        &self,
        _device: &Self::DeviceId,
        device_data: &Self::DeviceData,
    ) -> wgt::Limits {
        map_wgt_limits(device_data.0.limits())
    }

    fn device_downlevel_properties(
        &self,
        _device: &Self::DeviceId,
        _device_data: &Self::DeviceData,
    ) -> wgt::DownlevelCapabilities {
        // WebGPU is assumed to be fully compliant
        wgt::DownlevelCapabilities::default()
    }

    #[cfg_attr(
        not(any(
            feature = "spirv",
            feature = "glsl",
            feature = "wgsl",
            feature = "naga-ir"
        )),
        allow(unreachable_code, unused_variables)
    )]
    fn device_create_shader_module(
        &self,
        _device: &Self::DeviceId,
        device_data: &Self::DeviceData,
        desc: crate::ShaderModuleDescriptor<'_>,
        _shader_bound_checks: wgt::ShaderBoundChecks,
    ) -> (Self::ShaderModuleId, Self::ShaderModuleData) {
        let shader_module_result = match desc.source {
            #[cfg(feature = "spirv")]
            crate::ShaderSource::SpirV(ref spv) => {
                use naga::front;

                let options = naga::front::spv::Options {
                    adjust_coordinate_space: false,
                    strict_capabilities: true,
                    block_ctx_dump_prefix: None,
                };
                let spv_parser = front::spv::Frontend::new(spv.iter().cloned(), &options);
                spv_parser
                    .parse()
                    .map_err(|inner| {
                        CompilationInfo::from(naga::error::ShaderError {
                            source: String::new(),
                            label: desc.label.map(|s| s.to_string()),
                            inner: Box::new(inner),
                        })
                    })
                    .and_then(|spv_module| {
                        validate_transformed_shader_module(&spv_module, "", &desc).map(|v| {
                            (
                                v,
                                WebShaderCompilationInfo::Transformed {
                                    compilation_info: CompilationInfo { messages: vec![] },
                                },
                            )
                        })
                    })
            }
            #[cfg(feature = "glsl")]
            crate::ShaderSource::Glsl {
                ref shader,
                stage,
                ref defines,
            } => {
                use naga::front;

                // Parse the given shader code and store its representation.
                let options = front::glsl::Options {
                    stage,
                    defines: defines.clone(),
                };
                let mut parser = front::glsl::Frontend::default();
                parser
                    .parse(&options, shader)
                    .map_err(|inner| {
                        CompilationInfo::from(naga::error::ShaderError {
                            source: shader.to_string(),
                            label: desc.label.map(|s| s.to_string()),
                            inner: Box::new(inner),
                        })
                    })
                    .and_then(|glsl_module| {
                        validate_transformed_shader_module(&glsl_module, shader, &desc).map(|v| {
                            (
                                v,
                                WebShaderCompilationInfo::Transformed {
                                    compilation_info: CompilationInfo { messages: vec![] },
                                },
                            )
                        })
                    })
            }
            #[cfg(feature = "wgsl")]
            crate::ShaderSource::Wgsl(ref code) => {
                let shader_module = webgpu_sys::GpuShaderModuleDescriptor::new(code);
                Ok((
                    shader_module,
                    WebShaderCompilationInfo::Wgsl {
                        source: code.to_string(),
                    },
                ))
            }
            #[cfg(feature = "naga-ir")]
            crate::ShaderSource::Naga(ref module) => {
                validate_transformed_shader_module(module, "", &desc).map(|v| {
                    (
                        v,
                        WebShaderCompilationInfo::Transformed {
                            compilation_info: CompilationInfo { messages: vec![] },
                        },
                    )
                })
            }
            crate::ShaderSource::Dummy(_) => {
                panic!("found `ShaderSource::Dummy`")
            }
        };

        #[cfg(naga)]
        fn validate_transformed_shader_module(
            module: &naga::Module,
            source: &str,
            desc: &crate::ShaderModuleDescriptor<'_>,
        ) -> Result<webgpu_sys::GpuShaderModuleDescriptor, crate::CompilationInfo> {
            use naga::{back, valid};
            let mut validator =
                valid::Validator::new(valid::ValidationFlags::all(), valid::Capabilities::all());
            let module_info = validator.validate(module).map_err(|err| {
                CompilationInfo::from(naga::error::ShaderError {
                    source: source.to_string(),
                    label: desc.label.map(|s| s.to_string()),
                    inner: Box::new(err),
                })
            })?;

            let writer_flags = naga::back::wgsl::WriterFlags::empty();
            let wgsl_text = back::wgsl::write_string(module, &module_info, writer_flags).unwrap();
            Ok(webgpu_sys::GpuShaderModuleDescriptor::new(
                wgsl_text.as_str(),
            ))
        }
        let (mut descriptor, compilation_info) = match shader_module_result {
            Ok(v) => v,
            Err(compilation_info) => (
                webgpu_sys::GpuShaderModuleDescriptor::new(""),
                WebShaderCompilationInfo::Transformed { compilation_info },
            ),
        };
        if let Some(label) = desc.label {
            descriptor.label(label);
        }
        let shader_module = WebShaderModule {
            module: device_data.0.create_shader_module(&descriptor),
            compilation_info,
        };
        let (id, data) = create_identified(shader_module);
        (id, data)
    }

    unsafe fn device_create_shader_module_spirv(
        &self,
        _device: &Self::DeviceId,
        _device_data: &Self::DeviceData,
        _desc: &crate::ShaderModuleDescriptorSpirV<'_>,
    ) -> (Self::ShaderModuleId, Self::ShaderModuleData) {
        unreachable!("SPIRV_SHADER_PASSTHROUGH is not enabled for this backend")
    }

    fn device_create_bind_group_layout(
        &self,
        _device: &Self::DeviceId,
        device_data: &Self::DeviceData,
        desc: &crate::BindGroupLayoutDescriptor<'_>,
    ) -> (Self::BindGroupLayoutId, Self::BindGroupLayoutData) {
        let mapped_bindings = desc
            .entries
            .iter()
            .map(|bind| {
                let mut mapped_entry =
                    webgpu_sys::GpuBindGroupLayoutEntry::new(bind.binding, bind.visibility.bits());

                match bind.ty {
                    wgt::BindingType::Buffer {
                        ty,
                        has_dynamic_offset,
                        min_binding_size,
                    } => {
                        let mut buffer = webgpu_sys::GpuBufferBindingLayout::new();
                        buffer.has_dynamic_offset(has_dynamic_offset);
                        if let Some(size) = min_binding_size {
                            buffer.min_binding_size(size.get() as f64);
                        }
                        buffer.type_(match ty {
                            wgt::BufferBindingType::Uniform => {
                                webgpu_sys::GpuBufferBindingType::Uniform
                            }
                            wgt::BufferBindingType::Storage { read_only: false } => {
                                webgpu_sys::GpuBufferBindingType::Storage
                            }
                            wgt::BufferBindingType::Storage { read_only: true } => {
                                webgpu_sys::GpuBufferBindingType::ReadOnlyStorage
                            }
                        });
                        mapped_entry.buffer(&buffer);
                    }
                    wgt::BindingType::Sampler(ty) => {
                        let mut sampler = webgpu_sys::GpuSamplerBindingLayout::new();
                        sampler.type_(match ty {
                            wgt::SamplerBindingType::NonFiltering => {
                                webgpu_sys::GpuSamplerBindingType::NonFiltering
                            }
                            wgt::SamplerBindingType::Filtering => {
                                webgpu_sys::GpuSamplerBindingType::Filtering
                            }
                            wgt::SamplerBindingType::Comparison => {
                                webgpu_sys::GpuSamplerBindingType::Comparison
                            }
                        });
                        mapped_entry.sampler(&sampler);
                    }
                    wgt::BindingType::Texture {
                        multisampled,
                        sample_type,
                        view_dimension,
                    } => {
                        let mut texture = webgpu_sys::GpuTextureBindingLayout::new();
                        texture.multisampled(multisampled);
                        texture.sample_type(map_texture_component_type(sample_type));
                        texture.view_dimension(map_texture_view_dimension(view_dimension));
                        mapped_entry.texture(&texture);
                    }
                    wgt::BindingType::StorageTexture {
                        access,
                        format,
                        view_dimension,
                    } => {
                        let mapped_access = match access {
                            wgt::StorageTextureAccess::WriteOnly => {
                                webgpu_sys::GpuStorageTextureAccess::WriteOnly
                            }
                            wgt::StorageTextureAccess::ReadOnly => {
                                webgpu_sys::GpuStorageTextureAccess::ReadOnly
                            }
                            wgt::StorageTextureAccess::ReadWrite => {
                                webgpu_sys::GpuStorageTextureAccess::ReadWrite
                            }
                        };
                        let mut storage_texture = webgpu_sys::GpuStorageTextureBindingLayout::new(
                            map_texture_format(format),
                        );
                        storage_texture.access(mapped_access);
                        storage_texture.view_dimension(map_texture_view_dimension(view_dimension));
                        mapped_entry.storage_texture(&storage_texture);
                    }
                    wgt::BindingType::AccelerationStructure => todo!(),
                }

                mapped_entry
            })
            .collect::<js_sys::Array>();

        let mut mapped_desc = webgpu_sys::GpuBindGroupLayoutDescriptor::new(&mapped_bindings);
        if let Some(label) = desc.label {
            mapped_desc.label(label);
        }
        create_identified(device_data.0.create_bind_group_layout(&mapped_desc))
    }

    fn device_create_bind_group(
        &self,
        _device: &Self::DeviceId,
        device_data: &Self::DeviceData,
        desc: &crate::BindGroupDescriptor<'_>,
    ) -> (Self::BindGroupId, Self::BindGroupData) {
        let mapped_entries = desc
            .entries
            .iter()
            .map(|binding| {
                let mapped_resource = match binding.resource {
                    crate::BindingResource::Buffer(crate::BufferBinding {
                        buffer,
                        offset,
                        size,
                    }) => {
                        let buffer: &<ContextWebGpu as crate::Context>::BufferData =
                            downcast_ref(buffer.data.as_ref());
                        let mut mapped_buffer_binding =
                            webgpu_sys::GpuBufferBinding::new(&buffer.0.buffer);
                        mapped_buffer_binding.offset(offset as f64);
                        if let Some(s) = size {
                            mapped_buffer_binding.size(s.get() as f64);
                        }
                        JsValue::from(mapped_buffer_binding)
                    }
                    crate::BindingResource::BufferArray(..) => {
                        panic!("Web backend does not support arrays of buffers")
                    }
                    crate::BindingResource::Sampler(sampler) => {
                        let sampler: &<ContextWebGpu as crate::Context>::SamplerData =
                            downcast_ref(sampler.data.as_ref());
                        JsValue::from(&sampler.0)
                    }
                    crate::BindingResource::SamplerArray(..) => {
                        panic!("Web backend does not support arrays of samplers")
                    }
                    crate::BindingResource::TextureView(texture_view) => {
                        let texture_view: &<ContextWebGpu as crate::Context>::TextureViewData =
                            downcast_ref(texture_view.data.as_ref());
                        JsValue::from(&texture_view.0)
                    }
                    crate::BindingResource::TextureViewArray(..) => {
                        panic!("Web backend does not support BINDING_INDEXING extension")
                    }
                    crate::BindingResource::AccelerationStructure(_) => {
                        unimplemented!("Raytracing not implemented for web")
                    }
                };

                webgpu_sys::GpuBindGroupEntry::new(binding.binding, &mapped_resource)
            })
            .collect::<js_sys::Array>();

        let bgl: &<ContextWebGpu as crate::Context>::BindGroupLayoutData =
            downcast_ref(desc.layout.data.as_ref());
        let mut mapped_desc = webgpu_sys::GpuBindGroupDescriptor::new(&mapped_entries, &bgl.0);
        if let Some(label) = desc.label {
            mapped_desc.label(label);
        }
        create_identified(device_data.0.create_bind_group(&mapped_desc))
    }

    fn device_create_pipeline_layout(
        &self,
        _device: &Self::DeviceId,
        device_data: &Self::DeviceData,
        desc: &crate::PipelineLayoutDescriptor<'_>,
    ) -> (Self::PipelineLayoutId, Self::PipelineLayoutData) {
        let temp_layouts = desc
            .bind_group_layouts
            .iter()
            .map(|bgl| {
                let bgl: &<ContextWebGpu as crate::Context>::BindGroupLayoutData =
                    downcast_ref(bgl.data.as_ref());
                &bgl.0
            })
            .collect::<js_sys::Array>();
        let mut mapped_desc = webgpu_sys::GpuPipelineLayoutDescriptor::new(&temp_layouts);
        if let Some(label) = desc.label {
            mapped_desc.label(label);
        }
        create_identified(device_data.0.create_pipeline_layout(&mapped_desc))
    }

    fn device_create_render_pipeline(
        &self,
        _device: &Self::DeviceId,
        device_data: &Self::DeviceData,
        desc: &crate::RenderPipelineDescriptor<'_>,
    ) -> (Self::RenderPipelineId, Self::RenderPipelineData) {
        let module: &<ContextWebGpu as crate::Context>::ShaderModuleData =
            downcast_ref(desc.vertex.module.data.as_ref());
        let mut mapped_vertex_state = webgpu_sys::GpuVertexState::new(&module.0.module);
        insert_constants_map(
            &mapped_vertex_state,
            desc.vertex.compilation_options.constants,
        );
        mapped_vertex_state.entry_point(desc.vertex.entry_point);

        let buffers = desc
            .vertex
            .buffers
            .iter()
            .map(|vbuf| {
                let mapped_attributes = vbuf
                    .attributes
                    .iter()
                    .map(|attr| {
                        webgpu_sys::GpuVertexAttribute::new(
                            map_vertex_format(attr.format),
                            attr.offset as f64,
                            attr.shader_location,
                        )
                    })
                    .collect::<js_sys::Array>();

                let mut mapped_vbuf = webgpu_sys::GpuVertexBufferLayout::new(
                    vbuf.array_stride as f64,
                    &mapped_attributes,
                );
                mapped_vbuf.step_mode(map_vertex_step_mode(vbuf.step_mode));
                mapped_vbuf
            })
            .collect::<js_sys::Array>();

        mapped_vertex_state.buffers(&buffers);

        let auto_layout = wasm_bindgen::JsValue::from(webgpu_sys::GpuAutoLayoutMode::Auto);
        let mut mapped_desc = webgpu_sys::GpuRenderPipelineDescriptor::new(
            &match desc.layout {
                Some(layout) => {
                    let layout: &<ContextWebGpu as crate::Context>::PipelineLayoutData =
                        downcast_ref(layout.data.as_ref());
                    JsValue::from(&layout.0)
                }
                None => auto_layout,
            },
            &mapped_vertex_state,
        );

        if let Some(label) = desc.label {
            mapped_desc.label(label);
        }

        if let Some(ref depth_stencil) = desc.depth_stencil {
            mapped_desc.depth_stencil(&map_depth_stencil_state(depth_stencil));
        }

        if let Some(ref frag) = desc.fragment {
            let targets = frag
                .targets
                .iter()
                .map(|target| match target {
                    Some(target) => {
                        let mapped_format = map_texture_format(target.format);
                        let mut mapped_color_state =
                            webgpu_sys::GpuColorTargetState::new(mapped_format);
                        if let Some(ref bs) = target.blend {
                            let alpha = map_blend_component(&bs.alpha);
                            let color = map_blend_component(&bs.color);
                            let mapped_blend_state = webgpu_sys::GpuBlendState::new(&alpha, &color);
                            mapped_color_state.blend(&mapped_blend_state);
                        }
                        mapped_color_state.write_mask(target.write_mask.bits());
                        wasm_bindgen::JsValue::from(mapped_color_state)
                    }
                    None => wasm_bindgen::JsValue::null(),
                })
                .collect::<js_sys::Array>();
            let module: &<ContextWebGpu as crate::Context>::ShaderModuleData =
                downcast_ref(frag.module.data.as_ref());
            let mut mapped_fragment_desc =
                webgpu_sys::GpuFragmentState::new(&module.0.module, &targets);
            insert_constants_map(&mapped_vertex_state, frag.compilation_options.constants);
            mapped_fragment_desc.entry_point(frag.entry_point);
            mapped_desc.fragment(&mapped_fragment_desc);
        }

        let mut mapped_multisample = webgpu_sys::GpuMultisampleState::new();
        mapped_multisample.count(desc.multisample.count);
        mapped_multisample.mask(desc.multisample.mask as u32);
        mapped_multisample.alpha_to_coverage_enabled(desc.multisample.alpha_to_coverage_enabled);
        mapped_desc.multisample(&mapped_multisample);

        let mapped_primitive = map_primitive_state(&desc.primitive);
        mapped_desc.primitive(&mapped_primitive);

        create_identified(device_data.0.create_render_pipeline(&mapped_desc))
    }

    fn device_create_compute_pipeline(
        &self,
        _device: &Self::DeviceId,
        device_data: &Self::DeviceData,
        desc: &crate::ComputePipelineDescriptor<'_>,
    ) -> (Self::ComputePipelineId, Self::ComputePipelineData) {
        let shader_module: &<ContextWebGpu as crate::Context>::ShaderModuleData =
            downcast_ref(desc.module.data.as_ref());
        let mut mapped_compute_stage =
            webgpu_sys::GpuProgrammableStage::new(&shader_module.0.module);
        insert_constants_map(&mapped_compute_stage, desc.compilation_options.constants);
        mapped_compute_stage.entry_point(desc.entry_point);
        let auto_layout = wasm_bindgen::JsValue::from(webgpu_sys::GpuAutoLayoutMode::Auto);
        let mut mapped_desc = webgpu_sys::GpuComputePipelineDescriptor::new(
            &match desc.layout {
                Some(layout) => {
                    let layout: &<ContextWebGpu as crate::Context>::PipelineLayoutData =
                        downcast_ref(layout.data.as_ref());
                    JsValue::from(&layout.0)
                }
                None => auto_layout,
            },
            &mapped_compute_stage,
        );
        if let Some(label) = desc.label {
            mapped_desc.label(label);
        }

        create_identified(device_data.0.create_compute_pipeline(&mapped_desc))
    }

    unsafe fn device_create_pipeline_cache(
        &self,
        _: &Self::DeviceId,
        _: &Self::DeviceData,
        _: &crate::PipelineCacheDescriptor<'_>,
    ) -> (Self::PipelineCacheId, Self::PipelineCacheData) {
        (Unused, ())
    }
    fn pipeline_cache_drop(&self, _: &Self::PipelineCacheId, _: &Self::PipelineCacheData) {}

    fn device_create_buffer(
        &self,
        _device: &Self::DeviceId,
        device_data: &Self::DeviceData,
        desc: &crate::BufferDescriptor<'_>,
    ) -> (Self::BufferId, Self::BufferData) {
        let mut mapped_desc =
            webgpu_sys::GpuBufferDescriptor::new(desc.size as f64, desc.usage.bits());
        mapped_desc.mapped_at_creation(desc.mapped_at_creation);
        if let Some(label) = desc.label {
            mapped_desc.label(label);
        }
        create_identified(WebBuffer::new(
            device_data.0.create_buffer(&mapped_desc),
            desc,
        ))
    }

    fn device_create_texture(
        &self,
        _device: &Self::DeviceId,
        device_data: &Self::DeviceData,
        desc: &crate::TextureDescriptor<'_>,
    ) -> (Self::TextureId, Self::TextureData) {
        let mut mapped_desc = webgpu_sys::GpuTextureDescriptor::new(
            map_texture_format(desc.format),
            &map_extent_3d(desc.size),
            desc.usage.bits(),
        );
        if let Some(label) = desc.label {
            mapped_desc.label(label);
        }
        mapped_desc.dimension(map_texture_dimension(desc.dimension));
        mapped_desc.mip_level_count(desc.mip_level_count);
        mapped_desc.sample_count(desc.sample_count);
        let mapped_view_formats = desc
            .view_formats
            .iter()
            .map(|format| JsValue::from(map_texture_format(*format)))
            .collect::<js_sys::Array>();
        mapped_desc.view_formats(&mapped_view_formats);
        create_identified(device_data.0.create_texture(&mapped_desc))
    }

    fn device_create_sampler(
        &self,
        _device: &Self::DeviceId,
        device_data: &Self::DeviceData,
        desc: &crate::SamplerDescriptor<'_>,
    ) -> (Self::SamplerId, Self::SamplerData) {
        let mut mapped_desc = webgpu_sys::GpuSamplerDescriptor::new();
        mapped_desc.address_mode_u(map_address_mode(desc.address_mode_u));
        mapped_desc.address_mode_v(map_address_mode(desc.address_mode_v));
        mapped_desc.address_mode_w(map_address_mode(desc.address_mode_w));
        if let Some(compare) = desc.compare {
            mapped_desc.compare(map_compare_function(compare));
        }
        mapped_desc.lod_max_clamp(desc.lod_max_clamp);
        mapped_desc.lod_min_clamp(desc.lod_min_clamp);
        mapped_desc.mag_filter(map_filter_mode(desc.mag_filter));
        mapped_desc.min_filter(map_filter_mode(desc.min_filter));
        mapped_desc.mipmap_filter(map_mipmap_filter_mode(desc.mipmap_filter));
        // TODO: `max_anisotropy` is not available on `desc` yet
        // mapped_desc.max_anisotropy(desc.max_anisotropy);
        if let Some(label) = desc.label {
            mapped_desc.label(label);
        }
        create_identified(device_data.0.create_sampler_with_descriptor(&mapped_desc))
    }

    fn device_create_query_set(
        &self,
        _device: &Self::DeviceId,
        device_data: &Self::DeviceData,
        desc: &wgt::QuerySetDescriptor<crate::Label<'_>>,
    ) -> (Self::QuerySetId, Self::QuerySetData) {
        let ty = match desc.ty {
            wgt::QueryType::Occlusion => webgpu_sys::GpuQueryType::Occlusion,
            wgt::QueryType::Timestamp => webgpu_sys::GpuQueryType::Timestamp,
            wgt::QueryType::PipelineStatistics(_) => unreachable!(),
        };
        let mut mapped_desc = webgpu_sys::GpuQuerySetDescriptor::new(desc.count, ty);
        if let Some(label) = desc.label {
            mapped_desc.label(label);
        }
        create_identified(device_data.0.create_query_set(&mapped_desc))
    }

    fn device_create_command_encoder(
        &self,
        _device: &Self::DeviceId,
        device_data: &Self::DeviceData,
        desc: &crate::CommandEncoderDescriptor<'_>,
    ) -> (Self::CommandEncoderId, Self::CommandEncoderData) {
        let mut mapped_desc = webgpu_sys::GpuCommandEncoderDescriptor::new();
        if let Some(label) = desc.label {
            mapped_desc.label(label);
        }
        create_identified(
            device_data
                .0
                .create_command_encoder_with_descriptor(&mapped_desc),
        )
    }

    fn device_create_render_bundle_encoder(
        &self,
        _device: &Self::DeviceId,
        device_data: &Self::DeviceData,
        desc: &crate::RenderBundleEncoderDescriptor<'_>,
    ) -> (Self::RenderBundleEncoderId, Self::RenderBundleEncoderData) {
        let mapped_color_formats = desc
            .color_formats
            .iter()
            .map(|cf| match cf {
                Some(cf) => wasm_bindgen::JsValue::from(map_texture_format(*cf)),
                None => wasm_bindgen::JsValue::null(),
            })
            .collect::<js_sys::Array>();
        let mut mapped_desc =
            webgpu_sys::GpuRenderBundleEncoderDescriptor::new(&mapped_color_formats);
        if let Some(label) = desc.label {
            mapped_desc.label(label);
        }
        if let Some(ds) = desc.depth_stencil {
            mapped_desc.depth_stencil_format(map_texture_format(ds.format));
            mapped_desc.depth_read_only(ds.depth_read_only);
            mapped_desc.stencil_read_only(ds.stencil_read_only);
        }
        mapped_desc.sample_count(desc.sample_count);
        create_identified(device_data.0.create_render_bundle_encoder(&mapped_desc))
    }

    #[doc(hidden)]
    fn device_make_invalid(&self, _device: &Self::DeviceId, _device_data: &Self::DeviceData) {
        // Unimplemented
    }

    fn device_drop(&self, _device: &Self::DeviceId, _device_data: &Self::DeviceData) {
        // Device is dropped automatically
    }

    fn device_destroy(&self, _buffer: &Self::DeviceId, device_data: &Self::DeviceData) {
        device_data.0.destroy();
    }

    fn device_mark_lost(
        &self,
        _device: &Self::DeviceId,
        _device_data: &Self::DeviceData,
        _message: &str,
    ) {
        // TODO: figure out the GPUDevice implementation of this, including resolving
        // the device.lost promise, which will require a different invocation pattern
        // with a callback.
    }

    fn queue_drop(&self, _queue: &Self::QueueId, _queue_data: &Self::QueueData) {
        // Queue is dropped automatically
    }

    fn device_set_device_lost_callback(
        &self,
        _device: &Self::DeviceId,
        device_data: &Self::DeviceData,
        device_lost_callback: crate::context::DeviceLostCallback,
    ) {
        use webgpu_sys::{GpuDeviceLostInfo, GpuDeviceLostReason};

        let closure = Closure::once(move |info: JsValue| {
            let info = info.dyn_into::<GpuDeviceLostInfo>().unwrap();
            device_lost_callback(
                match info.reason() {
                    GpuDeviceLostReason::Destroyed => crate::DeviceLostReason::Destroyed,
                    GpuDeviceLostReason::Unknown => crate::DeviceLostReason::Unknown,
                    _ => crate::DeviceLostReason::Unknown,
                },
                info.message(),
            );
        });
        let _ = device_data.0.lost().then(&closure);
    }

    fn device_poll(
        &self,
        _device: &Self::DeviceId,
        _device_data: &Self::DeviceData,
        _maintain: crate::Maintain,
    ) -> crate::MaintainResult {
        // Device is polled automatically
        crate::MaintainResult::SubmissionQueueEmpty
    }

    fn device_on_uncaptured_error(
        &self,
        _device: &Self::DeviceId,
        device_data: &Self::DeviceData,
        handler: Box<dyn UncapturedErrorHandler>,
    ) {
        let f = Closure::wrap(Box::new(move |event: webgpu_sys::GpuUncapturedErrorEvent| {
            let error = crate::Error::from_js(event.error().value_of());
            handler(error);
        }) as Box<dyn FnMut(_)>);
        device_data
            .0
            .set_onuncapturederror(Some(f.as_ref().unchecked_ref()));
        // TODO: This will leak the memory associated with the error handler by default.
        f.forget();
    }

    fn device_push_error_scope(
        &self,
        _device: &Self::DeviceId,
        device_data: &Self::DeviceData,
        filter: crate::ErrorFilter,
    ) {
        device_data.0.push_error_scope(match filter {
            crate::ErrorFilter::OutOfMemory => webgpu_sys::GpuErrorFilter::OutOfMemory,
            crate::ErrorFilter::Validation => webgpu_sys::GpuErrorFilter::Validation,
            crate::ErrorFilter::Internal => webgpu_sys::GpuErrorFilter::Internal,
        });
    }

    fn device_pop_error_scope(
        &self,
        _device: &Self::DeviceId,
        device_data: &Self::DeviceData,
    ) -> Self::PopErrorScopeFuture {
        let error_promise = device_data.0.pop_error_scope();
        MakeSendFuture::new(
            wasm_bindgen_futures::JsFuture::from(error_promise),
            future_pop_error_scope,
        )
    }

    fn buffer_map_async(
        &self,
        _buffer: &Self::BufferId,
        buffer_data: &Self::BufferData,
        mode: crate::MapMode,
        range: Range<wgt::BufferAddress>,
        callback: crate::context::BufferMapCallback,
    ) {
        let map_promise = buffer_data.0.buffer.map_async_with_f64_and_f64(
            map_map_mode(mode),
            range.start as f64,
            (range.end - range.start) as f64,
        );

        buffer_data.0.set_mapped_range(range);

        register_then_closures(&map_promise, callback, Ok(()), Err(crate::BufferAsyncError));
    }

    fn buffer_get_mapped_range(
        &self,
        _buffer: &Self::BufferId,
        buffer_data: &Self::BufferData,
        sub_range: Range<wgt::BufferAddress>,
    ) -> Box<dyn crate::context::BufferMappedRange> {
        let actual_mapping = buffer_data.0.get_mapped_range(sub_range);
        let temporary_mapping = actual_mapping.to_vec();
        Box::new(BufferMappedRange {
            actual_mapping,
            temporary_mapping,
        })
    }

    fn buffer_unmap(&self, _buffer: &Self::BufferId, buffer_data: &Self::BufferData) {
        buffer_data.0.buffer.unmap();
        buffer_data.0.mapping.borrow_mut().mapped_buffer = None;
    }

    fn shader_get_compilation_info(
        &self,
        _shader: &Self::ShaderModuleId,
        shader_data: &Self::ShaderModuleData,
    ) -> Self::CompilationInfoFuture {
        let compilation_info_promise = shader_data.0.module.get_compilation_info();
        let map_future = Box::new({
            let compilation_info = shader_data.0.compilation_info.clone();
            move |result| future_compilation_info(result, &compilation_info)
        });
        MakeSendFuture::new(
            wasm_bindgen_futures::JsFuture::from(compilation_info_promise),
            map_future,
        )
    }

    fn texture_create_view(
        &self,
        _texture: &Self::TextureId,
        texture_data: &Self::TextureData,
        desc: &crate::TextureViewDescriptor<'_>,
    ) -> (Self::TextureViewId, Self::TextureViewData) {
        let mut mapped = webgpu_sys::GpuTextureViewDescriptor::new();
        if let Some(dim) = desc.dimension {
            mapped.dimension(map_texture_view_dimension(dim));
        }
        if let Some(format) = desc.format {
            mapped.format(map_texture_format(format));
        }
        mapped.aspect(map_texture_aspect(desc.aspect));
        mapped.base_array_layer(desc.base_array_layer);
        if let Some(count) = desc.array_layer_count {
            mapped.array_layer_count(count);
        }
        mapped.base_mip_level(desc.base_mip_level);
        if let Some(count) = desc.mip_level_count {
            mapped.mip_level_count(count);
        }
        if let Some(label) = desc.label {
            mapped.label(label);
        }
        create_identified(texture_data.0.create_view_with_descriptor(&mapped))
    }

    fn surface_drop(&self, _surface: &Self::SurfaceId, _surface_data: &Self::SurfaceData) {
        // Dropped automatically
    }

    fn adapter_drop(&self, _adapter: &Self::AdapterId, _adapter_data: &Self::AdapterData) {
        // Dropped automatically
    }

    fn buffer_destroy(&self, _buffer: &Self::BufferId, buffer_data: &Self::BufferData) {
        buffer_data.0.buffer.destroy();
    }

    fn buffer_drop(&self, _buffer: &Self::BufferId, _buffer_data: &Self::BufferData) {
        // Dropped automatically
    }

    fn texture_destroy(&self, _texture: &Self::TextureId, texture_data: &Self::TextureData) {
        texture_data.0.destroy();
    }

    fn texture_drop(&self, _texture: &Self::TextureId, _texture_data: &Self::TextureData) {
        // Dropped automatically
    }

    fn texture_view_drop(
        &self,
        _texture_view: &Self::TextureViewId,
        _texture_view_data: &Self::TextureViewData,
    ) {
        // Dropped automatically
    }

    fn sampler_drop(&self, _sampler: &Self::SamplerId, _sampler_data: &Self::SamplerData) {
        // Dropped automatically
    }

    fn query_set_drop(&self, _query_set: &Self::QuerySetId, _query_set_data: &Self::QuerySetData) {
        // Dropped automatically
    }

    fn bind_group_drop(
        &self,
        _bind_group: &Self::BindGroupId,
        _bind_group_data: &Self::BindGroupData,
    ) {
        // Dropped automatically
    }

    fn bind_group_layout_drop(
        &self,
        _bind_group_layout: &Self::BindGroupLayoutId,
        _bind_group_layout_data: &Self::BindGroupLayoutData,
    ) {
        // Dropped automatically
    }

    fn pipeline_layout_drop(
        &self,
        _pipeline_layout: &Self::PipelineLayoutId,
        _pipeline_layout_data: &Self::PipelineLayoutData,
    ) {
        // Dropped automatically
    }

    fn shader_module_drop(
        &self,
        _shader_module: &Self::ShaderModuleId,
        _shader_module_data: &Self::ShaderModuleData,
    ) {
        // Dropped automatically
    }

    fn command_encoder_drop(
        &self,
        _command_encoder: &Self::CommandEncoderId,
        _command_encoder_data: &Self::CommandEncoderData,
    ) {
        // Dropped automatically
    }

    fn command_buffer_drop(
        &self,
        _command_buffer: &Self::CommandBufferId,
        _command_buffer_data: &Self::CommandBufferData,
    ) {
        // Dropped automatically
    }

    fn render_bundle_drop(
        &self,
        _render_bundle: &Self::RenderBundleId,
        _render_bundle_data: &Self::RenderBundleData,
    ) {
        // Dropped automatically
    }

    fn compute_pipeline_drop(
        &self,
        _pipeline: &Self::ComputePipelineId,
        _pipeline_data: &Self::ComputePipelineData,
    ) {
        // Dropped automatically
    }

    fn render_pipeline_drop(
        &self,
        _pipeline: &Self::RenderPipelineId,
        _pipeline_data: &Self::RenderPipelineData,
    ) {
        // Dropped automatically
    }

    fn compute_pipeline_get_bind_group_layout(
        &self,
        _pipeline: &Self::ComputePipelineId,
        pipeline_data: &Self::ComputePipelineData,
        index: u32,
    ) -> (Self::BindGroupLayoutId, Self::BindGroupLayoutData) {
        create_identified(pipeline_data.0.get_bind_group_layout(index))
    }

    fn render_pipeline_get_bind_group_layout(
        &self,
        _pipeline: &Self::RenderPipelineId,
        pipeline_data: &Self::RenderPipelineData,
        index: u32,
    ) -> (Self::BindGroupLayoutId, Self::BindGroupLayoutData) {
        create_identified(pipeline_data.0.get_bind_group_layout(index))
    }

    fn command_encoder_copy_buffer_to_buffer(
        &self,
        _encoder: &Self::CommandEncoderId,
        encoder_data: &Self::CommandEncoderData,
        _source: &Self::BufferId,
        source_data: &Self::BufferData,
        source_offset: wgt::BufferAddress,
        _destination: &Self::BufferId,
        destination_data: &Self::BufferData,
        destination_offset: wgt::BufferAddress,
        copy_size: wgt::BufferAddress,
    ) {
        encoder_data
            .0
            .copy_buffer_to_buffer_with_f64_and_f64_and_f64(
                &source_data.0.buffer,
                source_offset as f64,
                &destination_data.0.buffer,
                destination_offset as f64,
                copy_size as f64,
            )
    }

    fn command_encoder_copy_buffer_to_texture(
        &self,
        _encoder: &Self::CommandEncoderId,
        encoder_data: &Self::CommandEncoderData,
        source: crate::ImageCopyBuffer<'_>,
        destination: crate::ImageCopyTexture<'_>,
        copy_size: wgt::Extent3d,
    ) {
        encoder_data
            .0
            .copy_buffer_to_texture_with_gpu_extent_3d_dict(
                &map_buffer_copy_view(source),
                &map_texture_copy_view(destination),
                &map_extent_3d(copy_size),
            )
    }

    fn command_encoder_copy_texture_to_buffer(
        &self,
        _encoder: &Self::CommandEncoderId,
        encoder_data: &Self::CommandEncoderData,
        source: crate::ImageCopyTexture<'_>,
        destination: crate::ImageCopyBuffer<'_>,
        copy_size: wgt::Extent3d,
    ) {
        encoder_data
            .0
            .copy_texture_to_buffer_with_gpu_extent_3d_dict(
                &map_texture_copy_view(source),
                &map_buffer_copy_view(destination),
                &map_extent_3d(copy_size),
            )
    }

    fn command_encoder_copy_texture_to_texture(
        &self,
        _encoder: &Self::CommandEncoderId,
        encoder_data: &Self::CommandEncoderData,
        source: crate::ImageCopyTexture<'_>,
        destination: crate::ImageCopyTexture<'_>,
        copy_size: wgt::Extent3d,
    ) {
        encoder_data
            .0
            .copy_texture_to_texture_with_gpu_extent_3d_dict(
                &map_texture_copy_view(source),
                &map_texture_copy_view(destination),
                &map_extent_3d(copy_size),
            )
    }

    fn command_encoder_begin_compute_pass(
        &self,
        _encoder: &Self::CommandEncoderId,
        encoder_data: &Self::CommandEncoderData,
        desc: &crate::ComputePassDescriptor<'_>,
    ) -> (Self::ComputePassId, Self::ComputePassData) {
        let mut mapped_desc = webgpu_sys::GpuComputePassDescriptor::new();
        if let Some(label) = desc.label {
            mapped_desc.label(label);
        }

        if let Some(ref timestamp_writes) = desc.timestamp_writes {
            let query_set: &<ContextWebGpu as crate::Context>::QuerySetData =
                downcast_ref(timestamp_writes.query_set.data.as_ref());
            let mut writes = webgpu_sys::GpuComputePassTimestampWrites::new(&query_set.0);
            if let Some(index) = timestamp_writes.beginning_of_pass_write_index {
                writes.beginning_of_pass_write_index(index);
            }
            if let Some(index) = timestamp_writes.end_of_pass_write_index {
                writes.end_of_pass_write_index(index);
            }
            mapped_desc.timestamp_writes(&writes);
        }

        create_identified(
            encoder_data
                .0
                .begin_compute_pass_with_descriptor(&mapped_desc),
        )
    }

    fn command_encoder_begin_render_pass(
        &self,
        _encoder: &Self::CommandEncoderId,
        encoder_data: &Self::CommandEncoderData,
        desc: &crate::RenderPassDescriptor<'_, '_>,
    ) -> (Self::RenderPassId, Self::RenderPassData) {
        let mapped_color_attachments = desc
            .color_attachments
            .iter()
            .map(|attachment| match attachment {
                Some(ca) => {
                    let mut clear_value: Option<wasm_bindgen::JsValue> = None;
                    let load_value = match ca.ops.load {
                        crate::LoadOp::Clear(color) => {
                            clear_value = Some(wasm_bindgen::JsValue::from(map_color(color)));
                            webgpu_sys::GpuLoadOp::Clear
                        }
                        crate::LoadOp::Load => webgpu_sys::GpuLoadOp::Load,
                    };

                    let view: &<ContextWebGpu as crate::Context>::TextureViewData =
                        downcast_ref(ca.view.data.as_ref());

                    let mut mapped_color_attachment = webgpu_sys::GpuRenderPassColorAttachment::new(
                        load_value,
                        map_store_op(ca.ops.store),
                        &view.0,
                    );
                    if let Some(cv) = clear_value {
                        mapped_color_attachment.clear_value(&cv);
                    }
                    if let Some(rt) = ca.resolve_target {
                        let resolve_target_view: &<ContextWebGpu as crate::Context>::TextureViewData =
                            downcast_ref(rt.data.as_ref());
                        mapped_color_attachment.resolve_target(&resolve_target_view.0);
                    }
                    mapped_color_attachment.store_op(map_store_op(ca.ops.store));

                    wasm_bindgen::JsValue::from(mapped_color_attachment)
                }
                None => wasm_bindgen::JsValue::null(),
            })
            .collect::<js_sys::Array>();

        let mut mapped_desc = webgpu_sys::GpuRenderPassDescriptor::new(&mapped_color_attachments);

        if let Some(label) = desc.label {
            mapped_desc.label(label);
        }

        if let Some(dsa) = &desc.depth_stencil_attachment {
            let depth_stencil_attachment: &<ContextWebGpu as crate::Context>::TextureViewData =
                downcast_ref(dsa.view.data.as_ref());
            let mut mapped_depth_stencil_attachment =
                webgpu_sys::GpuRenderPassDepthStencilAttachment::new(&depth_stencil_attachment.0);
            if let Some(ref ops) = dsa.depth_ops {
                let load_op = match ops.load {
                    crate::LoadOp::Clear(v) => {
                        mapped_depth_stencil_attachment.depth_clear_value(v);
                        webgpu_sys::GpuLoadOp::Clear
                    }
                    crate::LoadOp::Load => webgpu_sys::GpuLoadOp::Load,
                };
                mapped_depth_stencil_attachment.depth_load_op(load_op);
                mapped_depth_stencil_attachment.depth_store_op(map_store_op(ops.store));
            }
            mapped_depth_stencil_attachment.depth_read_only(dsa.depth_ops.is_none());
            if let Some(ref ops) = dsa.stencil_ops {
                let load_op = match ops.load {
                    crate::LoadOp::Clear(v) => {
                        mapped_depth_stencil_attachment.stencil_clear_value(v);
                        webgpu_sys::GpuLoadOp::Clear
                    }
                    crate::LoadOp::Load => webgpu_sys::GpuLoadOp::Load,
                };
                mapped_depth_stencil_attachment.stencil_load_op(load_op);
                mapped_depth_stencil_attachment.stencil_store_op(map_store_op(ops.store));
            }
            mapped_depth_stencil_attachment.stencil_read_only(dsa.stencil_ops.is_none());
            mapped_desc.depth_stencil_attachment(&mapped_depth_stencil_attachment);
        }

        if let Some(ref timestamp_writes) = desc.timestamp_writes {
            let query_set: &<ContextWebGpu as crate::Context>::QuerySetData =
                downcast_ref(timestamp_writes.query_set.data.as_ref());
            let mut writes = webgpu_sys::GpuRenderPassTimestampWrites::new(&query_set.0);
            if let Some(index) = timestamp_writes.beginning_of_pass_write_index {
                writes.beginning_of_pass_write_index(index);
            }
            if let Some(index) = timestamp_writes.end_of_pass_write_index {
                writes.end_of_pass_write_index(index);
            }
            mapped_desc.timestamp_writes(&writes);
        }

        create_identified(encoder_data.0.begin_render_pass(&mapped_desc))
    }

    fn command_encoder_finish(
        &self,
        _encoder: Self::CommandEncoderId,
        encoder_data: &mut Self::CommandEncoderData,
    ) -> (Self::CommandBufferId, Self::CommandBufferData) {
        let label = encoder_data.0.label();
        create_identified(if label.is_empty() {
            encoder_data.0.finish()
        } else {
            let mut mapped_desc = webgpu_sys::GpuCommandBufferDescriptor::new();
            mapped_desc.label(&label);
            encoder_data.0.finish_with_descriptor(&mapped_desc)
        })
    }

    fn command_encoder_clear_texture(
        &self,
        _encoder: &Self::CommandEncoderId,
        _encoder_data: &Self::CommandEncoderData,
        _texture: &crate::Texture,
        _subresource_range: &wgt::ImageSubresourceRange,
    ) {
        //TODO
    }

    fn command_encoder_clear_buffer(
        &self,
        _encoder: &Self::CommandEncoderId,
        encoder_data: &Self::CommandEncoderData,
        buffer: &crate::Buffer,
        offset: wgt::BufferAddress,
        size: Option<wgt::BufferAddress>,
    ) {
        let buffer: &<ContextWebGpu as crate::Context>::BufferData =
            downcast_ref(buffer.data.as_ref());
        match size {
            Some(size) => encoder_data.0.clear_buffer_with_f64_and_f64(
                &buffer.0.buffer,
                offset as f64,
                size as f64,
            ),
            None => encoder_data
                .0
                .clear_buffer_with_f64(&buffer.0.buffer, offset as f64),
        }
    }

    fn command_encoder_insert_debug_marker(
        &self,
        _encoder: &Self::CommandEncoderId,
        _encoder_data: &Self::CommandEncoderData,
        _label: &str,
    ) {
        // Not available in gecko yet
        // encoder.insert_debug_marker(label);
    }

    fn command_encoder_push_debug_group(
        &self,
        _encoder: &Self::CommandEncoderId,
        _encoder_data: &Self::CommandEncoderData,
        _label: &str,
    ) {
        // Not available in gecko yet
        // encoder.push_debug_group(label);
    }

    fn command_encoder_pop_debug_group(
        &self,
        _encoder: &Self::CommandEncoderId,
        _encoder_data: &Self::CommandEncoderData,
    ) {
        // Not available in gecko yet
        // encoder.pop_debug_group();
    }

    fn command_encoder_write_timestamp(
        &self,
        _encoder: &Self::CommandEncoderId,
        _encoder_data: &Self::CommandEncoderData,
        _query_set: &Self::QuerySetId,
        _query_set_data: &Self::QuerySetData,
        _query_index: u32,
    ) {
        // Not available on WebGPU.
        // This was part of the spec originally but got removed, see https://github.com/gpuweb/gpuweb/pull/4370
        panic!("TIMESTAMP_QUERY_INSIDE_ENCODERS feature must be enabled to call write_timestamp on a command encoder.")
    }

    fn command_encoder_resolve_query_set(
        &self,
        _encoder: &Self::CommandEncoderId,
        encoder_data: &Self::CommandEncoderData,
        _query_set: &Self::QuerySetId,
        query_set_data: &Self::QuerySetData,
        first_query: u32,
        query_count: u32,
        _destination: &Self::BufferId,
        destination_data: &Self::BufferData,
        destination_offset: wgt::BufferAddress,
    ) {
        encoder_data.0.resolve_query_set_with_u32(
            &query_set_data.0,
            first_query,
            query_count,
            &destination_data.0.buffer,
            destination_offset as u32,
        );
    }

    fn render_bundle_encoder_finish(
        &self,
        _encoder: Self::RenderBundleEncoderId,
        encoder_data: Self::RenderBundleEncoderData,
        desc: &crate::RenderBundleDescriptor<'_>,
    ) -> (Self::RenderBundleId, Self::RenderBundleData) {
        create_identified(match desc.label {
            Some(label) => {
                let mut mapped_desc = webgpu_sys::GpuRenderBundleDescriptor::new();
                mapped_desc.label(label);
                encoder_data.0.finish_with_descriptor(&mapped_desc)
            }
            None => encoder_data.0.finish(),
        })
    }

    fn queue_write_buffer(
        &self,
        _queue: &Self::QueueId,
        queue_data: &Self::QueueData,
        _buffer: &Self::BufferId,
        buffer_data: &Self::BufferData,
        offset: wgt::BufferAddress,
        data: &[u8],
    ) {
        /* Skip the copy once gecko allows BufferSource instead of ArrayBuffer
        queue_data.0.write_buffer_with_f64_and_u8_array_and_f64_and_f64(
            &buffer_data.0,
            offset as f64,
            data,
            0f64,
            data.len() as f64,
        );
        */
        queue_data
            .0
            .write_buffer_with_f64_and_buffer_source_and_f64_and_f64(
                &buffer_data.0.buffer,
                offset as f64,
                &js_sys::Uint8Array::from(data).buffer(),
                0f64,
                data.len() as f64,
            );
    }

    fn queue_validate_write_buffer(
        &self,
        _queue: &Self::QueueId,
        _queue_data: &Self::QueueData,
        _buffer: &Self::BufferId,
        buffer_data: &Self::BufferData,
        offset: wgt::BufferAddress,
        size: wgt::BufferSize,
    ) -> Option<()> {
        let usage = wgt::BufferUsages::from_bits_truncate(buffer_data.0.buffer.usage());
        // TODO: actually send this down the error scope
        if !usage.contains(wgt::BufferUsages::COPY_DST) {
            log::error!("Destination buffer is missing the `COPY_DST` usage flag");
            return None;
        }
        let write_size = u64::from(size);
        if write_size % wgt::COPY_BUFFER_ALIGNMENT != 0 {
            log::error!(
                "Copy size {} does not respect `COPY_BUFFER_ALIGNMENT`",
                size
            );
            return None;
        }
        if offset % wgt::COPY_BUFFER_ALIGNMENT != 0 {
            log::error!(
                "Buffer offset {} is not aligned to block size or `COPY_BUFFER_ALIGNMENT`",
                offset
            );
            return None;
        }
        if write_size + offset > buffer_data.0.buffer.size() as u64 {
            log::error!("copy of {}..{} would end up overrunning the bounds of the destination buffer of size {}", offset, offset + write_size, buffer_data.0.buffer.size());
            return None;
        }
        Some(())
    }

    fn queue_create_staging_buffer(
        &self,
        _queue: &Self::QueueId,
        _queue_data: &Self::QueueData,
        size: wgt::BufferSize,
    ) -> Option<Box<dyn QueueWriteBuffer>> {
        Some(Box::new(WebQueueWriteBuffer(
            vec![0; size.get() as usize].into_boxed_slice(),
        )))
    }

    fn queue_write_staging_buffer(
        &self,
        queue: &Self::QueueId,
        queue_data: &Self::QueueData,
        buffer: &Self::BufferId,
        buffer_data: &Self::BufferData,
        offset: wgt::BufferAddress,
        staging_buffer: &dyn QueueWriteBuffer,
    ) {
        let staging_buffer = staging_buffer
            .as_any()
            .downcast_ref::<WebQueueWriteBuffer>()
            .unwrap()
            .slice();
        self.queue_write_buffer(
            queue,
            queue_data,
            buffer,
            buffer_data,
            offset,
            staging_buffer,
        )
    }

    fn queue_write_texture(
        &self,
        _queue: &Self::QueueId,
        queue_data: &Self::QueueData,
        texture: crate::ImageCopyTexture<'_>,
        data: &[u8],
        data_layout: wgt::ImageDataLayout,
        size: wgt::Extent3d,
    ) {
        let mut mapped_data_layout = webgpu_sys::GpuImageDataLayout::new();
        if let Some(bytes_per_row) = data_layout.bytes_per_row {
            mapped_data_layout.bytes_per_row(bytes_per_row);
        }
        if let Some(rows_per_image) = data_layout.rows_per_image {
            mapped_data_layout.rows_per_image(rows_per_image);
        }
        mapped_data_layout.offset(data_layout.offset as f64);

        /* Skip the copy once gecko allows BufferSource instead of ArrayBuffer
        queue_data.0.write_texture_with_u8_array_and_gpu_extent_3d_dict(
            &map_texture_copy_view(texture),
            data,
            &mapped_data_layout,
            &map_extent_3d(size),
        );
        */
        queue_data
            .0
            .write_texture_with_buffer_source_and_gpu_extent_3d_dict(
                &map_texture_copy_view(texture),
                &js_sys::Uint8Array::from(data).buffer(),
                &mapped_data_layout,
                &map_extent_3d(size),
            );
    }

    fn queue_copy_external_image_to_texture(
        &self,
        _queue: &Self::QueueId,
        queue_data: &Self::QueueData,
        source: &wgt::ImageCopyExternalImage,
        dest: crate::ImageCopyTextureTagged<'_>,
        size: wgt::Extent3d,
    ) {
        queue_data
            .0
            .copy_external_image_to_texture_with_gpu_extent_3d_dict(
                &map_external_texture_copy_view(source),
                &map_tagged_texture_copy_view(dest),
                &map_extent_3d(size),
            );
    }

    fn queue_submit<I: Iterator<Item = (Self::CommandBufferId, Self::CommandBufferData)>>(
        &self,
        _queue: &Self::QueueId,
        queue_data: &Self::QueueData,
        command_buffers: I,
    ) -> Self::SubmissionIndexData {
        let temp_command_buffers = command_buffers
            .map(|(_, data)| data.0)
            .collect::<js_sys::Array>();

        queue_data.0.submit(&temp_command_buffers);
    }

    fn queue_get_timestamp_period(
        &self,
        _queue: &Self::QueueId,
        _queue_data: &Self::QueueData,
    ) -> f32 {
        // Timestamp values are always in nanoseconds, see https://gpuweb.github.io/gpuweb/#timestamp
        1.0
    }

    fn queue_on_submitted_work_done(
        &self,
        _queue: &Self::QueueId,
        _queue_data: &Self::QueueData,
        _callback: crate::context::SubmittedWorkDoneCallback,
    ) {
        unimplemented!()
    }

    fn device_start_capture(&self, _device: &Self::DeviceId, _device_data: &Self::DeviceData) {}
    fn device_stop_capture(&self, _device: &Self::DeviceId, _device_data: &Self::DeviceData) {}

    fn pipeline_cache_get_data(
        &self,
        _: &Self::PipelineCacheId,
        _: &Self::PipelineCacheData,
    ) -> Option<Vec<u8>> {
        None
    }

    fn compute_pass_set_pipeline(
        &self,
        _pass: &mut Self::ComputePassId,
        pass_data: &mut Self::ComputePassData,
        _pipeline: &Self::ComputePipelineId,
        pipeline_data: &Self::ComputePipelineData,
    ) {
        pass_data.0.set_pipeline(&pipeline_data.0)
    }

    fn compute_pass_set_bind_group(
        &self,
        _pass: &mut Self::ComputePassId,
        pass_data: &mut Self::ComputePassData,
        index: u32,
        _bind_group: &Self::BindGroupId,
        bind_group_data: &Self::BindGroupData,
        offsets: &[wgt::DynamicOffset],
    ) {
        if offsets.is_empty() {
            pass_data.0.set_bind_group(index, Some(&bind_group_data.0));
        } else {
            pass_data
                .0
                .set_bind_group_with_u32_array_and_f64_and_dynamic_offsets_data_length(
                    index,
                    Some(&bind_group_data.0),
                    offsets,
                    0f64,
                    offsets.len() as u32,
                );
        }
    }

    fn compute_pass_set_push_constants(
        &self,
        _pass: &mut Self::ComputePassId,
        _pass_data: &mut Self::ComputePassData,
        _offset: u32,
        _data: &[u8],
    ) {
        panic!("PUSH_CONSTANTS feature must be enabled to call multi_draw_indexed_indirect")
    }

    fn compute_pass_insert_debug_marker(
        &self,
        _pass: &mut Self::ComputePassId,
        _pass_data: &mut Self::ComputePassData,
        _label: &str,
    ) {
        // Not available in gecko yet
        // self.0.insert_debug_marker(label);
    }

    fn compute_pass_push_debug_group(
        &self,
        _pass: &mut Self::ComputePassId,
        _pass_data: &mut Self::ComputePassData,
        _group_label: &str,
    ) {
        // Not available in gecko yet
        // self.0.push_debug_group(group_label);
    }

    fn compute_pass_pop_debug_group(
        &self,
        _pass: &mut Self::ComputePassId,
        _pass_data: &mut Self::ComputePassData,
    ) {
        // Not available in gecko yet
        // self.0.pop_debug_group();
    }

    fn compute_pass_write_timestamp(
        &self,
        _pass: &mut Self::ComputePassId,
        _pass_data: &mut Self::ComputePassData,
        _query_set: &Self::QuerySetId,
        _query_set_data: &Self::QuerySetData,
        _query_index: u32,
    ) {
        panic!("TIMESTAMP_QUERY_INSIDE_PASSES feature must be enabled to call write_timestamp in a compute pass.")
    }

    fn compute_pass_begin_pipeline_statistics_query(
        &self,
        _pass: &mut Self::ComputePassId,
        _pass_data: &mut Self::ComputePassData,
        _query_set: &Self::QuerySetId,
        _query_set_data: &Self::QuerySetData,
        _query_index: u32,
    ) {
        // Not available in gecko yet
    }

    fn compute_pass_end_pipeline_statistics_query(
        &self,
        _pass: &mut Self::ComputePassId,
        _pass_data: &mut Self::ComputePassData,
    ) {
        // Not available in gecko yet
    }

    fn compute_pass_dispatch_workgroups(
        &self,
        _pass: &mut Self::ComputePassId,
        pass_data: &mut Self::ComputePassData,
        x: u32,
        y: u32,
        z: u32,
    ) {
        pass_data
            .0
            .dispatch_workgroups_with_workgroup_count_y_and_workgroup_count_z(x, y, z);
    }

    fn compute_pass_dispatch_workgroups_indirect(
        &self,
        _pass: &mut Self::ComputePassId,
        pass_data: &mut Self::ComputePassData,
        _indirect_buffer: &Self::BufferId,
        indirect_buffer_data: &Self::BufferData,
        indirect_offset: wgt::BufferAddress,
    ) {
        pass_data.0.dispatch_workgroups_indirect_with_f64(
            &indirect_buffer_data.0.buffer,
            indirect_offset as f64,
        );
    }

    fn compute_pass_end(
        &self,
        _pass: &mut Self::ComputePassId,
        pass_data: &mut Self::ComputePassData,
    ) {
        pass_data.0.end();
    }

    fn render_bundle_encoder_set_pipeline(
        &self,
        _encoder: &mut Self::RenderBundleEncoderId,
        encoder_data: &mut Self::RenderBundleEncoderData,
        _pipeline: &Self::RenderPipelineId,
        pipeline_data: &Self::RenderPipelineData,
    ) {
        encoder_data.0.set_pipeline(&pipeline_data.0);
    }

    fn render_bundle_encoder_set_bind_group(
        &self,
        _encoder: &mut Self::RenderBundleEncoderId,
        encoder_data: &mut Self::RenderBundleEncoderData,
        index: u32,
        _bind_group: &Self::BindGroupId,
        bind_group_data: &Self::BindGroupData,
        offsets: &[wgt::DynamicOffset],
    ) {
        if offsets.is_empty() {
            encoder_data
                .0
                .set_bind_group(index, Some(&bind_group_data.0));
        } else {
            encoder_data
                .0
                .set_bind_group_with_u32_array_and_f64_and_dynamic_offsets_data_length(
                    index,
                    Some(&bind_group_data.0),
                    offsets,
                    0f64,
                    offsets.len() as u32,
                );
        }
    }

    fn render_bundle_encoder_set_index_buffer(
        &self,
        _encoder: &mut Self::RenderBundleEncoderId,
        encoder_data: &mut Self::RenderBundleEncoderData,
        _buffer: &Self::BufferId,
        buffer_data: &Self::BufferData,
        index_format: wgt::IndexFormat,
        offset: wgt::BufferAddress,
        size: Option<wgt::BufferSize>,
    ) {
        match size {
            Some(s) => {
                encoder_data.0.set_index_buffer_with_f64_and_f64(
                    &buffer_data.0.buffer,
                    map_index_format(index_format),
                    offset as f64,
                    s.get() as f64,
                );
            }
            None => {
                encoder_data.0.set_index_buffer_with_f64(
                    &buffer_data.0.buffer,
                    map_index_format(index_format),
                    offset as f64,
                );
            }
        };
    }

    fn render_bundle_encoder_set_vertex_buffer(
        &self,
        _encoder: &mut Self::RenderBundleEncoderId,
        encoder_data: &mut Self::RenderBundleEncoderData,
        slot: u32,
        _buffer: &Self::BufferId,
        buffer_data: &Self::BufferData,
        offset: wgt::BufferAddress,
        size: Option<wgt::BufferSize>,
    ) {
        match size {
            Some(s) => {
                encoder_data.0.set_vertex_buffer_with_f64_and_f64(
                    slot,
                    Some(&buffer_data.0.buffer),
                    offset as f64,
                    s.get() as f64,
                );
            }
            None => {
                encoder_data.0.set_vertex_buffer_with_f64(
                    slot,
                    Some(&buffer_data.0.buffer),
                    offset as f64,
                );
            }
        };
    }

    fn render_bundle_encoder_set_push_constants(
        &self,
        _encoder: &mut Self::RenderBundleEncoderId,
        _encoder_data: &mut Self::RenderBundleEncoderData,
        _stages: wgt::ShaderStages,
        _offset: u32,
        _data: &[u8],
    ) {
        panic!("PUSH_CONSTANTS feature must be enabled to call multi_draw_indexed_indirect")
    }

    fn render_bundle_encoder_draw(
        &self,
        _encoder: &mut Self::RenderBundleEncoderId,
        encoder_data: &mut Self::RenderBundleEncoderData,
        vertices: Range<u32>,
        instances: Range<u32>,
    ) {
        encoder_data
            .0
            .draw_with_instance_count_and_first_vertex_and_first_instance(
                vertices.end - vertices.start,
                instances.end - instances.start,
                vertices.start,
                instances.start,
            );
    }

    fn render_bundle_encoder_draw_indexed(
        &self,
        _encoder: &mut Self::RenderBundleEncoderId,
        encoder_data: &mut Self::RenderBundleEncoderData,
        indices: Range<u32>,
        base_vertex: i32,
        instances: Range<u32>,
    ) {
        encoder_data
            .0
            .draw_indexed_with_instance_count_and_first_index_and_base_vertex_and_first_instance(
                indices.end - indices.start,
                instances.end - instances.start,
                indices.start,
                base_vertex,
                instances.start,
            );
    }

    fn render_bundle_encoder_draw_indirect(
        &self,
        _encoder: &mut Self::RenderBundleEncoderId,
        encoder_data: &mut Self::RenderBundleEncoderData,
        _indirect_buffer: &Self::BufferId,
        indirect_buffer_data: &Self::BufferData,
        indirect_offset: wgt::BufferAddress,
    ) {
        encoder_data
            .0
            .draw_indirect_with_f64(&indirect_buffer_data.0.buffer, indirect_offset as f64);
    }

    fn render_bundle_encoder_draw_indexed_indirect(
        &self,
        _encoder: &mut Self::RenderBundleEncoderId,
        encoder_data: &mut Self::RenderBundleEncoderData,
        _indirect_buffer: &Self::BufferId,
        indirect_buffer_data: &Self::BufferData,
        indirect_offset: wgt::BufferAddress,
    ) {
        encoder_data
            .0
            .draw_indexed_indirect_with_f64(&indirect_buffer_data.0.buffer, indirect_offset as f64);
    }

    fn render_bundle_encoder_multi_draw_indirect(
        &self,
        _encoder: &mut Self::RenderBundleEncoderId,
        _encoder_data: &mut Self::RenderBundleEncoderData,
        _indirect_buffer: &Self::BufferId,
        _indirect_buffer_data: &Self::BufferData,
        _indirect_offset: wgt::BufferAddress,
        _count: u32,
    ) {
        panic!("MULTI_DRAW_INDIRECT feature must be enabled to call multi_draw_indirect")
    }

    fn render_bundle_encoder_multi_draw_indexed_indirect(
        &self,
        _encoder: &mut Self::RenderBundleEncoderId,
        _encoder_data: &mut Self::RenderBundleEncoderData,
        _indirect_buffer: &Self::BufferId,
        _indirect_buffer_data: &Self::BufferData,
        _indirect_offset: wgt::BufferAddress,
        _count: u32,
    ) {
        panic!("MULTI_DRAW_INDIRECT feature must be enabled to call multi_draw_indexed_indirect")
    }

    fn render_bundle_encoder_multi_draw_indirect_count(
        &self,
        _encoder: &mut Self::RenderBundleEncoderId,
        _encoder_data: &mut Self::RenderBundleEncoderData,
        _indirect_buffer: &Self::BufferId,
        _indirect_buffer_data: &Self::BufferData,
        _indirect_offset: wgt::BufferAddress,
        _count_buffer: &Self::BufferId,
        _count_buffer_data: &Self::BufferData,
        _count_buffer_offset: wgt::BufferAddress,
        _max_count: u32,
    ) {
        panic!(
            "MULTI_DRAW_INDIRECT_COUNT feature must be enabled to call multi_draw_indirect_count"
        )
    }

    fn render_bundle_encoder_multi_draw_indexed_indirect_count(
        &self,
        _encoder: &mut Self::RenderBundleEncoderId,
        _encoder_data: &mut Self::RenderBundleEncoderData,
        _indirect_buffer: &Self::BufferId,
        _indirect_buffer_data: &Self::BufferData,
        _indirect_offset: wgt::BufferAddress,
        _count_buffer: &Self::BufferId,
        _count_buffer_data: &Self::BufferData,
        _count_buffer_offset: wgt::BufferAddress,
        _max_count: u32,
    ) {
        panic!("MULTI_DRAW_INDIRECT_COUNT feature must be enabled to call multi_draw_indexed_indirect_count")
    }

    fn render_pass_set_pipeline(
        &self,
        _pass: &mut Self::RenderPassId,
        pass_data: &mut Self::RenderPassData,
        _pipeline: &Self::RenderPipelineId,
        pipeline_data: &Self::RenderPipelineData,
    ) {
        pass_data.0.set_pipeline(&pipeline_data.0);
    }

    fn render_pass_set_bind_group(
        &self,
        _pass: &mut Self::RenderPassId,
        pass_data: &mut Self::RenderPassData,
        index: u32,
        _bind_group: &Self::BindGroupId,
        bind_group_data: &Self::BindGroupData,
        offsets: &[wgt::DynamicOffset],
    ) {
        if offsets.is_empty() {
            pass_data.0.set_bind_group(index, Some(&bind_group_data.0));
        } else {
            pass_data
                .0
                .set_bind_group_with_u32_array_and_f64_and_dynamic_offsets_data_length(
                    index,
                    Some(&bind_group_data.0),
                    offsets,
                    0f64,
                    offsets.len() as u32,
                );
        }
    }

    fn render_pass_set_index_buffer(
        &self,
        _pass: &mut Self::RenderPassId,
        pass_data: &mut Self::RenderPassData,
        _buffer: &Self::BufferId,
        buffer_data: &Self::BufferData,
        index_format: wgt::IndexFormat,
        offset: wgt::BufferAddress,
        size: Option<wgt::BufferSize>,
    ) {
        match size {
            Some(s) => {
                pass_data.0.set_index_buffer_with_f64_and_f64(
                    &buffer_data.0.buffer,
                    map_index_format(index_format),
                    offset as f64,
                    s.get() as f64,
                );
            }
            None => {
                pass_data.0.set_index_buffer_with_f64(
                    &buffer_data.0.buffer,
                    map_index_format(index_format),
                    offset as f64,
                );
            }
        };
    }

    fn render_pass_set_vertex_buffer(
        &self,
        _pass: &mut Self::RenderPassId,
        pass_data: &mut Self::RenderPassData,
        slot: u32,
        _buffer: &Self::BufferId,
        buffer_data: &Self::BufferData,
        offset: wgt::BufferAddress,
        size: Option<wgt::BufferSize>,
    ) {
        match size {
            Some(s) => {
                pass_data.0.set_vertex_buffer_with_f64_and_f64(
                    slot,
                    Some(&buffer_data.0.buffer),
                    offset as f64,
                    s.get() as f64,
                );
            }
            None => {
                pass_data.0.set_vertex_buffer_with_f64(
                    slot,
                    Some(&buffer_data.0.buffer),
                    offset as f64,
                );
            }
        };
    }

    fn render_pass_set_push_constants(
        &self,
        _pass: &mut Self::RenderPassId,
        _pass_data: &mut Self::RenderPassData,
        _stages: wgt::ShaderStages,
        _offset: u32,
        _data: &[u8],
    ) {
        panic!("PUSH_CONSTANTS feature must be enabled to call multi_draw_indexed_indirect")
    }

    fn render_pass_draw(
        &self,
        _pass: &mut Self::RenderPassId,
        pass_data: &mut Self::RenderPassData,
        vertices: Range<u32>,
        instances: Range<u32>,
    ) {
        pass_data
            .0
            .draw_with_instance_count_and_first_vertex_and_first_instance(
                vertices.end - vertices.start,
                instances.end - instances.start,
                vertices.start,
                instances.start,
            );
    }

    fn render_pass_draw_indexed(
        &self,
        _pass: &mut Self::RenderPassId,
        pass_data: &mut Self::RenderPassData,
        indices: Range<u32>,
        base_vertex: i32,
        instances: Range<u32>,
    ) {
        pass_data
            .0
            .draw_indexed_with_instance_count_and_first_index_and_base_vertex_and_first_instance(
                indices.end - indices.start,
                instances.end - instances.start,
                indices.start,
                base_vertex,
                instances.start,
            );
    }

    fn render_pass_draw_indirect(
        &self,
        _pass: &mut Self::RenderPassId,
        pass_data: &mut Self::RenderPassData,
        _indirect_buffer: &Self::BufferId,
        indirect_buffer_data: &Self::BufferData,
        indirect_offset: wgt::BufferAddress,
    ) {
        pass_data
            .0
            .draw_indirect_with_f64(&indirect_buffer_data.0.buffer, indirect_offset as f64);
    }

    fn render_pass_draw_indexed_indirect(
        &self,
        _pass: &mut Self::RenderPassId,
        pass_data: &mut Self::RenderPassData,
        _indirect_buffer: &Self::BufferId,
        indirect_buffer_data: &Self::BufferData,
        indirect_offset: wgt::BufferAddress,
    ) {
        pass_data
            .0
            .draw_indexed_indirect_with_f64(&indirect_buffer_data.0.buffer, indirect_offset as f64);
    }

    fn render_pass_multi_draw_indirect(
        &self,
        _pass: &mut Self::RenderPassId,
        _pass_data: &mut Self::RenderPassData,
        _indirect_buffer: &Self::BufferId,
        _indirect_buffer_data: &Self::BufferData,
        _indirect_offset: wgt::BufferAddress,
        _count: u32,
    ) {
        panic!("MULTI_DRAW_INDIRECT feature must be enabled to call multi_draw_indirect")
    }

    fn render_pass_multi_draw_indexed_indirect(
        &self,
        _pass: &mut Self::RenderPassId,
        _pass_data: &mut Self::RenderPassData,
        _indirect_buffer: &Self::BufferId,
        _indirect_buffer_data: &Self::BufferData,
        _indirect_offset: wgt::BufferAddress,
        _count: u32,
    ) {
        panic!("MULTI_DRAW_INDIRECT feature must be enabled to call multi_draw_indexed_indirect")
    }

    fn render_pass_multi_draw_indirect_count(
        &self,
        _pass: &mut Self::RenderPassId,
        _pass_data: &mut Self::RenderPassData,
        _indirect_buffer: &Self::BufferId,
        _indirect_buffer_data: &Self::BufferData,
        _indirect_offset: wgt::BufferAddress,
        _count_buffer: &Self::BufferId,
        _count_buffer_data: &Self::BufferData,
        _count_buffer_offset: wgt::BufferAddress,
        _max_count: u32,
    ) {
        panic!(
            "MULTI_DRAW_INDIRECT_COUNT feature must be enabled to call multi_draw_indirect_count"
        )
    }

    fn render_pass_multi_draw_indexed_indirect_count(
        &self,
        _pass: &mut Self::RenderPassId,
        _pass_data: &mut Self::RenderPassData,
        _indirect_buffer: &Self::BufferId,
        _indirect_buffer_data: &Self::BufferData,
        _indirect_offset: wgt::BufferAddress,
        _count_buffer: &Self::BufferId,
        _count_buffer_data: &Self::BufferData,
        _count_buffer_offset: wgt::BufferAddress,
        _max_count: u32,
    ) {
        panic!("MULTI_DRAW_INDIRECT_COUNT feature must be enabled to call multi_draw_indexed_indirect_count")
    }

    fn render_pass_set_blend_constant(
        &self,
        _pass: &mut Self::RenderPassId,
        pass_data: &mut Self::RenderPassData,
        color: wgt::Color,
    ) {
        pass_data
            .0
            .set_blend_constant_with_gpu_color_dict(&map_color(color));
    }

    fn render_pass_set_scissor_rect(
        &self,
        _pass: &mut Self::RenderPassId,
        pass_data: &mut Self::RenderPassData,
        x: u32,
        y: u32,
        width: u32,
        height: u32,
    ) {
        pass_data.0.set_scissor_rect(x, y, width, height);
    }

    fn render_pass_set_viewport(
        &self,
        _pass: &mut Self::RenderPassId,
        pass_data: &mut Self::RenderPassData,
        x: f32,
        y: f32,
        width: f32,
        height: f32,
        min_depth: f32,
        max_depth: f32,
    ) {
        pass_data
            .0
            .set_viewport(x, y, width, height, min_depth, max_depth);
    }

    fn render_pass_set_stencil_reference(
        &self,
        _pass: &mut Self::RenderPassId,
        pass_data: &mut Self::RenderPassData,
        reference: u32,
    ) {
        pass_data.0.set_stencil_reference(reference);
    }

    fn render_pass_insert_debug_marker(
        &self,
        _pass: &mut Self::RenderPassId,
        _pass_data: &mut Self::RenderPassData,
        _label: &str,
    ) {
        // Not available in gecko yet
        // self.0.insert_debug_marker(label);
    }

    fn render_pass_push_debug_group(
        &self,
        _pass: &mut Self::RenderPassId,
        _pass_data: &mut Self::RenderPassData,
        _group_label: &str,
    ) {
        // Not available in gecko yet
        // self.0.push_debug_group(group_label);
    }

    fn render_pass_pop_debug_group(
        &self,
        _pass: &mut Self::RenderPassId,
        _pass_data: &mut Self::RenderPassData,
    ) {
        // Not available in gecko yet
        // self.0.pop_debug_group();
    }

    fn render_pass_write_timestamp(
        &self,
        _pass: &mut Self::RenderPassId,
        _pass_data: &mut Self::RenderPassData,
        _query_set: &Self::QuerySetId,
        _query_set_data: &Self::QuerySetData,
        _query_index: u32,
    ) {
        panic!("TIMESTAMP_QUERY_INSIDE_PASSES feature must be enabled to call write_timestamp in a render pass.")
    }

    fn render_pass_begin_occlusion_query(
        &self,
        _pass: &mut Self::RenderPassId,
        _pass_data: &mut Self::RenderPassData,
        _query_index: u32,
    ) {
        // Not available in gecko yet
    }

    fn render_pass_end_occlusion_query(
        &self,
        _pass: &mut Self::RenderPassId,
        _pass_data: &mut Self::RenderPassData,
    ) {
        // Not available in gecko yet
    }

    fn render_pass_begin_pipeline_statistics_query(
        &self,
        _pass: &mut Self::RenderPassId,
        _pass_data: &mut Self::RenderPassData,
        _query_set: &Self::QuerySetId,
        _query_set_data: &Self::QuerySetData,
        _query_index: u32,
    ) {
        // Not available in gecko yet
    }

    fn render_pass_end_pipeline_statistics_query(
        &self,
        _pass: &mut Self::RenderPassId,
        _pass_data: &mut Self::RenderPassData,
    ) {
        // Not available in gecko yet
    }

    fn render_pass_execute_bundles(
        &self,
        _pass: &mut Self::RenderPassId,
        pass_data: &mut Self::RenderPassData,
        render_bundles: &mut dyn Iterator<Item = (Self::RenderBundleId, &Self::RenderBundleData)>,
    ) {
        let mapped = render_bundles
            .map(|(_, bundle_data)| &bundle_data.0)
            .collect::<js_sys::Array>();
        pass_data.0.execute_bundles(&mapped);
    }

<<<<<<< HEAD
=======
    fn render_pass_end(
        &self,
        _pass: &mut Self::RenderPassId,
        pass_data: &mut Self::RenderPassData,
    ) {
        pass_data.0.end();
    }

>>>>>>> a5365bfd
    fn device_create_blas(
        &self,
        _device: &Self::DeviceId,
        _device_data: &Self::DeviceData,
        _desc: &crate::ray_tracing::CreateBlasDescriptor<'_>,
        _sizes: wgt::BlasGeometrySizeDescriptors,
    ) -> (Self::BlasId, Option<u64>, Self::BlasData) {
        unimplemented!("Raytracing not implemented for web");
    }

    fn device_create_tlas(
        &self,
        _device: &Self::DeviceId,
        _device_data: &Self::DeviceData,
        _desc: &crate::ray_tracing::CreateTlasDescriptor<'_>,
    ) -> (Self::TlasId, Self::TlasData) {
        unimplemented!("Raytracing not implemented for web");
    }

<<<<<<< HEAD
    fn create_tlas_instance(
        &self,
        _blas: &Self::BlasId,
        _blas_data: &Self::BlasData,
    ) -> Self::TlasInstanceId {
        unimplemented!("Raytracing not implemented for web");
    }

    fn tlas_instance_set_blas(
        &self,
        _tlas_instance: &Self::TlasInstanceId,
        _blas: &Self::BlasId,
        _blas_data: &Self::BlasData,
    ) {
        unimplemented!("Raytracing not implemented for web");
    }

=======
>>>>>>> a5365bfd
    fn command_encoder_build_acceleration_structures_unsafe_tlas<'a>(
        &'a self,
        _encoder: &Self::CommandEncoderId,
        _encoder_data: &Self::CommandEncoderData,
        _blas: impl Iterator<Item = crate::ray_tracing::ContextBlasBuildEntry<'a, Self>>,
        _tlas: impl Iterator<Item = crate::ray_tracing::ContextTlasBuildEntry<Self>>,
    ) {
        unimplemented!("Raytracing not implemented for web");
    }

    fn command_encoder_build_acceleration_structures<'a>(
        &'a self,
        _encoder: &Self::CommandEncoderId,
        _encoder_data: &Self::CommandEncoderData,
        _blas: impl Iterator<Item = crate::ray_tracing::ContextBlasBuildEntry<'a, Self>>,
        _tlas: impl Iterator<Item = crate::ray_tracing::ContextTlasPackage<'a, Self>>,
    ) {
        unimplemented!("Raytracing not implemented for web");
    }

    fn blas_destroy(&self, _blas: &Self::BlasId, _blas_data: &Self::BlasData) {
        unimplemented!("Raytracing not implemented for web");
    }

    fn blas_drop(&self, _blas: &Self::BlasId, _blas_data: &Self::BlasData) {
        unimplemented!("Raytracing not implemented for web");
    }

    fn tlas_destroy(&self, _tlas: &Self::TlasId, _tlas_data: &Self::TlasData) {
        unimplemented!("Raytracing not implemented for web");
    }

    fn tlas_drop(&self, _tlas: &Self::TlasId, _tlas_data: &Self::TlasData) {
        unimplemented!("Raytracing not implemented for web");
    }
<<<<<<< HEAD
    fn tlas_instance_drop(&self, _tlas_instance: &Self::TlasInstanceId) {
        unimplemented!("Raytracing not implemented for web");
    }
=======
>>>>>>> a5365bfd
}

pub(crate) type SurfaceOutputDetail = ();

#[derive(Debug)]
pub struct WebQueueWriteBuffer(Box<[u8]>);

impl QueueWriteBuffer for WebQueueWriteBuffer {
    fn slice(&self) -> &[u8] {
        &self.0
    }

    #[inline]
    fn slice_mut(&mut self) -> &mut [u8] {
        &mut self.0
    }

    fn as_any(&self) -> &dyn Any {
        self
    }
}

/// Stores the state of a GPU buffer and a reference to its mapped `ArrayBuffer` (if any).
/// The WebGPU specification forbids calling `getMappedRange` on a `webgpu_sys::GpuBuffer` more than
/// once, so this struct stores the initial mapped range and re-uses it, allowing for multiple `get_mapped_range`
/// calls on the Rust-side.
#[derive(Debug)]
pub struct WebBuffer {
    /// The associated GPU buffer.
    buffer: webgpu_sys::GpuBuffer,
    /// The mapped array buffer and mapped range.
    mapping: RefCell<WebBufferMapState>,
}

impl WebBuffer {
    /// Creates a new web buffer for the given Javascript object and description.
    fn new(buffer: webgpu_sys::GpuBuffer, desc: &crate::BufferDescriptor<'_>) -> Self {
        Self {
            buffer,
            mapping: RefCell::new(WebBufferMapState {
                mapped_buffer: None,
                range: 0..desc.size,
            }),
        }
    }

    /// Creates a raw Javascript array buffer over the provided range.
    fn get_mapped_array_buffer(&self, sub_range: Range<wgt::BufferAddress>) -> js_sys::ArrayBuffer {
        self.buffer.get_mapped_range_with_f64_and_f64(
            sub_range.start as f64,
            (sub_range.end - sub_range.start) as f64,
        )
    }

    /// Obtains a reference to the re-usable buffer mapping as a Javascript array view.
    fn get_mapped_range(&self, sub_range: Range<wgt::BufferAddress>) -> js_sys::Uint8Array {
        let mut mapping = self.mapping.borrow_mut();
        let range = mapping.range.clone();
        let array_buffer = mapping.mapped_buffer.get_or_insert_with(|| {
            self.buffer.get_mapped_range_with_f64_and_f64(
                range.start as f64,
                (range.end - range.start) as f64,
            )
        });
        js_sys::Uint8Array::new_with_byte_offset_and_length(
            array_buffer,
            (sub_range.start - range.start) as u32,
            (sub_range.end - sub_range.start) as u32,
        )
    }

    /// Sets the range of the buffer which is presently mapped.
    fn set_mapped_range(&self, range: Range<wgt::BufferAddress>) {
        self.mapping.borrow_mut().range = range;
    }
}

/// Remembers which portion of a buffer has been mapped, along with a reference
/// to the mapped portion.
#[derive(Debug)]
struct WebBufferMapState {
    /// The mapped memory of the buffer.
    pub mapped_buffer: Option<js_sys::ArrayBuffer>,
    /// The total range which has been mapped in the buffer overall.
    pub range: Range<wgt::BufferAddress>,
}

#[derive(Debug)]
pub struct BufferMappedRange {
    actual_mapping: js_sys::Uint8Array,
    temporary_mapping: Vec<u8>,
}

impl crate::context::BufferMappedRange for BufferMappedRange {
    #[inline]
    fn slice(&self) -> &[u8] {
        &self.temporary_mapping
    }

    #[inline]
    fn slice_mut(&mut self) -> &mut [u8] {
        &mut self.temporary_mapping
    }
}

impl Drop for BufferMappedRange {
    fn drop(&mut self) {
        // Copy from the temporary mapping back into the array buffer that was
        // originally provided by the browser
        let temporary_mapping_slice = self.temporary_mapping.as_slice();
        unsafe {
            // Note: no allocations can happen between `view` and `set`, or this
            // will break
            self.actual_mapping
                .set(&js_sys::Uint8Array::view(temporary_mapping_slice), 0);
        }
    }
}

/// Adds the constants map to the given pipeline descriptor if the map is nonempty.
/// Panics if the map cannot be set.
///
/// This function is necessary because the constants array is not currently
/// exposed by `wasm-bindgen`. See the following issues for details:
/// - [gfx-rs/wgpu#5688](https://github.com/gfx-rs/wgpu/pull/5688)
/// - [rustwasm/wasm-bindgen#3587](https://github.com/rustwasm/wasm-bindgen/issues/3587)
fn insert_constants_map(target: &JsValue, map: &HashMap<String, f64>) {
    if !map.is_empty() {
        js_sys::Reflect::set(target, &"constants".into(), &hashmap_to_jsvalue(map))
            .expect("Setting the values in a Javascript pipeline descriptor should never fail");
    }
}

/// Converts a hashmap to a Javascript object.
fn hashmap_to_jsvalue(map: &HashMap<String, f64>) -> JsValue {
    let obj = js_sys::Object::new();

    for (k, v) in map.iter() {
        js_sys::Reflect::set(&obj, &k.into(), &(*v).into())
            .expect("Setting the values in a Javascript map should never fail");
    }

    JsValue::from(obj)
}<|MERGE_RESOLUTION|>--- conflicted
+++ resolved
@@ -1187,18 +1187,10 @@
     type PopErrorScopeFuture =
         MakeSendFuture<wasm_bindgen_futures::JsFuture, fn(JsFutureResult) -> Option<crate::Error>>;
 
-<<<<<<< HEAD
-    type BlasData = ();
-    type BlasId = ObjectId;
-    type TlasData = ();
-    type TlasId = ObjectId;
-    type TlasInstanceId = ObjectId;
-=======
     type CompilationInfoFuture = MakeSendFuture<
         wasm_bindgen_futures::JsFuture,
         Box<dyn Fn(JsFutureResult) -> CompilationInfo>,
     >;
->>>>>>> a5365bfd
 
     fn init(_instance_desc: wgt::InstanceDescriptor) -> Self {
         let Some(gpu) = get_browser_gpu_property() else {
@@ -3719,8 +3711,6 @@
         pass_data.0.execute_bundles(&mapped);
     }
 
-<<<<<<< HEAD
-=======
     fn render_pass_end(
         &self,
         _pass: &mut Self::RenderPassId,
@@ -3729,7 +3719,6 @@
         pass_data.0.end();
     }
 
->>>>>>> a5365bfd
     fn device_create_blas(
         &self,
         _device: &Self::DeviceId,
@@ -3749,7 +3738,6 @@
         unimplemented!("Raytracing not implemented for web");
     }
 
-<<<<<<< HEAD
     fn create_tlas_instance(
         &self,
         _blas: &Self::BlasId,
@@ -3767,8 +3755,6 @@
         unimplemented!("Raytracing not implemented for web");
     }
 
-=======
->>>>>>> a5365bfd
     fn command_encoder_build_acceleration_structures_unsafe_tlas<'a>(
         &'a self,
         _encoder: &Self::CommandEncoderId,
@@ -3804,12 +3790,9 @@
     fn tlas_drop(&self, _tlas: &Self::TlasId, _tlas_data: &Self::TlasData) {
         unimplemented!("Raytracing not implemented for web");
     }
-<<<<<<< HEAD
     fn tlas_instance_drop(&self, _tlas_instance: &Self::TlasInstanceId) {
         unimplemented!("Raytracing not implemented for web");
     }
-=======
->>>>>>> a5365bfd
 }
 
 pub(crate) type SurfaceOutputDetail = ();
