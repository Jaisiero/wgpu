--- conflicted
+++ resolved
@@ -22,17 +22,11 @@
     slice,
     sync::Arc,
 };
-<<<<<<< HEAD
-use wgc::command::{bundle_ffi::*, compute_ffi::*, render_ffi::*};
-use wgc::device::DeviceLostClosure;
-use wgc::id::TlasInstanceId;
-=======
 use wgc::{
     command::{bundle_ffi::*, compute_ffi::*, render_ffi::*},
     device::DeviceLostClosure,
-    id::{CommandEncoderId, TextureViewId},
+    id::{CommandEncoderId, TextureViewId, TlasInstanceId},
 };
->>>>>>> f735f57f
 use wgt::WasmNotSendSync;
 
 const LABEL: &str = "label";
