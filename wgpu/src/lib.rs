--- conflicted
+++ resolved
@@ -31,7 +31,6 @@
 mod send_sync;
 pub mod util;
 
-<<<<<<< HEAD
 /// Module to add ray tracing support to wgpu.
 /// It adds support for acceleration structures and ray queries.
 /// The features [`Features::RAY_QUERY`] and [`Features::RAY_TRACING_ACCELERATION_STRUCTURE`] where added and are required to use this module.
@@ -46,26 +45,11 @@
 /// For more details see the examples (starting with ray-).
 pub mod ray_tracing;
 
-use std::{
-    any::Any,
-    borrow::Cow,
-    cmp::Ordering,
-    collections::HashMap,
-    error, fmt,
-    future::Future,
-    marker::PhantomData,
-    num::{NonZeroU32, NonZeroU64},
-    ops::{Bound, Deref, DerefMut, Range, RangeBounds},
-    sync::Arc,
-    thread,
-};
-=======
 //
 //
 // Private re-exports
 //
 //
->>>>>>> 92ecafeb
 
 #[allow(unused_imports)] // WebGPU needs this
 use context::Context;
@@ -146,5942 +130,4 @@
 /// Re-export of our `web-sys` dependency.
 ///
 #[cfg(any(webgl, webgpu))]
-<<<<<<< HEAD
-pub use web_sys;
-
-// wasm-only types, we try to keep as many types non-platform
-// specific, but these need to depend on web-sys.
-#[cfg(any(webgpu, webgl))]
-pub use wgt::{ExternalImageSource, ImageCopyExternalImage};
-
-/// Filter for error scopes.
-#[derive(Clone, Copy, Debug, Eq, PartialEq, PartialOrd)]
-pub enum ErrorFilter {
-    /// Catch only out-of-memory errors.
-    OutOfMemory,
-    /// Catch only validation errors.
-    Validation,
-    /// Catch only internal errors.
-    Internal,
-}
-static_assertions::assert_impl_all!(ErrorFilter: Send, Sync);
-
-type C = dyn DynContext;
-#[cfg(send_sync)]
-type Data = dyn Any + Send + Sync;
-#[cfg(not(send_sync))]
-type Data = dyn Any;
-
-/// Context for all other wgpu objects. Instance of wgpu.
-///
-/// This is the first thing you create when using wgpu.
-/// Its primary use is to create [`Adapter`]s and [`Surface`]s.
-///
-/// Does not have to be kept alive.
-///
-/// Corresponds to [WebGPU `GPU`](https://gpuweb.github.io/gpuweb/#gpu-interface).
-#[derive(Debug)]
-pub struct Instance {
-    context: Arc<C>,
-}
-#[cfg(send_sync)]
-static_assertions::assert_impl_all!(Instance: Send, Sync);
-
-/// Handle to a physical graphics and/or compute device.
-///
-/// Adapters can be used to open a connection to the corresponding [`Device`]
-/// on the host system by using [`Adapter::request_device`].
-///
-/// Does not have to be kept alive.
-///
-/// Corresponds to [WebGPU `GPUAdapter`](https://gpuweb.github.io/gpuweb/#gpu-adapter).
-#[derive(Debug)]
-pub struct Adapter {
-    context: Arc<C>,
-    id: ObjectId,
-    data: Box<Data>,
-}
-#[cfg(send_sync)]
-static_assertions::assert_impl_all!(Adapter: Send, Sync);
-
-impl Drop for Adapter {
-    fn drop(&mut self) {
-        if !thread::panicking() {
-            self.context.adapter_drop(&self.id, self.data.as_ref())
-        }
-    }
-}
-
-/// Open connection to a graphics and/or compute device.
-///
-/// Responsible for the creation of most rendering and compute resources.
-/// These are then used in commands, which are submitted to a [`Queue`].
-///
-/// A device may be requested from an adapter with [`Adapter::request_device`].
-///
-/// Corresponds to [WebGPU `GPUDevice`](https://gpuweb.github.io/gpuweb/#gpu-device).
-#[derive(Debug)]
-pub struct Device {
-    context: Arc<C>,
-    id: ObjectId,
-    data: Box<Data>,
-}
-#[cfg(send_sync)]
-static_assertions::assert_impl_all!(Device: Send, Sync);
-
-/// Identifier for a particular call to [`Queue::submit`]. Can be used
-/// as part of an argument to [`Device::poll`] to block for a particular
-/// submission to finish.
-///
-/// This type is unique to the Rust API of `wgpu`.
-/// There is no analogue in the WebGPU specification.
-#[derive(Debug, Clone)]
-pub struct SubmissionIndex(Arc<crate::Data>);
-#[cfg(send_sync)]
-static_assertions::assert_impl_all!(SubmissionIndex: Send, Sync);
-
-/// The mapped portion of a buffer, if any, and its outstanding views.
-///
-/// This ensures that views fall within the mapped range and don't overlap, and
-/// also takes care of turning `Option<BufferSize>` sizes into actual buffer
-/// offsets.
-#[derive(Debug)]
-struct MapContext {
-    /// The overall size of the buffer.
-    ///
-    /// This is just a convenient copy of [`Buffer::size`].
-    total_size: BufferAddress,
-
-    /// The range of the buffer that is mapped.
-    ///
-    /// This is `0..0` if the buffer is not mapped. This becomes non-empty when
-    /// the buffer is mapped at creation time, and when you call `map_async` on
-    /// some [`BufferSlice`] (so technically, it indicates the portion that is
-    /// *or has been requested to be* mapped.)
-    ///
-    /// All [`BufferView`]s and [`BufferViewMut`]s must fall within this range.
-    initial_range: Range<BufferAddress>,
-
-    /// The ranges covered by all outstanding [`BufferView`]s and
-    /// [`BufferViewMut`]s. These are non-overlapping, and are all contained
-    /// within `initial_range`.
-    sub_ranges: Vec<Range<BufferAddress>>,
-}
-
-impl MapContext {
-    fn new(total_size: BufferAddress) -> Self {
-        Self {
-            total_size,
-            initial_range: 0..0,
-            sub_ranges: Vec::new(),
-        }
-    }
-
-    /// Record that the buffer is no longer mapped.
-    fn reset(&mut self) {
-        self.initial_range = 0..0;
-
-        assert!(
-            self.sub_ranges.is_empty(),
-            "You cannot unmap a buffer that still has accessible mapped views"
-        );
-    }
-
-    /// Record that the `size` bytes of the buffer at `offset` are now viewed.
-    ///
-    /// Return the byte offset within the buffer of the end of the viewed range.
-    ///
-    /// # Panics
-    ///
-    /// This panics if the given range overlaps with any existing range.
-    fn add(&mut self, offset: BufferAddress, size: Option<BufferSize>) -> BufferAddress {
-        let end = match size {
-            Some(s) => offset + s.get(),
-            None => self.initial_range.end,
-        };
-        assert!(self.initial_range.start <= offset && end <= self.initial_range.end);
-        // This check is essential for avoiding undefined behavior: it is the
-        // only thing that ensures that `&mut` references to the buffer's
-        // contents don't alias anything else.
-        for sub in self.sub_ranges.iter() {
-            assert!(
-                end <= sub.start || offset >= sub.end,
-                "Intersecting map range with {sub:?}"
-            );
-        }
-        self.sub_ranges.push(offset..end);
-        end
-    }
-
-    /// Record that the `size` bytes of the buffer at `offset` are no longer viewed.
-    ///
-    /// # Panics
-    ///
-    /// This panics if the given range does not exactly match one previously
-    /// passed to [`add`].
-    ///
-    /// [`add]`: MapContext::add
-    fn remove(&mut self, offset: BufferAddress, size: Option<BufferSize>) {
-        let end = match size {
-            Some(s) => offset + s.get(),
-            None => self.initial_range.end,
-        };
-
-        let index = self
-            .sub_ranges
-            .iter()
-            .position(|r| *r == (offset..end))
-            .expect("unable to remove range from map context");
-        self.sub_ranges.swap_remove(index);
-    }
-}
-
-/// Handle to a GPU-accessible buffer.
-///
-/// Created with [`Device::create_buffer`] or
-/// [`DeviceExt::create_buffer_init`](util::DeviceExt::create_buffer_init).
-///
-/// Corresponds to [WebGPU `GPUBuffer`](https://gpuweb.github.io/gpuweb/#buffer-interface).
-///
-/// # Mapping buffers
-///
-/// If a `Buffer` is created with the appropriate [`usage`], it can be *mapped*:
-/// you can make its contents accessible to the CPU as an ordinary `&[u8]` or
-/// `&mut [u8]` slice of bytes. Buffers created with the
-/// [`mapped_at_creation`][mac] flag set are also mapped initially.
-///
-/// Depending on the hardware, the buffer could be memory shared between CPU and
-/// GPU, so that the CPU has direct access to the same bytes the GPU will
-/// consult; or it may be ordinary CPU memory, whose contents the system must
-/// copy to/from the GPU as needed. This crate's API is designed to work the
-/// same way in either case: at any given time, a buffer is either mapped and
-/// available to the CPU, or unmapped and ready for use by the GPU, but never
-/// both. This makes it impossible for either side to observe changes by the
-/// other immediately, and any necessary transfers can be carried out when the
-/// buffer transitions from one state to the other.
-///
-/// There are two ways to map a buffer:
-///
-/// - If [`BufferDescriptor::mapped_at_creation`] is `true`, then the entire
-///   buffer is mapped when it is created. This is the easiest way to initialize
-///   a new buffer. You can set `mapped_at_creation` on any kind of buffer,
-///   regardless of its [`usage`] flags.
-///
-/// - If the buffer's [`usage`] includes the [`MAP_READ`] or [`MAP_WRITE`]
-///   flags, then you can call `buffer.slice(range).map_async(mode, callback)`
-///   to map the portion of `buffer` given by `range`. This waits for the GPU to
-///   finish using the buffer, and invokes `callback` as soon as the buffer is
-///   safe for the CPU to access.
-///
-/// Once a buffer is mapped:
-///
-/// - You can call `buffer.slice(range).get_mapped_range()` to obtain a
-///   [`BufferView`], which dereferences to a `&[u8]` that you can use to read
-///   the buffer's contents.
-///
-/// - Or, you can call `buffer.slice(range).get_mapped_range_mut()` to obtain a
-///   [`BufferViewMut`], which dereferences to a `&mut [u8]` that you can use to
-///   read and write the buffer's contents.
-///
-/// The given `range` must fall within the mapped portion of the buffer. If you
-/// attempt to access overlapping ranges, even for shared access only, these
-/// methods panic.
-///
-/// For example:
-///
-/// ```no_run
-/// # let buffer: wgpu::Buffer = todo!();
-/// let slice = buffer.slice(10..20);
-/// slice.map_async(wgpu::MapMode::Read, |result| {
-///     match result {
-///         Ok(()) => {
-///             let view = slice.get_mapped_range();
-///             // read data from `view`, which dereferences to `&[u8]`
-///         }
-///         Err(e) => {
-///             // handle mapping error
-///         }
-///     }
-/// });
-/// ```
-///
-/// This example calls `Buffer::slice` to obtain a [`BufferSlice`] referring to
-/// the second ten bytes of `buffer`. (To obtain access to the entire buffer,
-/// you could call `buffer.slice(..)`.) The code then calls `map_async` to wait
-/// for the buffer to be available, and finally calls `get_mapped_range` on the
-/// slice to actually get at the bytes.
-///
-/// If using `map_async` directly is awkward, you may find it more convenient to
-/// use [`Queue::write_buffer`] and [`util::DownloadBuffer::read_buffer`].
-/// However, those each have their own tradeoffs; the asynchronous nature of GPU
-/// execution makes it hard to avoid friction altogether.
-///
-/// While a buffer is mapped, you must not submit any commands to the GPU that
-/// access it. You may record command buffers that use the buffer, but you must
-/// not submit such command buffers.
-///
-/// When you are done using the buffer on the CPU, you must call
-/// [`Buffer::unmap`] to make it available for use by the GPU again. All
-/// [`BufferView`] and [`BufferViewMut`] views referring to the buffer must be
-/// dropped before you unmap it; otherwise, [`Buffer::unmap`] will panic.
-///
-/// ## Mapping buffers on the web
-///
-/// When compiled to WebAssembly and running in a browser content process,
-/// `wgpu` implements its API in terms of the browser's WebGPU implementation.
-/// In this context, `wgpu` is further isolated from the GPU:
-///
-/// - Depending on the browser's WebGPU implementation, mapping and unmapping
-///   buffers probably entails copies between WebAssembly linear memory and the
-///   graphics driver's buffers.
-///
-/// - All modern web browsers isolate web content in its own sandboxed process,
-///   which can only interact with the GPU via interprocess communication (IPC).
-///   Although most browsers' IPC systems use shared memory for large data
-///   transfers, there will still probably need to be copies into and out of the
-///   shared memory buffers.
-///
-/// All of these copies contribute to the cost of buffer mapping in this
-/// configuration.
-///
-/// [`usage`]: BufferDescriptor::usage
-/// [mac]: BufferDescriptor::mapped_at_creation
-/// [`MAP_READ`]: BufferUsages::MAP_READ
-/// [`MAP_WRITE`]: BufferUsages::MAP_WRITE
-#[derive(Debug)]
-pub struct Buffer {
-    context: Arc<C>,
-    id: ObjectId,
-    data: Box<Data>,
-    map_context: Mutex<MapContext>,
-    size: wgt::BufferAddress,
-    usage: BufferUsages,
-    // Todo: missing map_state https://www.w3.org/TR/webgpu/#dom-gpubuffer-mapstate
-}
-#[cfg(send_sync)]
-static_assertions::assert_impl_all!(Buffer: Send, Sync);
-
-/// A slice of a [`Buffer`], to be mapped, used for vertex or index data, or the like.
-///
-/// You can create a `BufferSlice` by calling [`Buffer::slice`]:
-///
-/// ```no_run
-/// # let buffer: wgpu::Buffer = todo!();
-/// let slice = buffer.slice(10..20);
-/// ```
-///
-/// This returns a slice referring to the second ten bytes of `buffer`. To get a
-/// slice of the entire `Buffer`:
-///
-/// ```no_run
-/// # let buffer: wgpu::Buffer = todo!();
-/// let whole_buffer_slice = buffer.slice(..);
-/// ```
-///
-/// A [`BufferSlice`] is nothing more than a reference to the `Buffer` and a
-/// starting and ending position. To access the slice's contents on the CPU, you
-/// must first [map] the buffer, and then call [`BufferSlice::get_mapped_range`]
-/// or [`BufferSlice::get_mapped_range_mut`] to obtain a view of the slice's
-/// contents, which dereferences to a `&[u8]` or `&mut [u8]`.
-///
-/// You can also pass buffer slices to methods like
-/// [`RenderPass::set_vertex_buffer`] and [`RenderPass::set_index_buffer`] to
-/// indicate which data a draw call should consume.
-///
-/// The `BufferSlice` type is unique to the Rust API of `wgpu`. In the WebGPU
-/// specification, an offset and size are specified as arguments to each call
-/// working with the [`Buffer`], instead.
-///
-/// [map]: Buffer#mapping-buffers
-#[derive(Copy, Clone, Debug)]
-pub struct BufferSlice<'a> {
-    buffer: &'a Buffer,
-    offset: BufferAddress,
-    size: Option<BufferSize>,
-}
-#[cfg(send_sync)]
-static_assertions::assert_impl_all!(BufferSlice<'_>: Send, Sync);
-
-/// Handle to a texture on the GPU.
-///
-/// It can be created with [`Device::create_texture`].
-///
-/// Corresponds to [WebGPU `GPUTexture`](https://gpuweb.github.io/gpuweb/#texture-interface).
-#[derive(Debug)]
-pub struct Texture {
-    context: Arc<C>,
-    id: ObjectId,
-    data: Box<Data>,
-    owned: bool,
-    descriptor: TextureDescriptor<'static>,
-}
-#[cfg(send_sync)]
-static_assertions::assert_impl_all!(Texture: Send, Sync);
-
-/// Handle to a texture view.
-///
-/// A `TextureView` object describes a texture and associated metadata needed by a
-/// [`RenderPipeline`] or [`BindGroup`].
-///
-/// Corresponds to [WebGPU `GPUTextureView`](https://gpuweb.github.io/gpuweb/#gputextureview).
-#[derive(Debug)]
-pub struct TextureView {
-    context: Arc<C>,
-    id: ObjectId,
-    data: Box<Data>,
-}
-#[cfg(send_sync)]
-static_assertions::assert_impl_all!(TextureView: Send, Sync);
-
-/// Handle to a sampler.
-///
-/// A `Sampler` object defines how a pipeline will sample from a [`TextureView`]. Samplers define
-/// image filters (including anisotropy) and address (wrapping) modes, among other things. See
-/// the documentation for [`SamplerDescriptor`] for more information.
-///
-/// It can be created with [`Device::create_sampler`].
-///
-/// Corresponds to [WebGPU `GPUSampler`](https://gpuweb.github.io/gpuweb/#sampler-interface).
-#[derive(Debug)]
-pub struct Sampler {
-    context: Arc<C>,
-    id: ObjectId,
-    data: Box<Data>,
-}
-#[cfg(send_sync)]
-static_assertions::assert_impl_all!(Sampler: Send, Sync);
-
-impl Drop for Sampler {
-    fn drop(&mut self) {
-        if !thread::panicking() {
-            self.context.sampler_drop(&self.id, self.data.as_ref());
-        }
-    }
-}
-
-/// Describes a [`Surface`].
-///
-/// For use with [`Surface::configure`].
-///
-/// Corresponds to [WebGPU `GPUCanvasConfiguration`](
-/// https://gpuweb.github.io/gpuweb/#canvas-configuration).
-pub type SurfaceConfiguration = wgt::SurfaceConfiguration<Vec<TextureFormat>>;
-static_assertions::assert_impl_all!(SurfaceConfiguration: Send, Sync);
-
-/// Handle to a presentable surface.
-///
-/// A `Surface` represents a platform-specific surface (e.g. a window) onto which rendered images may
-/// be presented. A `Surface` may be created with the function [`Instance::create_surface`].
-///
-/// This type is unique to the Rust API of `wgpu`. In the WebGPU specification,
-/// [`GPUCanvasContext`](https://gpuweb.github.io/gpuweb/#canvas-context)
-/// serves a similar role.
-pub struct Surface<'window> {
-    context: Arc<C>,
-
-    /// Optionally, keep the source of the handle used for the surface alive.
-    ///
-    /// This is useful for platforms where the surface is created from a window and the surface
-    /// would become invalid when the window is dropped.
-    _handle_source: Option<Box<dyn WindowHandle + 'window>>,
-
-    /// Wgpu-core surface id.
-    id: ObjectId,
-
-    /// Additional surface data returned by [`DynContext::instance_create_surface`].
-    surface_data: Box<Data>,
-
-    // Stores the latest `SurfaceConfiguration` that was set using `Surface::configure`.
-    // It is required to set the attributes of the `SurfaceTexture` in the
-    // `Surface::get_current_texture` method.
-    // Because the `Surface::configure` method operates on an immutable reference this type has to
-    // be wrapped in a mutex and since the configuration is only supplied after the surface has
-    // been created is is additionally wrapped in an option.
-    config: Mutex<Option<SurfaceConfiguration>>,
-}
-
-// This custom implementation is required because [`Surface::_surface`] doesn't
-// require [`Debug`](fmt::Debug), which we should not require from the user.
-impl<'window> fmt::Debug for Surface<'window> {
-    fn fmt(&self, f: &mut fmt::Formatter<'_>) -> fmt::Result {
-        f.debug_struct("Surface")
-            .field("context", &self.context)
-            .field(
-                "_handle_source",
-                &if self._handle_source.is_some() {
-                    "Some"
-                } else {
-                    "None"
-                },
-            )
-            .field("id", &self.id)
-            .field("data", &self.surface_data)
-            .field("config", &self.config)
-            .finish()
-    }
-}
-
-#[cfg(send_sync)]
-static_assertions::assert_impl_all!(Surface<'_>: Send, Sync);
-
-impl Drop for Surface<'_> {
-    fn drop(&mut self) {
-        if !thread::panicking() {
-            self.context
-                .surface_drop(&self.id, self.surface_data.as_ref())
-        }
-    }
-}
-
-/// Super trait for window handles as used in [`SurfaceTarget`].
-pub trait WindowHandle: HasWindowHandle + HasDisplayHandle + WasmNotSendSync {}
-
-impl<T> WindowHandle for T where T: HasWindowHandle + HasDisplayHandle + WasmNotSendSync {}
-
-/// The window/canvas/surface/swap-chain/etc. a surface is attached to, for use with safe surface creation.
-///
-/// This is either a window or an actual web canvas depending on the platform and
-/// enabled features.
-/// Refer to the individual variants for more information.
-///
-/// See also [`SurfaceTargetUnsafe`] for unsafe variants.
-#[non_exhaustive]
-pub enum SurfaceTarget<'window> {
-    /// Window handle producer.
-    ///
-    /// If the specified display and window handle are not supported by any of the backends, then the surface
-    /// will not be supported by any adapters.
-    ///
-    /// # Errors
-    ///
-    /// - On WebGL2: surface creation returns an error if the browser does not support WebGL2,
-    ///   or declines to provide GPU access (such as due to a resource shortage).
-    ///
-    /// # Panics
-    ///
-    /// - On macOS/Metal: will panic if not called on the main thread.
-    /// - On web: will panic if the `raw_window_handle` does not properly refer to a
-    ///   canvas element.
-    Window(Box<dyn WindowHandle + 'window>),
-
-    /// Surface from a `web_sys::HtmlCanvasElement`.
-    ///
-    /// The `canvas` argument must be a valid `<canvas>` element to
-    /// create a surface upon.
-    ///
-    /// # Errors
-    ///
-    /// - On WebGL2: surface creation will return an error if the browser does not support WebGL2,
-    ///   or declines to provide GPU access (such as due to a resource shortage).
-    #[cfg(any(webgpu, webgl))]
-    Canvas(web_sys::HtmlCanvasElement),
-
-    /// Surface from a `web_sys::OffscreenCanvas`.
-    ///
-    /// The `canvas` argument must be a valid `OffscreenCanvas` object
-    /// to create a surface upon.
-    ///
-    /// # Errors
-    ///
-    /// - On WebGL2: surface creation will return an error if the browser does not support WebGL2,
-    ///   or declines to provide GPU access (such as due to a resource shortage).
-    #[cfg(any(webgpu, webgl))]
-    OffscreenCanvas(web_sys::OffscreenCanvas),
-}
-
-impl<'a, T> From<T> for SurfaceTarget<'a>
-where
-    T: WindowHandle + 'a,
-{
-    fn from(window: T) -> Self {
-        Self::Window(Box::new(window))
-    }
-}
-
-/// The window/canvas/surface/swap-chain/etc. a surface is attached to, for use with unsafe surface creation.
-///
-/// This is either a window or an actual web canvas depending on the platform and
-/// enabled features.
-/// Refer to the individual variants for more information.
-///
-/// See also [`SurfaceTarget`] for safe variants.
-#[non_exhaustive]
-pub enum SurfaceTargetUnsafe {
-    /// Raw window & display handle.
-    ///
-    /// If the specified display and window handle are not supported by any of the backends, then the surface
-    /// will not be supported by any adapters.
-    ///
-    /// # Safety
-    ///
-    /// - `raw_window_handle` & `raw_display_handle` must be valid objects to create a surface upon.
-    /// - `raw_window_handle` & `raw_display_handle` must remain valid until after the returned
-    ///    [`Surface`] is  dropped.
-    RawHandle {
-        /// Raw display handle, underlying display must outlive the surface created from this.
-        raw_display_handle: raw_window_handle::RawDisplayHandle,
-
-        /// Raw display handle, underlying window must outlive the surface created from this.
-        raw_window_handle: raw_window_handle::RawWindowHandle,
-    },
-
-    /// Surface from `CoreAnimationLayer`.
-    ///
-    /// # Safety
-    ///
-    /// - layer must be a valid object to create a surface upon.
-    #[cfg(metal)]
-    CoreAnimationLayer(*mut std::ffi::c_void),
-
-    /// Surface from `IDCompositionVisual`.
-    ///
-    /// # Safety
-    ///
-    /// - visual must be a valid IDCompositionVisual to create a surface upon.
-    #[cfg(dx12)]
-    CompositionVisual(*mut std::ffi::c_void),
-
-    /// Surface from DX12 `SurfaceHandle`.
-    ///
-    /// # Safety
-    ///
-    /// - surface_handle must be a valid SurfaceHandle to create a surface upon.
-    #[cfg(dx12)]
-    SurfaceHandle(*mut std::ffi::c_void),
-
-    /// Surface from DX12 `SwapChainPanel`.
-    ///
-    /// # Safety
-    ///
-    /// - visual must be a valid SwapChainPanel to create a surface upon.
-    #[cfg(dx12)]
-    SwapChainPanel(*mut std::ffi::c_void),
-}
-
-impl SurfaceTargetUnsafe {
-    /// Creates a [`SurfaceTargetUnsafe::RawHandle`] from a window.
-    ///
-    /// # Safety
-    ///
-    /// - `window` must outlive the resulting surface target
-    ///   (and subsequently the surface created for this target).
-    pub unsafe fn from_window<T>(window: &T) -> Result<Self, raw_window_handle::HandleError>
-    where
-        T: HasDisplayHandle + HasWindowHandle,
-    {
-        Ok(Self::RawHandle {
-            raw_display_handle: window.display_handle()?.as_raw(),
-            raw_window_handle: window.window_handle()?.as_raw(),
-        })
-    }
-}
-
-/// Handle to a binding group layout.
-///
-/// A `BindGroupLayout` is a handle to the GPU-side layout of a binding group. It can be used to
-/// create a [`BindGroupDescriptor`] object, which in turn can be used to create a [`BindGroup`]
-/// object with [`Device::create_bind_group`]. A series of `BindGroupLayout`s can also be used to
-/// create a [`PipelineLayoutDescriptor`], which can be used to create a [`PipelineLayout`].
-///
-/// It can be created with [`Device::create_bind_group_layout`].
-///
-/// Corresponds to [WebGPU `GPUBindGroupLayout`](
-/// https://gpuweb.github.io/gpuweb/#gpubindgrouplayout).
-#[derive(Debug)]
-pub struct BindGroupLayout {
-    context: Arc<C>,
-    id: ObjectId,
-    data: Box<Data>,
-}
-#[cfg(send_sync)]
-static_assertions::assert_impl_all!(BindGroupLayout: Send, Sync);
-
-impl Drop for BindGroupLayout {
-    fn drop(&mut self) {
-        if !thread::panicking() {
-            self.context
-                .bind_group_layout_drop(&self.id, self.data.as_ref());
-        }
-    }
-}
-
-/// Handle to a binding group.
-///
-/// A `BindGroup` represents the set of resources bound to the bindings described by a
-/// [`BindGroupLayout`]. It can be created with [`Device::create_bind_group`]. A `BindGroup` can
-/// be bound to a particular [`RenderPass`] with [`RenderPass::set_bind_group`], or to a
-/// [`ComputePass`] with [`ComputePass::set_bind_group`].
-///
-/// Corresponds to [WebGPU `GPUBindGroup`](https://gpuweb.github.io/gpuweb/#gpubindgroup).
-#[derive(Debug)]
-pub struct BindGroup {
-    context: Arc<C>,
-    id: ObjectId,
-    data: Box<Data>,
-}
-#[cfg(send_sync)]
-static_assertions::assert_impl_all!(BindGroup: Send, Sync);
-
-impl Drop for BindGroup {
-    fn drop(&mut self) {
-        if !thread::panicking() {
-            self.context.bind_group_drop(&self.id, self.data.as_ref());
-        }
-    }
-}
-
-/// Handle to a compiled shader module.
-///
-/// A `ShaderModule` represents a compiled shader module on the GPU. It can be created by passing
-/// source code to [`Device::create_shader_module`] or valid SPIR-V binary to
-/// [`Device::create_shader_module_spirv`]. Shader modules are used to define programmable stages
-/// of a pipeline.
-///
-/// Corresponds to [WebGPU `GPUShaderModule`](https://gpuweb.github.io/gpuweb/#shader-module).
-#[derive(Debug)]
-pub struct ShaderModule {
-    context: Arc<C>,
-    id: ObjectId,
-    data: Box<Data>,
-}
-#[cfg(send_sync)]
-static_assertions::assert_impl_all!(ShaderModule: Send, Sync);
-
-impl Drop for ShaderModule {
-    fn drop(&mut self) {
-        if !thread::panicking() {
-            self.context
-                .shader_module_drop(&self.id, self.data.as_ref());
-        }
-    }
-}
-
-impl ShaderModule {
-    /// Get the compilation info for the shader module.
-    pub fn get_compilation_info(&self) -> impl Future<Output = CompilationInfo> + WasmNotSend {
-        self.context
-            .shader_get_compilation_info(&self.id, self.data.as_ref())
-    }
-}
-
-/// Compilation information for a shader module.
-///
-/// Corresponds to [WebGPU `GPUCompilationInfo`](https://gpuweb.github.io/gpuweb/#gpucompilationinfo).
-/// The source locations use bytes, and index a UTF-8 encoded string.
-#[derive(Debug, Clone)]
-pub struct CompilationInfo {
-    /// The messages from the shader compilation process.
-    pub messages: Vec<CompilationMessage>,
-}
-
-/// A single message from the shader compilation process.
-///
-/// Roughly corresponds to [`GPUCompilationMessage`](https://www.w3.org/TR/webgpu/#gpucompilationmessage),
-/// except that the location uses UTF-8 for all positions.
-#[derive(Debug, Clone)]
-pub struct CompilationMessage {
-    /// The text of the message.
-    pub message: String,
-    /// The type of the message.
-    pub message_type: CompilationMessageType,
-    /// Where in the source code the message points at.
-    pub location: Option<SourceLocation>,
-}
-
-/// The type of a compilation message.
-#[derive(Debug, Clone, Copy, PartialEq, Eq)]
-pub enum CompilationMessageType {
-    /// An error message.
-    Error,
-    /// A warning message.
-    Warning,
-    /// An informational message.
-    Info,
-}
-
-/// A human-readable representation for a span, tailored for text source.
-///
-/// Roughly corresponds to the positional members of [`GPUCompilationMessage`][gcm] from
-/// the WebGPU specification, except
-/// - `offset` and `length` are in bytes (UTF-8 code units), instead of UTF-16 code units.
-/// - `line_position` is in bytes (UTF-8 code units), and is usually not directly intended for humans.
-///
-/// [gcm]: https://www.w3.org/TR/webgpu/#gpucompilationmessage
-#[derive(Copy, Clone, Debug, PartialEq, Eq)]
-pub struct SourceLocation {
-    /// 1-based line number.
-    pub line_number: u32,
-    /// 1-based column in code units (in bytes) of the start of the span.
-    /// Remember to convert accordingly when displaying to the user.
-    pub line_position: u32,
-    /// 0-based Offset in code units (in bytes) of the start of the span.
-    pub offset: u32,
-    /// Length in code units (in bytes) of the span.
-    pub length: u32,
-}
-
-#[cfg(all(feature = "wgsl", wgpu_core))]
-impl From<naga::error::ShaderError<naga::front::wgsl::ParseError>> for CompilationInfo {
-    fn from(value: naga::error::ShaderError<naga::front::wgsl::ParseError>) -> Self {
-        CompilationInfo {
-            messages: vec![CompilationMessage {
-                message: value.to_string(),
-                message_type: CompilationMessageType::Error,
-                location: value.inner.location(&value.source).map(Into::into),
-            }],
-        }
-    }
-}
-#[cfg(feature = "glsl")]
-impl From<naga::error::ShaderError<naga::front::glsl::ParseErrors>> for CompilationInfo {
-    fn from(value: naga::error::ShaderError<naga::front::glsl::ParseErrors>) -> Self {
-        let messages = value
-            .inner
-            .errors
-            .into_iter()
-            .map(|err| CompilationMessage {
-                message: err.to_string(),
-                message_type: CompilationMessageType::Error,
-                location: err.location(&value.source).map(Into::into),
-            })
-            .collect();
-        CompilationInfo { messages }
-    }
-}
-
-#[cfg(feature = "spirv")]
-impl From<naga::error::ShaderError<naga::front::spv::Error>> for CompilationInfo {
-    fn from(value: naga::error::ShaderError<naga::front::spv::Error>) -> Self {
-        CompilationInfo {
-            messages: vec![CompilationMessage {
-                message: value.to_string(),
-                message_type: CompilationMessageType::Error,
-                location: None,
-            }],
-        }
-    }
-}
-
-#[cfg(any(wgpu_core, naga))]
-impl From<naga::error::ShaderError<naga::WithSpan<naga::valid::ValidationError>>>
-    for CompilationInfo
-{
-    fn from(value: naga::error::ShaderError<naga::WithSpan<naga::valid::ValidationError>>) -> Self {
-        CompilationInfo {
-            messages: vec![CompilationMessage {
-                message: value.to_string(),
-                message_type: CompilationMessageType::Error,
-                location: value.inner.location(&value.source).map(Into::into),
-            }],
-        }
-    }
-}
-
-#[cfg(any(wgpu_core, naga))]
-impl From<naga::SourceLocation> for SourceLocation {
-    fn from(value: naga::SourceLocation) -> Self {
-        SourceLocation {
-            length: value.length,
-            offset: value.offset,
-            line_number: value.line_number,
-            line_position: value.line_position,
-        }
-    }
-}
-
-/// Source of a shader module.
-///
-/// The source will be parsed and validated.
-///
-/// Any necessary shader translation (e.g. from WGSL to SPIR-V or vice versa)
-/// will be done internally by wgpu.
-///
-/// This type is unique to the Rust API of `wgpu`. In the WebGPU specification,
-/// only WGSL source code strings are accepted.
-#[cfg_attr(feature = "naga-ir", allow(clippy::large_enum_variant))]
-#[derive(Clone, Debug)]
-#[non_exhaustive]
-pub enum ShaderSource<'a> {
-    /// SPIR-V module represented as a slice of words.
-    ///
-    /// See also: [`util::make_spirv`], [`include_spirv`]
-    #[cfg(feature = "spirv")]
-    SpirV(Cow<'a, [u32]>),
-    /// GLSL module as a string slice.
-    ///
-    /// Note: GLSL is not yet fully supported and must be a specific ShaderStage.
-    #[cfg(feature = "glsl")]
-    Glsl {
-        /// The source code of the shader.
-        shader: Cow<'a, str>,
-        /// The shader stage that the shader targets. For example, `naga::ShaderStage::Vertex`
-        stage: naga::ShaderStage,
-        /// Defines to unlock configured shader features.
-        defines: naga::FastHashMap<String, String>,
-    },
-    /// WGSL module as a string slice.
-    #[cfg(feature = "wgsl")]
-    Wgsl(Cow<'a, str>),
-    /// Naga module.
-    #[cfg(feature = "naga-ir")]
-    Naga(Cow<'static, naga::Module>),
-    /// Dummy variant because `Naga` doesn't have a lifetime and without enough active features it
-    /// could be the last one active.
-    #[doc(hidden)]
-    Dummy(PhantomData<&'a ()>),
-}
-static_assertions::assert_impl_all!(ShaderSource<'_>: Send, Sync);
-
-/// Descriptor for use with [`Device::create_shader_module`].
-///
-/// Corresponds to [WebGPU `GPUShaderModuleDescriptor`](
-/// https://gpuweb.github.io/gpuweb/#dictdef-gpushadermoduledescriptor).
-#[derive(Clone, Debug)]
-pub struct ShaderModuleDescriptor<'a> {
-    /// Debug label of the shader module. This will show up in graphics debuggers for easy identification.
-    pub label: Label<'a>,
-    /// Source code for the shader.
-    pub source: ShaderSource<'a>,
-}
-static_assertions::assert_impl_all!(ShaderModuleDescriptor<'_>: Send, Sync);
-
-/// Descriptor for a shader module given by SPIR-V binary, for use with
-/// [`Device::create_shader_module_spirv`].
-///
-/// This type is unique to the Rust API of `wgpu`. In the WebGPU specification,
-/// only WGSL source code strings are accepted.
-#[derive(Debug)]
-pub struct ShaderModuleDescriptorSpirV<'a> {
-    /// Debug label of the shader module. This will show up in graphics debuggers for easy identification.
-    pub label: Label<'a>,
-    /// Binary SPIR-V data, in 4-byte words.
-    pub source: Cow<'a, [u32]>,
-}
-static_assertions::assert_impl_all!(ShaderModuleDescriptorSpirV<'_>: Send, Sync);
-
-/// Handle to a pipeline layout.
-///
-/// A `PipelineLayout` object describes the available binding groups of a pipeline.
-/// It can be created with [`Device::create_pipeline_layout`].
-///
-/// Corresponds to [WebGPU `GPUPipelineLayout`](https://gpuweb.github.io/gpuweb/#gpupipelinelayout).
-#[derive(Debug)]
-pub struct PipelineLayout {
-    context: Arc<C>,
-    id: ObjectId,
-    data: Box<Data>,
-}
-#[cfg(send_sync)]
-static_assertions::assert_impl_all!(PipelineLayout: Send, Sync);
-
-impl Drop for PipelineLayout {
-    fn drop(&mut self) {
-        if !thread::panicking() {
-            self.context
-                .pipeline_layout_drop(&self.id, self.data.as_ref());
-        }
-    }
-}
-
-/// Handle to a rendering (graphics) pipeline.
-///
-/// A `RenderPipeline` object represents a graphics pipeline and its stages, bindings, vertex
-/// buffers and targets. It can be created with [`Device::create_render_pipeline`].
-///
-/// Corresponds to [WebGPU `GPURenderPipeline`](https://gpuweb.github.io/gpuweb/#render-pipeline).
-#[derive(Debug)]
-pub struct RenderPipeline {
-    context: Arc<C>,
-    id: ObjectId,
-    data: Box<Data>,
-}
-#[cfg(send_sync)]
-static_assertions::assert_impl_all!(RenderPipeline: Send, Sync);
-
-impl Drop for RenderPipeline {
-    fn drop(&mut self) {
-        if !thread::panicking() {
-            self.context
-                .render_pipeline_drop(&self.id, self.data.as_ref());
-        }
-    }
-}
-
-impl RenderPipeline {
-    /// Get an object representing the bind group layout at a given index.
-    pub fn get_bind_group_layout(&self, index: u32) -> BindGroupLayout {
-        let context = Arc::clone(&self.context);
-        let (id, data) =
-            self.context
-                .render_pipeline_get_bind_group_layout(&self.id, self.data.as_ref(), index);
-        BindGroupLayout { context, id, data }
-    }
-}
-
-/// Handle to a compute pipeline.
-///
-/// A `ComputePipeline` object represents a compute pipeline and its single shader stage.
-/// It can be created with [`Device::create_compute_pipeline`].
-///
-/// Corresponds to [WebGPU `GPUComputePipeline`](https://gpuweb.github.io/gpuweb/#compute-pipeline).
-#[derive(Debug)]
-pub struct ComputePipeline {
-    context: Arc<C>,
-    id: ObjectId,
-    data: Box<Data>,
-}
-#[cfg(send_sync)]
-static_assertions::assert_impl_all!(ComputePipeline: Send, Sync);
-
-impl Drop for ComputePipeline {
-    fn drop(&mut self) {
-        if !thread::panicking() {
-            self.context
-                .compute_pipeline_drop(&self.id, self.data.as_ref());
-        }
-    }
-}
-
-impl ComputePipeline {
-    /// Get an object representing the bind group layout at a given index.
-    pub fn get_bind_group_layout(&self, index: u32) -> BindGroupLayout {
-        let context = Arc::clone(&self.context);
-        let (id, data) = self.context.compute_pipeline_get_bind_group_layout(
-            &self.id,
-            self.data.as_ref(),
-            index,
-        );
-        BindGroupLayout { context, id, data }
-    }
-}
-
-/// Handle to a pipeline cache, which is used to accelerate
-/// creating [`RenderPipeline`]s and [`ComputePipeline`]s
-/// in subsequent executions
-///
-/// This reuse is only applicable for the same or similar devices.
-/// See [`util::pipeline_cache_key`] for some details.
-///
-/// # Background
-///
-/// In most GPU drivers, shader code must be converted into a machine code
-/// which can be executed on the GPU.
-/// Generating this machine code can require a lot of computation.
-/// Pipeline caches allow this computation to be reused between executions
-/// of the program.
-/// This can be very useful for reducing program startup time.
-///
-/// Note that most desktop GPU drivers will manage their own caches,
-/// meaning that little advantage can be gained from this on those platforms.
-/// However, on some platforms, especially Android, drivers leave this to the
-/// application to implement.
-///
-/// Unfortunately, drivers do not expose whether they manage their own caches.
-/// Some reasonable policies for applications to use are:
-/// - Manage their own pipeline cache on all platforms
-/// - Only manage pipeline caches on Android
-///
-/// # Usage
-///
-/// It is valid to use this resource when creating multiple pipelines, in
-/// which case it will likely cache each of those pipelines.
-/// It is also valid to create a new cache for each pipeline.
-///
-/// This resource is most useful when the data produced from it (using
-/// [`PipelineCache::get_data`]) is persisted.
-/// Care should be taken that pipeline caches are only used for the same device,
-/// as pipeline caches from compatible devices are unlikely to provide any advantage.
-/// `util::pipeline_cache_key` can be used as a file/directory name to help ensure that.
-///
-/// It is recommended to store pipeline caches atomically. If persisting to disk,
-/// this can usually be achieved by creating a temporary file, then moving/[renaming]
-/// the temporary file over the existing cache
-///
-/// # Storage Usage
-///
-/// There is not currently an API available to reduce the size of a cache.
-/// This is due to limitations in the underlying graphics APIs used.
-/// This is especially impactful if your application is being updated, so
-/// previous caches are no longer being used.
-///
-/// One option to work around this is to regenerate the cache.
-/// That is, creating the pipelines which your program runs using
-/// with the stored cached data, then recreating the *same* pipelines
-/// using a new cache, which your application then store.
-///
-/// # Implementations
-///
-/// This resource currently only works on the following backends:
-///  - Vulkan
-///
-/// This type is unique to the Rust API of `wgpu`.
-///
-/// [renaming]: std::fs::rename
-#[derive(Debug)]
-pub struct PipelineCache {
-    context: Arc<C>,
-    id: ObjectId,
-    data: Box<Data>,
-}
-
-#[cfg(send_sync)]
-static_assertions::assert_impl_all!(PipelineCache: Send, Sync);
-
-impl PipelineCache {
-    /// Get the data associated with this pipeline cache.
-    /// The data format is an implementation detail of `wgpu`.
-    /// The only defined operation on this data setting it as the `data` field
-    /// on [`PipelineCacheDescriptor`], then to [`Device::create_pipeline_cache`].
-    ///
-    /// This function is unique to the Rust API of `wgpu`.
-    pub fn get_data(&self) -> Option<Vec<u8>> {
-        self.context
-            .pipeline_cache_get_data(&self.id, self.data.as_ref())
-    }
-}
-
-impl Drop for PipelineCache {
-    fn drop(&mut self) {
-        if !thread::panicking() {
-            self.context
-                .pipeline_cache_drop(&self.id, self.data.as_ref());
-        }
-    }
-}
-
-/// Handle to a command buffer on the GPU.
-///
-/// A `CommandBuffer` represents a complete sequence of commands that may be submitted to a command
-/// queue with [`Queue::submit`]. A `CommandBuffer` is obtained by recording a series of commands to
-/// a [`CommandEncoder`] and then calling [`CommandEncoder::finish`].
-///
-/// Corresponds to [WebGPU `GPUCommandBuffer`](https://gpuweb.github.io/gpuweb/#command-buffer).
-#[derive(Debug)]
-pub struct CommandBuffer {
-    context: Arc<C>,
-    id: Option<ObjectId>,
-    data: Option<Box<Data>>,
-}
-#[cfg(send_sync)]
-static_assertions::assert_impl_all!(CommandBuffer: Send, Sync);
-
-impl Drop for CommandBuffer {
-    fn drop(&mut self) {
-        if !thread::panicking() {
-            if let Some(id) = self.id.take() {
-                self.context
-                    .command_buffer_drop(&id, self.data.take().unwrap().as_ref());
-            }
-        }
-    }
-}
-
-/// Encodes a series of GPU operations.
-///
-/// A command encoder can record [`RenderPass`]es, [`ComputePass`]es,
-/// and transfer operations between driver-managed resources like [`Buffer`]s and [`Texture`]s.
-///
-/// When finished recording, call [`CommandEncoder::finish`] to obtain a [`CommandBuffer`] which may
-/// be submitted for execution.
-///
-/// Corresponds to [WebGPU `GPUCommandEncoder`](https://gpuweb.github.io/gpuweb/#command-encoder).
-#[derive(Debug)]
-pub struct CommandEncoder {
-    context: Arc<C>,
-    id: Option<ObjectId>,
-    data: Box<Data>,
-}
-#[cfg(send_sync)]
-static_assertions::assert_impl_all!(CommandEncoder: Send, Sync);
-
-impl Drop for CommandEncoder {
-    fn drop(&mut self) {
-        if !thread::panicking() {
-            if let Some(id) = self.id.take() {
-                self.context.command_encoder_drop(&id, self.data.as_ref());
-            }
-        }
-    }
-}
-
-/// In-progress recording of a render pass: a list of render commands in a [`CommandEncoder`].
-///
-/// It can be created with [`CommandEncoder::begin_render_pass()`], whose [`RenderPassDescriptor`]
-/// specifies the attachments (textures) that will be rendered to.
-///
-/// Most of the methods on `RenderPass` serve one of two purposes, identifiable by their names:
-///
-/// * `draw_*()`: Drawing (that is, encoding a render command, which, when executed by the GPU, will
-///   rasterize something and execute shaders).
-/// * `set_*()`: Setting part of the [render state](https://gpuweb.github.io/gpuweb/#renderstate)
-///   for future drawing commands.
-///
-/// A render pass may contain any number of drawing commands, and before/between each command the
-/// render state may be updated however you wish; each drawing command will be executed using the
-/// render state that has been set when the `draw_*()` function is called.
-///
-/// Corresponds to [WebGPU `GPURenderPassEncoder`](
-/// https://gpuweb.github.io/gpuweb/#render-pass-encoder).
-#[derive(Debug)]
-pub struct RenderPass<'encoder> {
-    /// The inner data of the render pass, separated out so it's easy to replace the lifetime with 'static if desired.
-    inner: RenderPassInner,
-
-    /// This lifetime is used to protect the [`CommandEncoder`] from being used
-    /// while the pass is alive.
-    encoder_guard: PhantomData<&'encoder ()>,
-}
-
-#[derive(Debug)]
-struct RenderPassInner {
-    id: ObjectId,
-    data: Box<Data>,
-    context: Arc<C>,
-}
-
-/// In-progress recording of a compute pass.
-///
-/// It can be created with [`CommandEncoder::begin_compute_pass`].
-///
-/// Corresponds to [WebGPU `GPUComputePassEncoder`](
-/// https://gpuweb.github.io/gpuweb/#compute-pass-encoder).
-#[derive(Debug)]
-pub struct ComputePass<'encoder> {
-    /// The inner data of the compute pass, separated out so it's easy to replace the lifetime with 'static if desired.
-    inner: ComputePassInner,
-
-    /// This lifetime is used to protect the [`CommandEncoder`] from being used
-    /// while the pass is alive.
-    encoder_guard: PhantomData<&'encoder ()>,
-}
-
-#[derive(Debug)]
-struct ComputePassInner {
-    id: ObjectId,
-    data: Box<Data>,
-    context: Arc<C>,
-}
-
-/// Encodes a series of GPU operations into a reusable "render bundle".
-///
-/// It only supports a handful of render commands, but it makes them reusable.
-/// It can be created with [`Device::create_render_bundle_encoder`].
-/// It can be executed onto a [`CommandEncoder`] using [`RenderPass::execute_bundles`].
-///
-/// Executing a [`RenderBundle`] is often more efficient than issuing the underlying commands
-/// manually.
-///
-/// Corresponds to [WebGPU `GPURenderBundleEncoder`](
-/// https://gpuweb.github.io/gpuweb/#gpurenderbundleencoder).
-#[derive(Debug)]
-pub struct RenderBundleEncoder<'a> {
-    context: Arc<C>,
-    id: ObjectId,
-    data: Box<Data>,
-    parent: &'a Device,
-    /// This type should be !Send !Sync, because it represents an allocation on this thread's
-    /// command buffer.
-    _p: PhantomData<*const u8>,
-}
-static_assertions::assert_not_impl_any!(RenderBundleEncoder<'_>: Send, Sync);
-
-/// Pre-prepared reusable bundle of GPU operations.
-///
-/// It only supports a handful of render commands, but it makes them reusable. Executing a
-/// [`RenderBundle`] is often more efficient than issuing the underlying commands manually.
-///
-/// It can be created by use of a [`RenderBundleEncoder`], and executed onto a [`CommandEncoder`]
-/// using [`RenderPass::execute_bundles`].
-///
-/// Corresponds to [WebGPU `GPURenderBundle`](https://gpuweb.github.io/gpuweb/#render-bundle).
-#[derive(Debug)]
-pub struct RenderBundle {
-    context: Arc<C>,
-    id: ObjectId,
-    data: Box<Data>,
-}
-#[cfg(send_sync)]
-static_assertions::assert_impl_all!(RenderBundle: Send, Sync);
-
-impl Drop for RenderBundle {
-    fn drop(&mut self) {
-        if !thread::panicking() {
-            self.context
-                .render_bundle_drop(&self.id, self.data.as_ref());
-        }
-    }
-}
-
-/// Handle to a query set.
-///
-/// It can be created with [`Device::create_query_set`].
-///
-/// Corresponds to [WebGPU `GPUQuerySet`](https://gpuweb.github.io/gpuweb/#queryset).
-#[derive(Debug)]
-pub struct QuerySet {
-    context: Arc<C>,
-    id: ObjectId,
-    data: Box<Data>,
-}
-#[cfg(send_sync)]
-#[cfg(send_sync)]
-static_assertions::assert_impl_all!(QuerySet: Send, Sync);
-
-impl Drop for QuerySet {
-    fn drop(&mut self) {
-        if !thread::panicking() {
-            self.context.query_set_drop(&self.id, self.data.as_ref());
-        }
-    }
-}
-
-/// Handle to a command queue on a device.
-///
-/// A `Queue` executes recorded [`CommandBuffer`] objects and provides convenience methods
-/// for writing to [buffers](Queue::write_buffer) and [textures](Queue::write_texture).
-/// It can be created along with a [`Device`] by calling [`Adapter::request_device`].
-///
-/// Corresponds to [WebGPU `GPUQueue`](https://gpuweb.github.io/gpuweb/#gpu-queue).
-#[derive(Debug)]
-pub struct Queue {
-    context: Arc<C>,
-    id: ObjectId,
-    data: Box<Data>,
-}
-#[cfg(send_sync)]
-static_assertions::assert_impl_all!(Queue: Send, Sync);
-
-impl Drop for Queue {
-    fn drop(&mut self) {
-        if !thread::panicking() {
-            self.context.queue_drop(&self.id, self.data.as_ref());
-        }
-    }
-}
-
-/// Resource that can be bound to a pipeline.
-///
-/// Corresponds to [WebGPU `GPUBindingResource`](
-/// https://gpuweb.github.io/gpuweb/#typedefdef-gpubindingresource).
-#[non_exhaustive]
-#[derive(Clone, Debug)]
-pub enum BindingResource<'a> {
-    /// Binding is backed by a buffer.
-    ///
-    /// Corresponds to [`wgt::BufferBindingType::Uniform`] and [`wgt::BufferBindingType::Storage`]
-    /// with [`BindGroupLayoutEntry::count`] set to None.
-    Buffer(BufferBinding<'a>),
-    /// Binding is backed by an array of buffers.
-    ///
-    /// [`Features::BUFFER_BINDING_ARRAY`] must be supported to use this feature.
-    ///
-    /// Corresponds to [`wgt::BufferBindingType::Uniform`] and [`wgt::BufferBindingType::Storage`]
-    /// with [`BindGroupLayoutEntry::count`] set to Some.
-    BufferArray(&'a [BufferBinding<'a>]),
-    /// Binding is a sampler.
-    ///
-    /// Corresponds to [`wgt::BindingType::Sampler`] with [`BindGroupLayoutEntry::count`] set to None.
-    Sampler(&'a Sampler),
-    /// Binding is backed by an array of samplers.
-    ///
-    /// [`Features::TEXTURE_BINDING_ARRAY`] must be supported to use this feature.
-    ///
-    /// Corresponds to [`wgt::BindingType::Sampler`] with [`BindGroupLayoutEntry::count`] set
-    /// to Some.
-    SamplerArray(&'a [&'a Sampler]),
-    /// Binding is backed by a texture.
-    ///
-    /// Corresponds to [`wgt::BindingType::Texture`] and [`wgt::BindingType::StorageTexture`] with
-    /// [`BindGroupLayoutEntry::count`] set to None.
-    TextureView(&'a TextureView),
-    /// Binding is backed by an array of textures.
-    ///
-    /// [`Features::TEXTURE_BINDING_ARRAY`] must be supported to use this feature.
-    ///
-    /// Corresponds to [`wgt::BindingType::Texture`] and [`wgt::BindingType::StorageTexture`] with
-    /// [`BindGroupLayoutEntry::count`] set to Some.
-    TextureViewArray(&'a [&'a TextureView]),
-    /// Todo
-    AccelerationStructure(&'a crate::ray_tracing::Tlas),
-}
-#[cfg(send_sync)]
-static_assertions::assert_impl_all!(BindingResource<'_>: Send, Sync);
-
-/// Describes the segment of a buffer to bind.
-///
-/// Corresponds to [WebGPU `GPUBufferBinding`](
-/// https://gpuweb.github.io/gpuweb/#dictdef-gpubufferbinding).
-#[derive(Clone, Debug)]
-pub struct BufferBinding<'a> {
-    /// The buffer to bind.
-    pub buffer: &'a Buffer,
-
-    /// Base offset of the buffer, in bytes.
-    ///
-    /// If the [`has_dynamic_offset`] field of this buffer's layout entry is
-    /// `true`, the offset here will be added to the dynamic offset passed to
-    /// [`RenderPass::set_bind_group`] or [`ComputePass::set_bind_group`].
-    ///
-    /// If the buffer was created with [`BufferUsages::UNIFORM`], then this
-    /// offset must be a multiple of
-    /// [`Limits::min_uniform_buffer_offset_alignment`].
-    ///
-    /// If the buffer was created with [`BufferUsages::STORAGE`], then this
-    /// offset must be a multiple of
-    /// [`Limits::min_storage_buffer_offset_alignment`].
-    ///
-    /// [`has_dynamic_offset`]: BindingType::Buffer::has_dynamic_offset
-    pub offset: BufferAddress,
-
-    /// Size of the binding in bytes, or `None` for using the rest of the buffer.
-    pub size: Option<BufferSize>,
-}
-#[cfg(send_sync)]
-static_assertions::assert_impl_all!(BufferBinding<'_>: Send, Sync);
-
-/// Operation to perform to the output attachment at the start of a render pass.
-///
-/// Corresponds to [WebGPU `GPULoadOp`](https://gpuweb.github.io/gpuweb/#enumdef-gpuloadop),
-/// plus the corresponding clearValue.
-#[derive(Copy, Clone, Debug, Hash, Eq, PartialEq)]
-#[cfg_attr(feature = "serde", derive(serde::Serialize, serde::Deserialize))]
-pub enum LoadOp<V> {
-    /// Loads the specified value for this attachment into the render pass.
-    ///
-    /// On some GPU hardware (primarily mobile), "clear" is significantly cheaper
-    /// because it avoids loading data from main memory into tile-local memory.
-    ///
-    /// On other GPU hardware, there isn’t a significant difference.
-    ///
-    /// As a result, it is recommended to use "clear" rather than "load" in cases
-    /// where the initial value doesn’t matter
-    /// (e.g. the render target will be cleared using a skybox).
-    Clear(V),
-    /// Loads the existing value for this attachment into the render pass.
-    Load,
-}
-
-impl<V: Default> Default for LoadOp<V> {
-    fn default() -> Self {
-        Self::Clear(Default::default())
-    }
-}
-
-/// Operation to perform to the output attachment at the end of a render pass.
-///
-/// Corresponds to [WebGPU `GPUStoreOp`](https://gpuweb.github.io/gpuweb/#enumdef-gpustoreop).
-#[derive(Copy, Clone, Debug, Hash, Eq, PartialEq, Default)]
-#[cfg_attr(feature = "serde", derive(serde::Serialize, serde::Deserialize))]
-pub enum StoreOp {
-    /// Stores the resulting value of the render pass for this attachment.
-    #[default]
-    Store,
-    /// Discards the resulting value of the render pass for this attachment.
-    ///
-    /// The attachment will be treated as uninitialized afterwards.
-    /// (If only either Depth or Stencil texture-aspects is set to `Discard`,
-    /// the respective other texture-aspect will be preserved.)
-    ///
-    /// This can be significantly faster on tile-based render hardware.
-    ///
-    /// Prefer this if the attachment is not read by subsequent passes.
-    Discard,
-}
-
-/// Pair of load and store operations for an attachment aspect.
-///
-/// This type is unique to the Rust API of `wgpu`. In the WebGPU specification,
-/// separate `loadOp` and `storeOp` fields are used instead.
-#[derive(Copy, Clone, Debug, Hash, Eq, PartialEq)]
-#[cfg_attr(feature = "serde", derive(serde::Serialize, serde::Deserialize))]
-pub struct Operations<V> {
-    /// How data should be read through this attachment.
-    pub load: LoadOp<V>,
-    /// Whether data will be written to through this attachment.
-    ///
-    /// Note that resolve textures (if specified) are always written to,
-    /// regardless of this setting.
-    pub store: StoreOp,
-}
-
-impl<V: Default> Default for Operations<V> {
-    #[inline]
-    fn default() -> Self {
-        Self {
-            load: LoadOp::<V>::default(),
-            store: StoreOp::default(),
-        }
-    }
-}
-
-/// Describes the timestamp writes of a render pass.
-///
-/// For use with [`RenderPassDescriptor`].
-/// At least one of `beginning_of_pass_write_index` and `end_of_pass_write_index` must be `Some`.
-///
-/// Corresponds to [WebGPU `GPURenderPassTimestampWrite`](
-/// https://gpuweb.github.io/gpuweb/#dictdef-gpurenderpasstimestampwrites).
-#[derive(Clone, Debug)]
-pub struct RenderPassTimestampWrites<'a> {
-    /// The query set to write to.
-    pub query_set: &'a QuerySet,
-    /// The index of the query set at which a start timestamp of this pass is written, if any.
-    pub beginning_of_pass_write_index: Option<u32>,
-    /// The index of the query set at which an end timestamp of this pass is written, if any.
-    pub end_of_pass_write_index: Option<u32>,
-}
-#[cfg(send_sync)]
-static_assertions::assert_impl_all!(RenderPassTimestampWrites<'_>: Send, Sync);
-
-/// Describes a color attachment to a [`RenderPass`].
-///
-/// For use with [`RenderPassDescriptor`].
-///
-/// Corresponds to [WebGPU `GPURenderPassColorAttachment`](
-/// https://gpuweb.github.io/gpuweb/#color-attachments).
-#[derive(Clone, Debug)]
-pub struct RenderPassColorAttachment<'tex> {
-    /// The view to use as an attachment.
-    pub view: &'tex TextureView,
-    /// The view that will receive the resolved output if multisampling is used.
-    ///
-    /// If set, it is always written to, regardless of how [`Self::ops`] is configured.
-    pub resolve_target: Option<&'tex TextureView>,
-    /// What operations will be performed on this color attachment.
-    pub ops: Operations<Color>,
-}
-#[cfg(send_sync)]
-static_assertions::assert_impl_all!(RenderPassColorAttachment<'_>: Send, Sync);
-
-/// Describes a depth/stencil attachment to a [`RenderPass`].
-///
-/// For use with [`RenderPassDescriptor`].
-///
-/// Corresponds to [WebGPU `GPURenderPassDepthStencilAttachment`](
-/// https://gpuweb.github.io/gpuweb/#depth-stencil-attachments).
-#[derive(Clone, Debug)]
-pub struct RenderPassDepthStencilAttachment<'tex> {
-    /// The view to use as an attachment.
-    pub view: &'tex TextureView,
-    /// What operations will be performed on the depth part of the attachment.
-    pub depth_ops: Option<Operations<f32>>,
-    /// What operations will be performed on the stencil part of the attachment.
-    pub stencil_ops: Option<Operations<u32>>,
-}
-#[cfg(send_sync)]
-static_assertions::assert_impl_all!(RenderPassDepthStencilAttachment<'_>: Send, Sync);
-
-// The underlying types are also exported so that documentation shows up for them
-
-/// Object debugging label.
-pub type Label<'a> = Option<&'a str>;
-pub use wgt::RequestAdapterOptions as RequestAdapterOptionsBase;
-/// Additional information required when requesting an adapter.
-///
-/// For use with [`Instance::request_adapter`].
-///
-/// Corresponds to [WebGPU `GPURequestAdapterOptions`](
-/// https://gpuweb.github.io/gpuweb/#dictdef-gpurequestadapteroptions).
-pub type RequestAdapterOptions<'a, 'b> = RequestAdapterOptionsBase<&'a Surface<'b>>;
-#[cfg(send_sync)]
-static_assertions::assert_impl_all!(RequestAdapterOptions<'_, '_>: Send, Sync);
-/// Describes a [`Device`].
-///
-/// For use with [`Adapter::request_device`].
-///
-/// Corresponds to [WebGPU `GPUDeviceDescriptor`](
-/// https://gpuweb.github.io/gpuweb/#dictdef-gpudevicedescriptor).
-pub type DeviceDescriptor<'a> = wgt::DeviceDescriptor<Label<'a>>;
-static_assertions::assert_impl_all!(DeviceDescriptor<'_>: Send, Sync);
-/// Describes a [`Buffer`].
-///
-/// For use with [`Device::create_buffer`].
-///
-/// Corresponds to [WebGPU `GPUBufferDescriptor`](
-/// https://gpuweb.github.io/gpuweb/#dictdef-gpubufferdescriptor).
-pub type BufferDescriptor<'a> = wgt::BufferDescriptor<Label<'a>>;
-static_assertions::assert_impl_all!(BufferDescriptor<'_>: Send, Sync);
-/// Describes a [`CommandEncoder`].
-///
-/// For use with [`Device::create_command_encoder`].
-///
-/// Corresponds to [WebGPU `GPUCommandEncoderDescriptor`](
-/// https://gpuweb.github.io/gpuweb/#dictdef-gpucommandencoderdescriptor).
-pub type CommandEncoderDescriptor<'a> = wgt::CommandEncoderDescriptor<Label<'a>>;
-static_assertions::assert_impl_all!(CommandEncoderDescriptor<'_>: Send, Sync);
-/// Describes a [`RenderBundle`].
-///
-/// For use with [`RenderBundleEncoder::finish`].
-///
-/// Corresponds to [WebGPU `GPURenderBundleDescriptor`](
-/// https://gpuweb.github.io/gpuweb/#dictdef-gpurenderbundledescriptor).
-pub type RenderBundleDescriptor<'a> = wgt::RenderBundleDescriptor<Label<'a>>;
-static_assertions::assert_impl_all!(RenderBundleDescriptor<'_>: Send, Sync);
-/// Describes a [`Texture`].
-///
-/// For use with [`Device::create_texture`].
-///
-/// Corresponds to [WebGPU `GPUTextureDescriptor`](
-/// https://gpuweb.github.io/gpuweb/#dictdef-gputexturedescriptor).
-pub type TextureDescriptor<'a> = wgt::TextureDescriptor<Label<'a>, &'a [TextureFormat]>;
-static_assertions::assert_impl_all!(TextureDescriptor<'_>: Send, Sync);
-/// Describes a [`QuerySet`].
-///
-/// For use with [`Device::create_query_set`].
-///
-/// Corresponds to [WebGPU `GPUQuerySetDescriptor`](
-/// https://gpuweb.github.io/gpuweb/#dictdef-gpuquerysetdescriptor).
-pub type QuerySetDescriptor<'a> = wgt::QuerySetDescriptor<Label<'a>>;
-static_assertions::assert_impl_all!(QuerySetDescriptor<'_>: Send, Sync);
-pub use wgt::Maintain as MaintainBase;
-/// Passed to [`Device::poll`] to control how and if it should block.
-pub type Maintain = wgt::Maintain<SubmissionIndex>;
-#[cfg(send_sync)]
-static_assertions::assert_impl_all!(Maintain: Send, Sync);
-
-/// Describes a [`TextureView`].
-///
-/// For use with [`Texture::create_view`].
-///
-/// Corresponds to [WebGPU `GPUTextureViewDescriptor`](
-/// https://gpuweb.github.io/gpuweb/#dictdef-gputextureviewdescriptor).
-#[derive(Clone, Debug, Default, Eq, PartialEq)]
-pub struct TextureViewDescriptor<'a> {
-    /// Debug label of the texture view. This will show up in graphics debuggers for easy identification.
-    pub label: Label<'a>,
-    /// Format of the texture view. Either must be the same as the texture format or in the list
-    /// of `view_formats` in the texture's descriptor.
-    pub format: Option<TextureFormat>,
-    /// The dimension of the texture view. For 1D textures, this must be `D1`. For 2D textures it must be one of
-    /// `D2`, `D2Array`, `Cube`, and `CubeArray`. For 3D textures it must be `D3`
-    pub dimension: Option<TextureViewDimension>,
-    /// Aspect of the texture. Color textures must be [`TextureAspect::All`].
-    pub aspect: TextureAspect,
-    /// Base mip level.
-    pub base_mip_level: u32,
-    /// Mip level count.
-    /// If `Some(count)`, `base_mip_level + count` must be less or equal to underlying texture mip count.
-    /// If `None`, considered to include the rest of the mipmap levels, but at least 1 in total.
-    pub mip_level_count: Option<u32>,
-    /// Base array layer.
-    pub base_array_layer: u32,
-    /// Layer count.
-    /// If `Some(count)`, `base_array_layer + count` must be less or equal to the underlying array count.
-    /// If `None`, considered to include the rest of the array layers, but at least 1 in total.
-    pub array_layer_count: Option<u32>,
-}
-static_assertions::assert_impl_all!(TextureViewDescriptor<'_>: Send, Sync);
-
-/// Describes a [`PipelineLayout`].
-///
-/// For use with [`Device::create_pipeline_layout`].
-///
-/// Corresponds to [WebGPU `GPUPipelineLayoutDescriptor`](
-/// https://gpuweb.github.io/gpuweb/#dictdef-gpupipelinelayoutdescriptor).
-#[derive(Clone, Debug, Default)]
-pub struct PipelineLayoutDescriptor<'a> {
-    /// Debug label of the pipeline layout. This will show up in graphics debuggers for easy identification.
-    pub label: Label<'a>,
-    /// Bind groups that this pipeline uses. The first entry will provide all the bindings for
-    /// "set = 0", second entry will provide all the bindings for "set = 1" etc.
-    pub bind_group_layouts: &'a [&'a BindGroupLayout],
-    /// Set of push constant ranges this pipeline uses. Each shader stage that uses push constants
-    /// must define the range in push constant memory that corresponds to its single `layout(push_constant)`
-    /// uniform block.
-    ///
-    /// If this array is non-empty, the [`Features::PUSH_CONSTANTS`] must be enabled.
-    pub push_constant_ranges: &'a [PushConstantRange],
-}
-#[cfg(send_sync)]
-static_assertions::assert_impl_all!(PipelineLayoutDescriptor<'_>: Send, Sync);
-
-/// Describes a [`Sampler`].
-///
-/// For use with [`Device::create_sampler`].
-///
-/// Corresponds to [WebGPU `GPUSamplerDescriptor`](
-/// https://gpuweb.github.io/gpuweb/#dictdef-gpusamplerdescriptor).
-#[derive(Clone, Debug, PartialEq)]
-pub struct SamplerDescriptor<'a> {
-    /// Debug label of the sampler. This will show up in graphics debuggers for easy identification.
-    pub label: Label<'a>,
-    /// How to deal with out of bounds accesses in the u (i.e. x) direction
-    pub address_mode_u: AddressMode,
-    /// How to deal with out of bounds accesses in the v (i.e. y) direction
-    pub address_mode_v: AddressMode,
-    /// How to deal with out of bounds accesses in the w (i.e. z) direction
-    pub address_mode_w: AddressMode,
-    /// How to filter the texture when it needs to be magnified (made larger)
-    pub mag_filter: FilterMode,
-    /// How to filter the texture when it needs to be minified (made smaller)
-    pub min_filter: FilterMode,
-    /// How to filter between mip map levels
-    pub mipmap_filter: FilterMode,
-    /// Minimum level of detail (i.e. mip level) to use
-    pub lod_min_clamp: f32,
-    /// Maximum level of detail (i.e. mip level) to use
-    pub lod_max_clamp: f32,
-    /// If this is enabled, this is a comparison sampler using the given comparison function.
-    pub compare: Option<CompareFunction>,
-    /// Must be at least 1. If this is not 1, all filter modes must be linear.
-    pub anisotropy_clamp: u16,
-    /// Border color to use when address_mode is [`AddressMode::ClampToBorder`]
-    pub border_color: Option<SamplerBorderColor>,
-}
-static_assertions::assert_impl_all!(SamplerDescriptor<'_>: Send, Sync);
-
-impl Default for SamplerDescriptor<'_> {
-    fn default() -> Self {
-        Self {
-            label: None,
-            address_mode_u: Default::default(),
-            address_mode_v: Default::default(),
-            address_mode_w: Default::default(),
-            mag_filter: Default::default(),
-            min_filter: Default::default(),
-            mipmap_filter: Default::default(),
-            lod_min_clamp: 0.0,
-            lod_max_clamp: 32.0,
-            compare: None,
-            anisotropy_clamp: 1,
-            border_color: None,
-        }
-    }
-}
-
-/// An element of a [`BindGroupDescriptor`], consisting of a bindable resource
-/// and the slot to bind it to.
-///
-/// Corresponds to [WebGPU `GPUBindGroupEntry`](
-/// https://gpuweb.github.io/gpuweb/#dictdef-gpubindgroupentry).
-#[derive(Clone, Debug)]
-pub struct BindGroupEntry<'a> {
-    /// Slot for which binding provides resource. Corresponds to an entry of the same
-    /// binding index in the [`BindGroupLayoutDescriptor`].
-    pub binding: u32,
-    /// Resource to attach to the binding
-    pub resource: BindingResource<'a>,
-}
-#[cfg(send_sync)]
-static_assertions::assert_impl_all!(BindGroupEntry<'_>: Send, Sync);
-
-/// Describes a group of bindings and the resources to be bound.
-///
-/// For use with [`Device::create_bind_group`].
-///
-/// Corresponds to [WebGPU `GPUBindGroupDescriptor`](
-/// https://gpuweb.github.io/gpuweb/#dictdef-gpubindgroupdescriptor).
-#[derive(Clone, Debug)]
-pub struct BindGroupDescriptor<'a> {
-    /// Debug label of the bind group. This will show up in graphics debuggers for easy identification.
-    pub label: Label<'a>,
-    /// The [`BindGroupLayout`] that corresponds to this bind group.
-    pub layout: &'a BindGroupLayout,
-    /// The resources to bind to this bind group.
-    pub entries: &'a [BindGroupEntry<'a>],
-}
-#[cfg(send_sync)]
-static_assertions::assert_impl_all!(BindGroupDescriptor<'_>: Send, Sync);
-
-/// Describes the attachments of a render pass.
-///
-/// For use with [`CommandEncoder::begin_render_pass`].
-///
-/// Corresponds to [WebGPU `GPURenderPassDescriptor`](
-/// https://gpuweb.github.io/gpuweb/#dictdef-gpurenderpassdescriptor).
-#[derive(Clone, Debug, Default)]
-pub struct RenderPassDescriptor<'a> {
-    /// Debug label of the render pass. This will show up in graphics debuggers for easy identification.
-    pub label: Label<'a>,
-    /// The color attachments of the render pass.
-    pub color_attachments: &'a [Option<RenderPassColorAttachment<'a>>],
-    /// The depth and stencil attachment of the render pass, if any.
-    pub depth_stencil_attachment: Option<RenderPassDepthStencilAttachment<'a>>,
-    /// Defines which timestamp values will be written for this pass, and where to write them to.
-    ///
-    /// Requires [`Features::TIMESTAMP_QUERY`] to be enabled.
-    pub timestamp_writes: Option<RenderPassTimestampWrites<'a>>,
-    /// Defines where the occlusion query results will be stored for this pass.
-    pub occlusion_query_set: Option<&'a QuerySet>,
-}
-#[cfg(send_sync)]
-static_assertions::assert_impl_all!(RenderPassDescriptor<'_>: Send, Sync);
-
-/// Describes how the vertex buffer is interpreted.
-///
-/// For use in [`VertexState`].
-///
-/// Corresponds to [WebGPU `GPUVertexBufferLayout`](
-/// https://gpuweb.github.io/gpuweb/#dictdef-gpuvertexbufferlayout).
-#[derive(Clone, Debug, Hash, Eq, PartialEq)]
-pub struct VertexBufferLayout<'a> {
-    /// The stride, in bytes, between elements of this buffer.
-    pub array_stride: BufferAddress,
-    /// How often this vertex buffer is "stepped" forward.
-    pub step_mode: VertexStepMode,
-    /// The list of attributes which comprise a single vertex.
-    pub attributes: &'a [VertexAttribute],
-}
-static_assertions::assert_impl_all!(VertexBufferLayout<'_>: Send, Sync);
-
-/// Describes the vertex processing in a render pipeline.
-///
-/// For use in [`RenderPipelineDescriptor`].
-///
-/// Corresponds to [WebGPU `GPUVertexState`](
-/// https://gpuweb.github.io/gpuweb/#dictdef-gpuvertexstate).
-#[derive(Clone, Debug)]
-pub struct VertexState<'a> {
-    /// The compiled shader module for this stage.
-    pub module: &'a ShaderModule,
-    /// The name of the entry point in the compiled shader. There must be a function with this name
-    /// in the shader.
-    pub entry_point: &'a str,
-    /// Advanced options for when this pipeline is compiled
-    ///
-    /// This implements `Default`, and for most users can be set to `Default::default()`
-    pub compilation_options: PipelineCompilationOptions<'a>,
-    /// The format of any vertex buffers used with this pipeline.
-    pub buffers: &'a [VertexBufferLayout<'a>],
-}
-#[cfg(send_sync)]
-static_assertions::assert_impl_all!(VertexState<'_>: Send, Sync);
-
-/// Describes the fragment processing in a render pipeline.
-///
-/// For use in [`RenderPipelineDescriptor`].
-///
-/// Corresponds to [WebGPU `GPUFragmentState`](
-/// https://gpuweb.github.io/gpuweb/#dictdef-gpufragmentstate).
-#[derive(Clone, Debug)]
-pub struct FragmentState<'a> {
-    /// The compiled shader module for this stage.
-    pub module: &'a ShaderModule,
-    /// The name of the entry point in the compiled shader. There must be a function with this name
-    /// in the shader.
-    pub entry_point: &'a str,
-    /// Advanced options for when this pipeline is compiled
-    ///
-    /// This implements `Default`, and for most users can be set to `Default::default()`
-    pub compilation_options: PipelineCompilationOptions<'a>,
-    /// The color state of the render targets.
-    pub targets: &'a [Option<ColorTargetState>],
-}
-#[cfg(send_sync)]
-static_assertions::assert_impl_all!(FragmentState<'_>: Send, Sync);
-
-/// Describes a render (graphics) pipeline.
-///
-/// For use with [`Device::create_render_pipeline`].
-///
-/// Corresponds to [WebGPU `GPURenderPipelineDescriptor`](
-/// https://gpuweb.github.io/gpuweb/#dictdef-gpurenderpipelinedescriptor).
-#[derive(Clone, Debug)]
-pub struct RenderPipelineDescriptor<'a> {
-    /// Debug label of the pipeline. This will show up in graphics debuggers for easy identification.
-    pub label: Label<'a>,
-    /// The layout of bind groups for this pipeline.
-    pub layout: Option<&'a PipelineLayout>,
-    /// The compiled vertex stage, its entry point, and the input buffers layout.
-    pub vertex: VertexState<'a>,
-    /// The properties of the pipeline at the primitive assembly and rasterization level.
-    pub primitive: PrimitiveState,
-    /// The effect of draw calls on the depth and stencil aspects of the output target, if any.
-    pub depth_stencil: Option<DepthStencilState>,
-    /// The multi-sampling properties of the pipeline.
-    pub multisample: MultisampleState,
-    /// The compiled fragment stage, its entry point, and the color targets.
-    pub fragment: Option<FragmentState<'a>>,
-    /// If the pipeline will be used with a multiview render pass, this indicates how many array
-    /// layers the attachments will have.
-    pub multiview: Option<NonZeroU32>,
-    /// The pipeline cache to use when creating this pipeline.
-    pub cache: Option<&'a PipelineCache>,
-}
-#[cfg(send_sync)]
-static_assertions::assert_impl_all!(RenderPipelineDescriptor<'_>: Send, Sync);
-
-/// Describes the timestamp writes of a compute pass.
-///
-/// For use with [`ComputePassDescriptor`].
-/// At least one of `beginning_of_pass_write_index` and `end_of_pass_write_index` must be `Some`.
-///
-/// Corresponds to [WebGPU `GPUComputePassTimestampWrites`](
-/// https://gpuweb.github.io/gpuweb/#dictdef-gpucomputepasstimestampwrites).
-#[derive(Clone, Debug)]
-pub struct ComputePassTimestampWrites<'a> {
-    /// The query set to write to.
-    pub query_set: &'a QuerySet,
-    /// The index of the query set at which a start timestamp of this pass is written, if any.
-    pub beginning_of_pass_write_index: Option<u32>,
-    /// The index of the query set at which an end timestamp of this pass is written, if any.
-    pub end_of_pass_write_index: Option<u32>,
-}
-#[cfg(send_sync)]
-static_assertions::assert_impl_all!(ComputePassTimestampWrites<'_>: Send, Sync);
-
-/// Describes the attachments of a compute pass.
-///
-/// For use with [`CommandEncoder::begin_compute_pass`].
-///
-/// Corresponds to [WebGPU `GPUComputePassDescriptor`](
-/// https://gpuweb.github.io/gpuweb/#dictdef-gpucomputepassdescriptor).
-#[derive(Clone, Default, Debug)]
-pub struct ComputePassDescriptor<'a> {
-    /// Debug label of the compute pass. This will show up in graphics debuggers for easy identification.
-    pub label: Label<'a>,
-    /// Defines which timestamp values will be written for this pass, and where to write them to.
-    ///
-    /// Requires [`Features::TIMESTAMP_QUERY`] to be enabled.
-    pub timestamp_writes: Option<ComputePassTimestampWrites<'a>>,
-}
-#[cfg(send_sync)]
-static_assertions::assert_impl_all!(ComputePassDescriptor<'_>: Send, Sync);
-
-#[derive(Clone, Debug)]
-/// Advanced options for use when a pipeline is compiled
-///
-/// This implements `Default`, and for most users can be set to `Default::default()`
-pub struct PipelineCompilationOptions<'a> {
-    /// Specifies the values of pipeline-overridable constants in the shader module.
-    ///
-    /// If an `@id` attribute was specified on the declaration,
-    /// the key must be the pipeline constant ID as a decimal ASCII number; if not,
-    /// the key must be the constant's identifier name.
-    ///
-    /// The value may represent any of WGSL's concrete scalar types.
-    pub constants: &'a HashMap<String, f64>,
-    /// Whether workgroup scoped memory will be initialized with zero values for this stage.
-    ///
-    /// This is required by the WebGPU spec, but may have overhead which can be avoided
-    /// for cross-platform applications
-    pub zero_initialize_workgroup_memory: bool,
-    /// Should the pipeline attempt to transform vertex shaders to use vertex pulling.
-    pub vertex_pulling_transform: bool,
-}
-
-impl<'a> Default for PipelineCompilationOptions<'a> {
-    fn default() -> Self {
-        // HashMap doesn't have a const constructor, due to the use of RandomState
-        // This does introduce some synchronisation costs, but these should be minor,
-        // and might be cheaper than the alternative of getting new random state
-        static DEFAULT_CONSTANTS: std::sync::OnceLock<HashMap<String, f64>> =
-            std::sync::OnceLock::new();
-        let constants = DEFAULT_CONSTANTS.get_or_init(Default::default);
-        Self {
-            constants,
-            zero_initialize_workgroup_memory: true,
-            vertex_pulling_transform: false,
-        }
-    }
-}
-
-/// Describes a compute pipeline.
-///
-/// For use with [`Device::create_compute_pipeline`].
-///
-/// Corresponds to [WebGPU `GPUComputePipelineDescriptor`](
-/// https://gpuweb.github.io/gpuweb/#dictdef-gpucomputepipelinedescriptor).
-#[derive(Clone, Debug)]
-pub struct ComputePipelineDescriptor<'a> {
-    /// Debug label of the pipeline. This will show up in graphics debuggers for easy identification.
-    pub label: Label<'a>,
-    /// The layout of bind groups for this pipeline.
-    pub layout: Option<&'a PipelineLayout>,
-    /// The compiled shader module for this stage.
-    pub module: &'a ShaderModule,
-    /// The name of the entry point in the compiled shader. There must be a function with this name
-    /// and no return value in the shader.
-    pub entry_point: &'a str,
-    /// Advanced options for when this pipeline is compiled
-    ///
-    /// This implements `Default`, and for most users can be set to `Default::default()`
-    pub compilation_options: PipelineCompilationOptions<'a>,
-    /// The pipeline cache to use when creating this pipeline.
-    pub cache: Option<&'a PipelineCache>,
-}
-#[cfg(send_sync)]
-static_assertions::assert_impl_all!(ComputePipelineDescriptor<'_>: Send, Sync);
-
-/// Describes a pipeline cache, which allows reusing compilation work
-/// between program runs.
-///
-/// For use with [`Device::create_pipeline_cache`]
-///
-/// This type is unique to the Rust API of `wgpu`.
-#[derive(Clone, Debug)]
-pub struct PipelineCacheDescriptor<'a> {
-    /// Debug label of the pipeline cache. This might show up in some logs from `wgpu`
-    pub label: Label<'a>,
-    /// The data used to initialise the cache initialise
-    ///
-    /// # Safety
-    ///
-    /// This data must have been provided from a previous call to
-    /// [`PipelineCache::get_data`], if not `None`
-    pub data: Option<&'a [u8]>,
-    /// Whether to create a cache without data when the provided data
-    /// is invalid.
-    ///
-    /// Recommended to set to true
-    pub fallback: bool,
-}
-#[cfg(send_sync)]
-static_assertions::assert_impl_all!(PipelineCacheDescriptor<'_>: Send, Sync);
-
-pub use wgt::ImageCopyBuffer as ImageCopyBufferBase;
-/// View of a buffer which can be used to copy to/from a texture.
-///
-/// Corresponds to [WebGPU `GPUImageCopyBuffer`](
-/// https://gpuweb.github.io/gpuweb/#dictdef-gpuimagecopybuffer).
-pub type ImageCopyBuffer<'a> = ImageCopyBufferBase<&'a Buffer>;
-#[cfg(send_sync)]
-static_assertions::assert_impl_all!(ImageCopyBuffer<'_>: Send, Sync);
-
-pub use wgt::ImageCopyTexture as ImageCopyTextureBase;
-/// View of a texture which can be used to copy to/from a buffer/texture.
-///
-/// Corresponds to [WebGPU `GPUImageCopyTexture`](
-/// https://gpuweb.github.io/gpuweb/#dictdef-gpuimagecopytexture).
-pub type ImageCopyTexture<'a> = ImageCopyTextureBase<&'a Texture>;
-#[cfg(send_sync)]
-static_assertions::assert_impl_all!(ImageCopyTexture<'_>: Send, Sync);
-
-pub use wgt::ImageCopyTextureTagged as ImageCopyTextureTaggedBase;
-/// View of a texture which can be used to copy to a texture, including
-/// color space and alpha premultiplication information.
-///
-/// Corresponds to [WebGPU `GPUImageCopyTextureTagged`](
-/// https://gpuweb.github.io/gpuweb/#dictdef-gpuimagecopytexturetagged).
-pub type ImageCopyTextureTagged<'a> = ImageCopyTextureTaggedBase<&'a Texture>;
-#[cfg(send_sync)]
-static_assertions::assert_impl_all!(ImageCopyTexture<'_>: Send, Sync);
-
-/// Describes a [`BindGroupLayout`].
-///
-/// For use with [`Device::create_bind_group_layout`].
-///
-/// Corresponds to [WebGPU `GPUBindGroupLayoutDescriptor`](
-/// https://gpuweb.github.io/gpuweb/#dictdef-gpubindgrouplayoutdescriptor).
-#[derive(Clone, Debug)]
-pub struct BindGroupLayoutDescriptor<'a> {
-    /// Debug label of the bind group layout. This will show up in graphics debuggers for easy identification.
-    pub label: Label<'a>,
-
-    /// Array of entries in this BindGroupLayout
-    pub entries: &'a [BindGroupLayoutEntry],
-}
-static_assertions::assert_impl_all!(BindGroupLayoutDescriptor<'_>: Send, Sync);
-
-/// Describes a [`RenderBundleEncoder`].
-///
-/// For use with [`Device::create_render_bundle_encoder`].
-///
-/// Corresponds to [WebGPU `GPURenderBundleEncoderDescriptor`](
-/// https://gpuweb.github.io/gpuweb/#dictdef-gpurenderbundleencoderdescriptor).
-#[derive(Clone, Debug, Default, PartialEq, Eq, Hash)]
-pub struct RenderBundleEncoderDescriptor<'a> {
-    /// Debug label of the render bundle encoder. This will show up in graphics debuggers for easy identification.
-    pub label: Label<'a>,
-    /// The formats of the color attachments that this render bundle is capable to rendering to. This
-    /// must match the formats of the color attachments in the render pass this render bundle is executed in.
-    pub color_formats: &'a [Option<TextureFormat>],
-    /// Information about the depth attachment that this render bundle is capable to rendering to. This
-    /// must match the format of the depth attachments in the render pass this render bundle is executed in.
-    pub depth_stencil: Option<RenderBundleDepthStencil>,
-    /// Sample count this render bundle is capable of rendering to. This must match the pipelines and
-    /// the render passes it is used in.
-    pub sample_count: u32,
-    /// If this render bundle will rendering to multiple array layers in the attachments at the same time.
-    pub multiview: Option<NonZeroU32>,
-}
-static_assertions::assert_impl_all!(RenderBundleEncoderDescriptor<'_>: Send, Sync);
-
-/// Surface texture that can be rendered to.
-/// Result of a successful call to [`Surface::get_current_texture`].
-///
-/// This type is unique to the Rust API of `wgpu`. In the WebGPU specification,
-/// the [`GPUCanvasContext`](https://gpuweb.github.io/gpuweb/#canvas-context) provides
-/// a texture without any additional information.
-#[derive(Debug)]
-pub struct SurfaceTexture {
-    /// Accessible view of the frame.
-    pub texture: Texture,
-    /// `true` if the acquired buffer can still be used for rendering,
-    /// but should be recreated for maximum performance.
-    pub suboptimal: bool,
-    presented: bool,
-    detail: Box<dyn AnyWasmNotSendSync>,
-}
-#[cfg(send_sync)]
-static_assertions::assert_impl_all!(SurfaceTexture: Send, Sync);
-
-/// Result of an unsuccessful call to [`Surface::get_current_texture`].
-#[derive(Clone, PartialEq, Eq, Debug)]
-pub enum SurfaceError {
-    /// A timeout was encountered while trying to acquire the next frame.
-    Timeout,
-    /// The underlying surface has changed, and therefore the swap chain must be updated.
-    Outdated,
-    /// The swap chain has been lost and needs to be recreated.
-    Lost,
-    /// There is no more memory left to allocate a new frame.
-    OutOfMemory,
-}
-static_assertions::assert_impl_all!(SurfaceError: Send, Sync);
-
-impl fmt::Display for SurfaceError {
-    fn fmt(&self, f: &mut fmt::Formatter<'_>) -> fmt::Result {
-        write!(f, "{}", match self {
-            Self::Timeout => "A timeout was encountered while trying to acquire the next frame",
-            Self::Outdated => "The underlying surface has changed, and therefore the swap chain must be updated",
-            Self::Lost =>  "The swap chain has been lost and needs to be recreated",
-            Self::OutOfMemory => "There is no more memory left to allocate a new frame",
-        })
-    }
-}
-
-impl error::Error for SurfaceError {}
-
-impl Default for Instance {
-    /// Creates a new instance of wgpu with default options.
-    ///
-    /// Backends are set to `Backends::all()`, and FXC is chosen as the `dx12_shader_compiler`.
-    ///
-    /// # Panics
-    ///
-    /// If no backend feature for the active target platform is enabled,
-    /// this method will panic, see [`Instance::enabled_backend_features()`].
-    fn default() -> Self {
-        Self::new(InstanceDescriptor::default())
-    }
-}
-
-impl Instance {
-    /// Returns which backends can be picked for the current build configuration.
-    ///
-    /// The returned set depends on a combination of target platform and enabled features.
-    /// This does *not* do any runtime checks and is exclusively based on compile time information.
-    ///
-    /// `InstanceDescriptor::backends` does not need to be a subset of this,
-    /// but any backend that is not in this set, will not be picked.
-    ///
-    /// TODO: Right now it's otherwise not possible yet to opt-out of all features on some platforms.
-    /// See <https://github.com/gfx-rs/wgpu/issues/3514>
-    /// * Windows/Linux/Android: always enables Vulkan and GLES with no way to opt out
-    pub const fn enabled_backend_features() -> Backends {
-        let mut backends = Backends::empty();
-
-        if cfg!(native) {
-            if cfg!(metal) {
-                backends = backends.union(Backends::METAL);
-            }
-            if cfg!(dx12) {
-                backends = backends.union(Backends::DX12);
-            }
-
-            // Windows, Android, Linux currently always enable Vulkan and OpenGL.
-            // See <https://github.com/gfx-rs/wgpu/issues/3514>
-            if cfg!(target_os = "windows") || cfg!(unix) {
-                backends = backends.union(Backends::VULKAN).union(Backends::GL);
-            }
-
-            // Vulkan on Mac/iOS is only available through vulkan-portability.
-            if (cfg!(target_os = "ios") || cfg!(target_os = "macos"))
-                && cfg!(feature = "vulkan-portability")
-            {
-                backends = backends.union(Backends::VULKAN);
-            }
-
-            // GL on Mac is only available through angle.
-            if cfg!(target_os = "macos") && cfg!(feature = "angle") {
-                backends = backends.union(Backends::GL);
-            }
-        } else {
-            if cfg!(webgpu) {
-                backends = backends.union(Backends::BROWSER_WEBGPU);
-            }
-            if cfg!(webgl) {
-                backends = backends.union(Backends::GL);
-            }
-        }
-
-        backends
-    }
-
-    /// Create an new instance of wgpu.
-    ///
-    /// # Arguments
-    ///
-    /// - `instance_desc` - Has fields for which [backends][Backends] wgpu will choose
-    ///   during instantiation, and which [DX12 shader compiler][Dx12Compiler] wgpu will use.
-    ///
-    ///   [`Backends::BROWSER_WEBGPU`] takes a special role:
-    ///   If it is set and WebGPU support is detected, this instance will *only* be able to create
-    ///   WebGPU adapters. If you instead want to force use of WebGL, either
-    ///   disable the `webgpu` compile-time feature or do add the [`Backends::BROWSER_WEBGPU`]
-    ///   flag to the the `instance_desc`'s `backends` field.
-    ///   If it is set and WebGPU support is *not* detected, the instance will use wgpu-core
-    ///   to create adapters. Meaning that if the `webgl` feature is enabled, it is able to create
-    ///   a WebGL adapter.
-    ///
-    /// # Panics
-    ///
-    /// If no backend feature for the active target platform is enabled,
-    /// this method will panic, see [`Instance::enabled_backend_features()`].
-    #[allow(unreachable_code)]
-    pub fn new(_instance_desc: InstanceDescriptor) -> Self {
-        if Self::enabled_backend_features().is_empty() {
-            panic!(
-                "No wgpu backend feature that is implemented for the target platform was enabled. \
-                 See `wgpu::Instance::enabled_backend_features()` for more information."
-            );
-        }
-
-        #[cfg(webgpu)]
-        {
-            let is_only_available_backend = !cfg!(wgpu_core);
-            let requested_webgpu = _instance_desc.backends.contains(Backends::BROWSER_WEBGPU);
-            let support_webgpu =
-                crate::backend::get_browser_gpu_property().map_or(false, |gpu| !gpu.is_undefined());
-
-            if is_only_available_backend || (requested_webgpu && support_webgpu) {
-                return Self {
-                    context: Arc::from(crate::backend::ContextWebGpu::init(_instance_desc)),
-                };
-            }
-        }
-
-        #[cfg(wgpu_core)]
-        {
-            return Self {
-                context: Arc::from(crate::backend::ContextWgpuCore::init(_instance_desc)),
-            };
-        }
-
-        unreachable!(
-            "Earlier check of `enabled_backend_features` should have prevented getting here!"
-        );
-    }
-
-    /// Create an new instance of wgpu from a wgpu-hal instance.
-    ///
-    /// # Arguments
-    ///
-    /// - `hal_instance` - wgpu-hal instance.
-    ///
-    /// # Safety
-    ///
-    /// Refer to the creation of wgpu-hal Instance for every backend.
-    #[cfg(wgpu_core)]
-    pub unsafe fn from_hal<A: wgc::hal_api::HalApi>(hal_instance: A::Instance) -> Self {
-        Self {
-            context: Arc::new(unsafe {
-                crate::backend::ContextWgpuCore::from_hal_instance::<A>(hal_instance)
-            }),
-        }
-    }
-
-    /// Return a reference to a specific backend instance, if available.
-    ///
-    /// If this `Instance` has a wgpu-hal [`Instance`] for backend
-    /// `A`, return a reference to it. Otherwise, return `None`.
-    ///
-    /// # Safety
-    ///
-    /// - The raw instance handle returned must not be manually destroyed.
-    ///
-    /// [`Instance`]: hal::Api::Instance
-    #[cfg(wgpu_core)]
-    pub unsafe fn as_hal<A: wgc::hal_api::HalApi>(&self) -> Option<&A::Instance> {
-        self.context
-            .as_any()
-            // If we don't have a wgpu-core instance, we don't have a hal instance either.
-            .downcast_ref::<crate::backend::ContextWgpuCore>()
-            .and_then(|ctx| unsafe { ctx.instance_as_hal::<A>() })
-    }
-
-    /// Create an new instance of wgpu from a wgpu-core instance.
-    ///
-    /// # Arguments
-    ///
-    /// - `core_instance` - wgpu-core instance.
-    ///
-    /// # Safety
-    ///
-    /// Refer to the creation of wgpu-core Instance.
-    #[cfg(wgpu_core)]
-    pub unsafe fn from_core(core_instance: wgc::instance::Instance) -> Self {
-        Self {
-            context: Arc::new(unsafe {
-                crate::backend::ContextWgpuCore::from_core_instance(core_instance)
-            }),
-        }
-    }
-
-    /// Retrieves all available [`Adapter`]s that match the given [`Backends`].
-    ///
-    /// # Arguments
-    ///
-    /// - `backends` - Backends from which to enumerate adapters.
-    #[cfg(native)]
-    pub fn enumerate_adapters(&self, backends: Backends) -> Vec<Adapter> {
-        let context = Arc::clone(&self.context);
-        self.context
-            .as_any()
-            .downcast_ref::<crate::backend::ContextWgpuCore>()
-            .map(|ctx| {
-                ctx.enumerate_adapters(backends)
-                    .into_iter()
-                    .map(move |id| crate::Adapter {
-                        context: Arc::clone(&context),
-                        id: ObjectId::from(id),
-                        data: Box::new(()),
-                    })
-                    .collect()
-            })
-            .unwrap()
-    }
-
-    /// Retrieves an [`Adapter`] which matches the given [`RequestAdapterOptions`].
-    ///
-    /// Some options are "soft", so treated as non-mandatory. Others are "hard".
-    ///
-    /// If no adapters are found that suffice all the "hard" options, `None` is returned.
-    ///
-    /// A `compatible_surface` is required when targeting WebGL2.
-    pub fn request_adapter(
-        &self,
-        options: &RequestAdapterOptions<'_, '_>,
-    ) -> impl Future<Output = Option<Adapter>> + WasmNotSend {
-        let context = Arc::clone(&self.context);
-        let adapter = self.context.instance_request_adapter(options);
-        async move {
-            adapter
-                .await
-                .map(|(id, data)| Adapter { context, id, data })
-        }
-    }
-
-    /// Converts a wgpu-hal `ExposedAdapter` to a wgpu [`Adapter`].
-    ///
-    /// # Safety
-    ///
-    /// `hal_adapter` must be created from this instance internal handle.
-    #[cfg(wgpu_core)]
-    pub unsafe fn create_adapter_from_hal<A: wgc::hal_api::HalApi>(
-        &self,
-        hal_adapter: hal::ExposedAdapter<A>,
-    ) -> Adapter {
-        let context = Arc::clone(&self.context);
-        let id = unsafe {
-            context
-                .as_any()
-                .downcast_ref::<crate::backend::ContextWgpuCore>()
-                .unwrap()
-                .create_adapter_from_hal(hal_adapter)
-                .into()
-        };
-        Adapter {
-            context,
-            id,
-            data: Box::new(()),
-        }
-    }
-
-    /// Creates a new surface targeting a given window/canvas/surface/etc..
-    ///
-    /// Internally, this creates surfaces for all backends that are enabled for this instance.
-    ///
-    /// See [`SurfaceTarget`] for what targets are supported.
-    /// See [`Instance::create_surface_unsafe`] for surface creation with unsafe target variants.
-    ///
-    /// Most commonly used are window handles (or provider of windows handles)
-    /// which can be passed directly as they're automatically converted to [`SurfaceTarget`].
-    pub fn create_surface<'window>(
-        &self,
-        target: impl Into<SurfaceTarget<'window>>,
-    ) -> Result<Surface<'window>, CreateSurfaceError> {
-        // Handle origin (i.e. window) to optionally take ownership of to make the surface outlast the window.
-        let handle_source;
-
-        let target = target.into();
-        let mut surface = match target {
-            SurfaceTarget::Window(window) => unsafe {
-                let surface = self.create_surface_unsafe(
-                    SurfaceTargetUnsafe::from_window(&window).map_err(|e| CreateSurfaceError {
-                        inner: CreateSurfaceErrorKind::RawHandle(e),
-                    })?,
-                );
-                handle_source = Some(window);
-
-                surface
-            }?,
-
-            #[cfg(any(webgpu, webgl))]
-            SurfaceTarget::Canvas(canvas) => {
-                handle_source = None;
-
-                let value: &wasm_bindgen::JsValue = &canvas;
-                let obj = std::ptr::NonNull::from(value).cast();
-                let raw_window_handle = raw_window_handle::WebCanvasWindowHandle::new(obj).into();
-                let raw_display_handle = raw_window_handle::WebDisplayHandle::new().into();
-
-                // Note that we need to call this while we still have `value` around.
-                // This is safe without storing canvas to `handle_origin` since the surface will create a copy internally.
-                unsafe {
-                    self.create_surface_unsafe(SurfaceTargetUnsafe::RawHandle {
-                        raw_display_handle,
-                        raw_window_handle,
-                    })
-                }?
-            }
-
-            #[cfg(any(webgpu, webgl))]
-            SurfaceTarget::OffscreenCanvas(canvas) => {
-                handle_source = None;
-
-                let value: &wasm_bindgen::JsValue = &canvas;
-                let obj = std::ptr::NonNull::from(value).cast();
-                let raw_window_handle =
-                    raw_window_handle::WebOffscreenCanvasWindowHandle::new(obj).into();
-                let raw_display_handle = raw_window_handle::WebDisplayHandle::new().into();
-
-                // Note that we need to call this while we still have `value` around.
-                // This is safe without storing canvas to `handle_origin` since the surface will create a copy internally.
-                unsafe {
-                    self.create_surface_unsafe(SurfaceTargetUnsafe::RawHandle {
-                        raw_display_handle,
-                        raw_window_handle,
-                    })
-                }?
-            }
-        };
-
-        surface._handle_source = handle_source;
-
-        Ok(surface)
-    }
-
-    /// Creates a new surface targeting a given window/canvas/surface/etc. using an unsafe target.
-    ///
-    /// Internally, this creates surfaces for all backends that are enabled for this instance.
-    ///
-    /// See [`SurfaceTargetUnsafe`] for what targets are supported.
-    /// See [`Instance::create_surface`] for surface creation with safe target variants.
-    ///
-    /// # Safety
-    ///
-    /// - See respective [`SurfaceTargetUnsafe`] variants for safety requirements.
-    pub unsafe fn create_surface_unsafe<'window>(
-        &self,
-        target: SurfaceTargetUnsafe,
-    ) -> Result<Surface<'window>, CreateSurfaceError> {
-        let (id, data) = unsafe { self.context.instance_create_surface(target) }?;
-
-        Ok(Surface {
-            context: Arc::clone(&self.context),
-            _handle_source: None,
-            id,
-            surface_data: data,
-            config: Mutex::new(None),
-        })
-    }
-
-    /// Polls all devices.
-    ///
-    /// If `force_wait` is true and this is not running on the web, then this
-    /// function will block until all in-flight buffers have been mapped and
-    /// all submitted commands have finished execution.
-    ///
-    /// Return `true` if all devices' queues are empty, or `false` if there are
-    /// queue submissions still in flight. (Note that, unless access to all
-    /// [`Queue`s] associated with this [`Instance`] is coordinated somehow,
-    /// this information could be out of date by the time the caller receives
-    /// it. `Queue`s can be shared between threads, and other threads could
-    /// submit new work at any time.)
-    ///
-    /// On the web, this is a no-op. `Device`s are automatically polled.
-    ///
-    /// [`Queue`s]: Queue
-    pub fn poll_all(&self, force_wait: bool) -> bool {
-        self.context.instance_poll_all_devices(force_wait)
-    }
-
-    /// Generates memory report.
-    ///
-    /// Returns `None` if the feature is not supported by the backend
-    /// which happens only when WebGPU is pre-selected by the instance creation.
-    #[cfg(wgpu_core)]
-    pub fn generate_report(&self) -> Option<wgc::global::GlobalReport> {
-        self.context
-            .as_any()
-            .downcast_ref::<crate::backend::ContextWgpuCore>()
-            .map(|ctx| ctx.generate_report())
-    }
-}
-
-impl Adapter {
-    /// Requests a connection to a physical device, creating a logical device.
-    ///
-    /// Returns the [`Device`] together with a [`Queue`] that executes command buffers.
-    ///
-    /// [Per the WebGPU specification], an [`Adapter`] may only be used once to create a device.
-    /// If another device is wanted, call [`Instance::request_adapter()`] again to get a fresh
-    /// [`Adapter`].
-    /// However, `wgpu` does not currently enforce this restriction.
-    ///
-    /// # Arguments
-    ///
-    /// - `desc` - Description of the features and limits requested from the given device.
-    /// - `trace_path` - Can be used for API call tracing, if that feature is
-    ///   enabled in `wgpu-core`.
-    ///
-    /// # Panics
-    ///
-    /// - `request_device()` was already called on this `Adapter`.
-    /// - Features specified by `desc` are not supported by this adapter.
-    /// - Unsafe features were requested but not enabled when requesting the adapter.
-    /// - Limits requested exceed the values provided by the adapter.
-    /// - Adapter does not support all features wgpu requires to safely operate.
-    ///
-    /// [Per the WebGPU specification]: https://www.w3.org/TR/webgpu/#dom-gpuadapter-requestdevice
-    pub fn request_device(
-        &self,
-        desc: &DeviceDescriptor<'_>,
-        trace_path: Option<&std::path::Path>,
-    ) -> impl Future<Output = Result<(Device, Queue), RequestDeviceError>> + WasmNotSend {
-        let context = Arc::clone(&self.context);
-        let device = DynContext::adapter_request_device(
-            &*self.context,
-            &self.id,
-            self.data.as_ref(),
-            desc,
-            trace_path,
-        );
-        async move {
-            device.await.map(
-                |DeviceRequest {
-                     device_id,
-                     device_data,
-                     queue_id,
-                     queue_data,
-                 }| {
-                    (
-                        Device {
-                            context: Arc::clone(&context),
-                            id: device_id,
-                            data: device_data,
-                        },
-                        Queue {
-                            context,
-                            id: queue_id,
-                            data: queue_data,
-                        },
-                    )
-                },
-            )
-        }
-    }
-
-    /// Create a wgpu [`Device`] and [`Queue`] from a wgpu-hal `OpenDevice`
-    ///
-    /// # Safety
-    ///
-    /// - `hal_device` must be created from this adapter internal handle.
-    /// - `desc.features` must be a subset of `hal_device` features.
-    #[cfg(wgpu_core)]
-    pub unsafe fn create_device_from_hal<A: wgc::hal_api::HalApi>(
-        &self,
-        hal_device: hal::OpenDevice<A>,
-        desc: &DeviceDescriptor<'_>,
-        trace_path: Option<&std::path::Path>,
-    ) -> Result<(Device, Queue), RequestDeviceError> {
-        let context = Arc::clone(&self.context);
-        unsafe {
-            self.context
-                .as_any()
-                .downcast_ref::<crate::backend::ContextWgpuCore>()
-                // Part of the safety requirements is that the device was generated from the same adapter.
-                // Therefore, unwrap is fine here since only WgpuCoreContext based adapters have the ability to create hal devices.
-                .unwrap()
-                .create_device_from_hal(&self.id.into(), hal_device, desc, trace_path)
-        }
-        .map(|(device, queue)| {
-            (
-                Device {
-                    context: Arc::clone(&context),
-                    id: device.id().into(),
-                    data: Box::new(device),
-                },
-                Queue {
-                    context,
-                    id: queue.id().into(),
-                    data: Box::new(queue),
-                },
-            )
-        })
-    }
-
-    /// Apply a callback to this `Adapter`'s underlying backend adapter.
-    ///
-    /// If this `Adapter` is implemented by the backend API given by `A` (Vulkan,
-    /// Dx12, etc.), then apply `hal_adapter_callback` to `Some(&adapter)`, where
-    /// `adapter` is the underlying backend adapter type, [`A::Adapter`].
-    ///
-    /// If this `Adapter` uses a different backend, apply `hal_adapter_callback`
-    /// to `None`.
-    ///
-    /// The adapter is locked for reading while `hal_adapter_callback` runs. If
-    /// the callback attempts to perform any `wgpu` operations that require
-    /// write access to the adapter, deadlock will occur. The locks are
-    /// automatically released when the callback returns.
-    ///
-    /// # Safety
-    ///
-    /// - The raw handle passed to the callback must not be manually destroyed.
-    ///
-    /// [`A::Adapter`]: hal::Api::Adapter
-    #[cfg(wgpu_core)]
-    pub unsafe fn as_hal<A: wgc::hal_api::HalApi, F: FnOnce(Option<&A::Adapter>) -> R, R>(
-        &self,
-        hal_adapter_callback: F,
-    ) -> R {
-        if let Some(ctx) = self
-            .context
-            .as_any()
-            .downcast_ref::<crate::backend::ContextWgpuCore>()
-        {
-            unsafe { ctx.adapter_as_hal::<A, F, R>(self.id.into(), hal_adapter_callback) }
-        } else {
-            hal_adapter_callback(None)
-        }
-    }
-
-    /// Returns whether this adapter may present to the passed surface.
-    pub fn is_surface_supported(&self, surface: &Surface<'_>) -> bool {
-        DynContext::adapter_is_surface_supported(
-            &*self.context,
-            &self.id,
-            self.data.as_ref(),
-            &surface.id,
-            surface.surface_data.as_ref(),
-        )
-    }
-
-    /// The features which can be used to create devices on this adapter.
-    pub fn features(&self) -> Features {
-        DynContext::adapter_features(&*self.context, &self.id, self.data.as_ref())
-    }
-
-    /// The best limits which can be used to create devices on this adapter.
-    pub fn limits(&self) -> Limits {
-        DynContext::adapter_limits(&*self.context, &self.id, self.data.as_ref())
-    }
-
-    /// Get info about the adapter itself.
-    pub fn get_info(&self) -> AdapterInfo {
-        DynContext::adapter_get_info(&*self.context, &self.id, self.data.as_ref())
-    }
-
-    /// Get info about the adapter itself.
-    pub fn get_downlevel_capabilities(&self) -> DownlevelCapabilities {
-        DynContext::adapter_downlevel_capabilities(&*self.context, &self.id, self.data.as_ref())
-    }
-
-    /// Returns the features supported for a given texture format by this adapter.
-    ///
-    /// Note that the WebGPU spec further restricts the available usages/features.
-    /// To disable these restrictions on a device, request the [`Features::TEXTURE_ADAPTER_SPECIFIC_FORMAT_FEATURES`] feature.
-    pub fn get_texture_format_features(&self, format: TextureFormat) -> TextureFormatFeatures {
-        DynContext::adapter_get_texture_format_features(
-            &*self.context,
-            &self.id,
-            self.data.as_ref(),
-            format,
-        )
-    }
-
-    /// Generates a timestamp using the clock used by the presentation engine.
-    ///
-    /// When comparing completely opaque timestamp systems, we need a way of generating timestamps that signal
-    /// the exact same time. You can do this by calling your own timestamp function immediately after a call to
-    /// this function. This should result in timestamps that are 0.5 to 5 microseconds apart. There are locks
-    /// that must be taken during the call, so don't call your function before.
-    ///
-    /// ```no_run
-    /// # let adapter: wgpu::Adapter = panic!();
-    /// # let some_code = || wgpu::PresentationTimestamp::INVALID_TIMESTAMP;
-    /// use std::time::{Duration, Instant};
-    /// let presentation = adapter.get_presentation_timestamp();
-    /// let instant = Instant::now();
-    ///
-    /// // We can now turn a new presentation timestamp into an Instant.
-    /// let some_pres_timestamp = some_code();
-    /// let duration = Duration::from_nanos((some_pres_timestamp.0 - presentation.0) as u64);
-    /// let new_instant: Instant = instant + duration;
-    /// ```
-    //
-    /// [Instant]: std::time::Instant
-    pub fn get_presentation_timestamp(&self) -> PresentationTimestamp {
-        DynContext::adapter_get_presentation_timestamp(&*self.context, &self.id, self.data.as_ref())
-    }
-}
-
-impl Device {
-    /// Check for resource cleanups and mapping callbacks. Will block if [`Maintain::Wait`] is passed.
-    ///
-    /// Return `true` if the queue is empty, or `false` if there are more queue
-    /// submissions still in flight. (Note that, unless access to the [`Queue`] is
-    /// coordinated somehow, this information could be out of date by the time
-    /// the caller receives it. `Queue`s can be shared between threads, so
-    /// other threads could submit new work at any time.)
-    ///
-    /// When running on WebGPU, this is a no-op. `Device`s are automatically polled.
-    pub fn poll(&self, maintain: Maintain) -> MaintainResult {
-        DynContext::device_poll(&*self.context, &self.id, self.data.as_ref(), maintain)
-    }
-
-    /// The features which can be used on this device.
-    ///
-    /// No additional features can be used, even if the underlying adapter can support them.
-    pub fn features(&self) -> Features {
-        DynContext::device_features(&*self.context, &self.id, self.data.as_ref())
-    }
-
-    /// The limits which can be used on this device.
-    ///
-    /// No better limits can be used, even if the underlying adapter can support them.
-    pub fn limits(&self) -> Limits {
-        DynContext::device_limits(&*self.context, &self.id, self.data.as_ref())
-    }
-
-    /// Creates a shader module from either SPIR-V or WGSL source code.
-    ///
-    /// <div class="warning">
-    // NOTE: Keep this in sync with `naga::front::wgsl::parse_str`!
-    // NOTE: Keep this in sync with `wgpu_core::Global::device_create_shader_module`!
-    ///
-    /// This function may consume a lot of stack space. Compiler-enforced limits for parsing
-    /// recursion exist; if shader compilation runs into them, it will return an error gracefully.
-    /// However, on some build profiles and platforms, the default stack size for a thread may be
-    /// exceeded before this limit is reached during parsing. Callers should ensure that there is
-    /// enough stack space for this, particularly if calls to this method are exposed to user
-    /// input.
-    ///
-    /// </div>
-    pub fn create_shader_module(&self, desc: ShaderModuleDescriptor<'_>) -> ShaderModule {
-        let (id, data) = DynContext::device_create_shader_module(
-            &*self.context,
-            &self.id,
-            self.data.as_ref(),
-            desc,
-            wgt::ShaderBoundChecks::new(),
-        );
-        ShaderModule {
-            context: Arc::clone(&self.context),
-            id,
-            data,
-        }
-    }
-
-    /// Creates a shader module from either SPIR-V or WGSL source code without runtime checks.
-    ///
-    /// # Safety
-    /// In contrast with [`create_shader_module`](Self::create_shader_module) this function
-    /// creates a shader module without runtime checks which allows shaders to perform
-    /// operations which can lead to undefined behavior like indexing out of bounds, thus it's
-    /// the caller responsibility to pass a shader which doesn't perform any of this
-    /// operations.
-    ///
-    /// This has no effect on web.
-    pub unsafe fn create_shader_module_unchecked(
-        &self,
-        desc: ShaderModuleDescriptor<'_>,
-    ) -> ShaderModule {
-        let (id, data) = DynContext::device_create_shader_module(
-            &*self.context,
-            &self.id,
-            self.data.as_ref(),
-            desc,
-            unsafe { wgt::ShaderBoundChecks::unchecked() },
-        );
-        ShaderModule {
-            context: Arc::clone(&self.context),
-            id,
-            data,
-        }
-    }
-
-    /// Creates a shader module from SPIR-V binary directly.
-    ///
-    /// # Safety
-    ///
-    /// This function passes binary data to the backend as-is and can potentially result in a
-    /// driver crash or bogus behaviour. No attempt is made to ensure that data is valid SPIR-V.
-    ///
-    /// See also [`include_spirv_raw!`] and [`util::make_spirv_raw`].
-    pub unsafe fn create_shader_module_spirv(
-        &self,
-        desc: &ShaderModuleDescriptorSpirV<'_>,
-    ) -> ShaderModule {
-        let (id, data) = unsafe {
-            DynContext::device_create_shader_module_spirv(
-                &*self.context,
-                &self.id,
-                self.data.as_ref(),
-                desc,
-            )
-        };
-        ShaderModule {
-            context: Arc::clone(&self.context),
-            id,
-            data,
-        }
-    }
-
-    /// Creates an empty [`CommandEncoder`].
-    pub fn create_command_encoder(&self, desc: &CommandEncoderDescriptor<'_>) -> CommandEncoder {
-        let (id, data) = DynContext::device_create_command_encoder(
-            &*self.context,
-            &self.id,
-            self.data.as_ref(),
-            desc,
-        );
-        CommandEncoder {
-            context: Arc::clone(&self.context),
-            id: Some(id),
-            data,
-        }
-    }
-
-    /// Creates an empty [`RenderBundleEncoder`].
-    pub fn create_render_bundle_encoder(
-        &self,
-        desc: &RenderBundleEncoderDescriptor<'_>,
-    ) -> RenderBundleEncoder<'_> {
-        let (id, data) = DynContext::device_create_render_bundle_encoder(
-            &*self.context,
-            &self.id,
-            self.data.as_ref(),
-            desc,
-        );
-        RenderBundleEncoder {
-            context: Arc::clone(&self.context),
-            id,
-            data,
-            parent: self,
-            _p: Default::default(),
-        }
-    }
-
-    /// Creates a new [`BindGroup`].
-    pub fn create_bind_group(&self, desc: &BindGroupDescriptor<'_>) -> BindGroup {
-        let (id, data) = DynContext::device_create_bind_group(
-            &*self.context,
-            &self.id,
-            self.data.as_ref(),
-            desc,
-        );
-        BindGroup {
-            context: Arc::clone(&self.context),
-            id,
-            data,
-        }
-    }
-
-    /// Creates a [`BindGroupLayout`].
-    pub fn create_bind_group_layout(
-        &self,
-        desc: &BindGroupLayoutDescriptor<'_>,
-    ) -> BindGroupLayout {
-        let (id, data) = DynContext::device_create_bind_group_layout(
-            &*self.context,
-            &self.id,
-            self.data.as_ref(),
-            desc,
-        );
-        BindGroupLayout {
-            context: Arc::clone(&self.context),
-            id,
-            data,
-        }
-    }
-
-    /// Creates a [`PipelineLayout`].
-    pub fn create_pipeline_layout(&self, desc: &PipelineLayoutDescriptor<'_>) -> PipelineLayout {
-        let (id, data) = DynContext::device_create_pipeline_layout(
-            &*self.context,
-            &self.id,
-            self.data.as_ref(),
-            desc,
-        );
-        PipelineLayout {
-            context: Arc::clone(&self.context),
-            id,
-            data,
-        }
-    }
-
-    /// Creates a [`RenderPipeline`].
-    pub fn create_render_pipeline(&self, desc: &RenderPipelineDescriptor<'_>) -> RenderPipeline {
-        let (id, data) = DynContext::device_create_render_pipeline(
-            &*self.context,
-            &self.id,
-            self.data.as_ref(),
-            desc,
-        );
-        RenderPipeline {
-            context: Arc::clone(&self.context),
-            id,
-            data,
-        }
-    }
-
-    /// Creates a [`ComputePipeline`].
-    pub fn create_compute_pipeline(&self, desc: &ComputePipelineDescriptor<'_>) -> ComputePipeline {
-        let (id, data) = DynContext::device_create_compute_pipeline(
-            &*self.context,
-            &self.id,
-            self.data.as_ref(),
-            desc,
-        );
-        ComputePipeline {
-            context: Arc::clone(&self.context),
-            id,
-            data,
-        }
-    }
-
-    /// Creates a [`Buffer`].
-    pub fn create_buffer(&self, desc: &BufferDescriptor<'_>) -> Buffer {
-        let mut map_context = MapContext::new(desc.size);
-        if desc.mapped_at_creation {
-            map_context.initial_range = 0..desc.size;
-        }
-
-        let (id, data) =
-            DynContext::device_create_buffer(&*self.context, &self.id, self.data.as_ref(), desc);
-
-        Buffer {
-            context: Arc::clone(&self.context),
-            id,
-            data,
-            map_context: Mutex::new(map_context),
-            size: desc.size,
-            usage: desc.usage,
-        }
-    }
-
-    /// Creates a new [`Texture`].
-    ///
-    /// `desc` specifies the general format of the texture.
-    pub fn create_texture(&self, desc: &TextureDescriptor<'_>) -> Texture {
-        let (id, data) =
-            DynContext::device_create_texture(&*self.context, &self.id, self.data.as_ref(), desc);
-        Texture {
-            context: Arc::clone(&self.context),
-            id,
-            data,
-            owned: true,
-            descriptor: TextureDescriptor {
-                label: None,
-                view_formats: &[],
-                ..desc.clone()
-            },
-        }
-    }
-
-    /// Creates a [`Texture`] from a wgpu-hal Texture.
-    ///
-    /// # Safety
-    ///
-    /// - `hal_texture` must be created from this device internal handle
-    /// - `hal_texture` must be created respecting `desc`
-    /// - `hal_texture` must be initialized
-    #[cfg(wgpu_core)]
-    pub unsafe fn create_texture_from_hal<A: wgc::hal_api::HalApi>(
-        &self,
-        hal_texture: A::Texture,
-        desc: &TextureDescriptor<'_>,
-    ) -> Texture {
-        let texture = unsafe {
-            self.context
-                .as_any()
-                .downcast_ref::<crate::backend::ContextWgpuCore>()
-                // Part of the safety requirements is that the texture was generated from the same hal device.
-                // Therefore, unwrap is fine here since only WgpuCoreContext has the ability to create hal textures.
-                .unwrap()
-                .create_texture_from_hal::<A>(
-                    hal_texture,
-                    self.data.as_ref().downcast_ref().unwrap(),
-                    desc,
-                )
-        };
-        Texture {
-            context: Arc::clone(&self.context),
-            id: ObjectId::from(texture.id()),
-            data: Box::new(texture),
-            owned: true,
-            descriptor: TextureDescriptor {
-                label: None,
-                view_formats: &[],
-                ..desc.clone()
-            },
-        }
-    }
-
-    /// Creates a [`Buffer`] from a wgpu-hal Buffer.
-    ///
-    /// # Safety
-    ///
-    /// - `hal_buffer` must be created from this device internal handle
-    /// - `hal_buffer` must be created respecting `desc`
-    /// - `hal_buffer` must be initialized
-    #[cfg(wgpu_core)]
-    pub unsafe fn create_buffer_from_hal<A: wgc::hal_api::HalApi>(
-        &self,
-        hal_buffer: A::Buffer,
-        desc: &BufferDescriptor<'_>,
-    ) -> Buffer {
-        let mut map_context = MapContext::new(desc.size);
-        if desc.mapped_at_creation {
-            map_context.initial_range = 0..desc.size;
-        }
-
-        let (id, buffer) = unsafe {
-            self.context
-                .as_any()
-                .downcast_ref::<crate::backend::ContextWgpuCore>()
-                // Part of the safety requirements is that the buffer was generated from the same hal device.
-                // Therefore, unwrap is fine here since only WgpuCoreContext has the ability to create hal buffers.
-                .unwrap()
-                .create_buffer_from_hal::<A>(
-                    hal_buffer,
-                    self.data.as_ref().downcast_ref().unwrap(),
-                    desc,
-                )
-        };
-
-        Buffer {
-            context: Arc::clone(&self.context),
-            id: ObjectId::from(id),
-            data: Box::new(buffer),
-            map_context: Mutex::new(map_context),
-            size: desc.size,
-            usage: desc.usage,
-        }
-    }
-
-    /// Creates a new [`Sampler`].
-    ///
-    /// `desc` specifies the behavior of the sampler.
-    pub fn create_sampler(&self, desc: &SamplerDescriptor<'_>) -> Sampler {
-        let (id, data) =
-            DynContext::device_create_sampler(&*self.context, &self.id, self.data.as_ref(), desc);
-        Sampler {
-            context: Arc::clone(&self.context),
-            id,
-            data,
-        }
-    }
-
-    /// Creates a new [`QuerySet`].
-    pub fn create_query_set(&self, desc: &QuerySetDescriptor<'_>) -> QuerySet {
-        let (id, data) =
-            DynContext::device_create_query_set(&*self.context, &self.id, self.data.as_ref(), desc);
-        QuerySet {
-            context: Arc::clone(&self.context),
-            id,
-            data,
-        }
-    }
-
-    /// Set a callback for errors that are not handled in error scopes.
-    pub fn on_uncaptured_error(&self, handler: Box<dyn UncapturedErrorHandler>) {
-        self.context
-            .device_on_uncaptured_error(&self.id, self.data.as_ref(), handler);
-    }
-
-    /// Push an error scope.
-    pub fn push_error_scope(&self, filter: ErrorFilter) {
-        self.context
-            .device_push_error_scope(&self.id, self.data.as_ref(), filter);
-    }
-
-    /// Pop an error scope.
-    pub fn pop_error_scope(&self) -> impl Future<Output = Option<Error>> + WasmNotSend {
-        self.context
-            .device_pop_error_scope(&self.id, self.data.as_ref())
-    }
-
-    /// Starts frame capture.
-    pub fn start_capture(&self) {
-        DynContext::device_start_capture(&*self.context, &self.id, self.data.as_ref())
-    }
-
-    /// Stops frame capture.
-    pub fn stop_capture(&self) {
-        DynContext::device_stop_capture(&*self.context, &self.id, self.data.as_ref())
-    }
-
-    /// Query internal counters from the native backend for debugging purposes.
-    ///
-    /// Some backends may not set all counters, or may not set any counter at all.
-    /// The `counters` cargo feature must be enabled for any counter to be set.
-    ///
-    /// If a counter is not set, its contains its default value (zero).
-    pub fn get_internal_counters(&self) -> wgt::InternalCounters {
-        DynContext::device_get_internal_counters(&*self.context, &self.id, self.data.as_ref())
-    }
-
-    /// Apply a callback to this `Device`'s underlying backend device.
-    ///
-    /// If this `Device` is implemented by the backend API given by `A` (Vulkan,
-    /// Dx12, etc.), then apply `hal_device_callback` to `Some(&device)`, where
-    /// `device` is the underlying backend device type, [`A::Device`].
-    ///
-    /// If this `Device` uses a different backend, apply `hal_device_callback`
-    /// to `None`.
-    ///
-    /// The device is locked for reading while `hal_device_callback` runs. If
-    /// the callback attempts to perform any `wgpu` operations that require
-    /// write access to the device (destroying a buffer, say), deadlock will
-    /// occur. The locks are automatically released when the callback returns.
-    ///
-    /// # Safety
-    ///
-    /// - The raw handle passed to the callback must not be manually destroyed.
-    ///
-    /// [`A::Device`]: hal::Api::Device
-    #[cfg(wgpu_core)]
-    pub unsafe fn as_hal<A: wgc::hal_api::HalApi, F: FnOnce(Option<&A::Device>) -> R, R>(
-        &self,
-        hal_device_callback: F,
-    ) -> Option<R> {
-        self.context
-            .as_any()
-            .downcast_ref::<crate::backend::ContextWgpuCore>()
-            .map(|ctx| unsafe {
-                ctx.device_as_hal::<A, F, R>(
-                    self.data.as_ref().downcast_ref().unwrap(),
-                    hal_device_callback,
-                )
-            })
-    }
-
-    /// Destroy this device.
-    pub fn destroy(&self) {
-        DynContext::device_destroy(&*self.context, &self.id, self.data.as_ref())
-    }
-
-    /// Set a DeviceLostCallback on this device.
-    pub fn set_device_lost_callback(
-        &self,
-        callback: impl Fn(DeviceLostReason, String) + Send + 'static,
-    ) {
-        DynContext::device_set_device_lost_callback(
-            &*self.context,
-            &self.id,
-            self.data.as_ref(),
-            Box::new(callback),
-        )
-    }
-
-    /// Test-only function to make this device invalid.
-    #[doc(hidden)]
-    pub fn make_invalid(&self) {
-        DynContext::device_make_invalid(&*self.context, &self.id, self.data.as_ref())
-    }
-
-    /// Create a [`PipelineCache`] with initial data
-    ///
-    /// This can be passed to [`Device::create_compute_pipeline`]
-    /// and [`Device::create_render_pipeline`] to either accelerate these
-    /// or add the cache results from those.
-    ///
-    /// # Safety
-    ///
-    /// If the `data` field of `desc` is set, it must have previously been returned from a call
-    /// to [`PipelineCache::get_data`][^saving]. This `data` will only be used if it came
-    /// from an adapter with the same [`util::pipeline_cache_key`].
-    /// This *is* compatible across wgpu versions, as any data format change will
-    /// be accounted for.
-    ///
-    /// It is *not* supported to bring caches from previous direct uses of backend APIs
-    /// into this method.
-    ///
-    /// # Errors
-    ///
-    /// Returns an error value if:
-    ///  * the [`PIPELINE_CACHE`](wgt::Features::PIPELINE_CACHE) feature is not enabled
-    ///  * this device is invalid; or
-    ///  * the device is out of memory
-    ///
-    /// This method also returns an error value if:
-    ///  * The `fallback` field on `desc` is false; and
-    ///  * the `data` provided would not be used[^data_not_used]
-    ///
-    /// If an error value is used in subsequent calls, default caching will be used.
-    ///
-    /// [^saving]: We do recognise that saving this data to disk means this condition
-    /// is impossible to fully prove. Consider the risks for your own application in this case.
-    ///
-    /// [^data_not_used]: This data may be not used if: the data was produced by a prior
-    /// version of wgpu; or was created for an incompatible adapter, or there was a GPU driver
-    /// update. In some cases, the data might not be used and a real value is returned,
-    /// this is left to the discretion of GPU drivers.
-    pub unsafe fn create_pipeline_cache(
-        &self,
-        desc: &PipelineCacheDescriptor<'_>,
-    ) -> PipelineCache {
-        let (id, data) = unsafe {
-            DynContext::device_create_pipeline_cache(
-                &*self.context,
-                &self.id,
-                self.data.as_ref(),
-                desc,
-            )
-        };
-        PipelineCache {
-            context: Arc::clone(&self.context),
-            id,
-            data,
-        }
-    }
-}
-
-impl Drop for Device {
-    fn drop(&mut self) {
-        if !thread::panicking() {
-            self.context.device_drop(&self.id, self.data.as_ref());
-        }
-    }
-}
-
-/// Requesting a device from an [`Adapter`] failed.
-#[derive(Clone, Debug)]
-pub struct RequestDeviceError {
-    inner: RequestDeviceErrorKind,
-}
-#[derive(Clone, Debug)]
-enum RequestDeviceErrorKind {
-    /// Error from [`wgpu_core`].
-    // must match dependency cfg
-    #[cfg(wgpu_core)]
-    Core(wgc::instance::RequestDeviceError),
-
-    /// Error from web API that was called by `wgpu` to request a device.
-    ///
-    /// (This is currently never used by the webgl backend, but it could be.)
-    #[cfg(webgpu)]
-    WebGpu(wasm_bindgen::JsValue),
-}
-
-#[cfg(send_sync)]
-unsafe impl Send for RequestDeviceErrorKind {}
-#[cfg(send_sync)]
-unsafe impl Sync for RequestDeviceErrorKind {}
-
-#[cfg(send_sync)]
-static_assertions::assert_impl_all!(RequestDeviceError: Send, Sync);
-
-impl fmt::Display for RequestDeviceError {
-    fn fmt(&self, _f: &mut fmt::Formatter<'_>) -> fmt::Result {
-        match &self.inner {
-            #[cfg(wgpu_core)]
-            RequestDeviceErrorKind::Core(error) => error.fmt(_f),
-            #[cfg(webgpu)]
-            RequestDeviceErrorKind::WebGpu(error_js_value) => {
-                // wasm-bindgen provides a reasonable error stringification via `Debug` impl
-                write!(_f, "{error_js_value:?}")
-            }
-            #[cfg(not(any(webgpu, wgpu_core)))]
-            _ => unimplemented!("unknown `RequestDeviceErrorKind`"),
-        }
-    }
-}
-
-impl error::Error for RequestDeviceError {
-    fn source(&self) -> Option<&(dyn error::Error + 'static)> {
-        match &self.inner {
-            #[cfg(wgpu_core)]
-            RequestDeviceErrorKind::Core(error) => error.source(),
-            #[cfg(webgpu)]
-            RequestDeviceErrorKind::WebGpu(_) => None,
-            #[cfg(not(any(webgpu, wgpu_core)))]
-            _ => unimplemented!("unknown `RequestDeviceErrorKind`"),
-        }
-    }
-}
-
-#[cfg(wgpu_core)]
-impl From<wgc::instance::RequestDeviceError> for RequestDeviceError {
-    fn from(error: wgc::instance::RequestDeviceError) -> Self {
-        Self {
-            inner: RequestDeviceErrorKind::Core(error),
-        }
-    }
-}
-
-/// [`Instance::create_surface()`] or a related function failed.
-#[derive(Clone, Debug)]
-#[non_exhaustive]
-pub struct CreateSurfaceError {
-    inner: CreateSurfaceErrorKind,
-}
-#[derive(Clone, Debug)]
-enum CreateSurfaceErrorKind {
-    /// Error from [`wgpu_hal`].
-    #[cfg(wgpu_core)]
-    Hal(wgc::instance::CreateSurfaceError),
-
-    /// Error from WebGPU surface creation.
-    #[allow(dead_code)] // may be unused depending on target and features
-    Web(String),
-
-    /// Error when trying to get a [`DisplayHandle`] or a [`WindowHandle`] from
-    /// `raw_window_handle`.
-    RawHandle(raw_window_handle::HandleError),
-}
-static_assertions::assert_impl_all!(CreateSurfaceError: Send, Sync);
-
-impl fmt::Display for CreateSurfaceError {
-    fn fmt(&self, f: &mut fmt::Formatter<'_>) -> fmt::Result {
-        match &self.inner {
-            #[cfg(wgpu_core)]
-            CreateSurfaceErrorKind::Hal(e) => e.fmt(f),
-            CreateSurfaceErrorKind::Web(e) => e.fmt(f),
-            CreateSurfaceErrorKind::RawHandle(e) => e.fmt(f),
-        }
-    }
-}
-
-impl error::Error for CreateSurfaceError {
-    fn source(&self) -> Option<&(dyn error::Error + 'static)> {
-        match &self.inner {
-            #[cfg(wgpu_core)]
-            CreateSurfaceErrorKind::Hal(e) => e.source(),
-            CreateSurfaceErrorKind::Web(_) => None,
-            CreateSurfaceErrorKind::RawHandle(e) => e.source(),
-        }
-    }
-}
-
-#[cfg(wgpu_core)]
-impl From<wgc::instance::CreateSurfaceError> for CreateSurfaceError {
-    fn from(e: wgc::instance::CreateSurfaceError) -> Self {
-        Self {
-            inner: CreateSurfaceErrorKind::Hal(e),
-        }
-    }
-}
-
-/// Error occurred when trying to async map a buffer.
-#[derive(Clone, PartialEq, Eq, Debug)]
-pub struct BufferAsyncError;
-static_assertions::assert_impl_all!(BufferAsyncError: Send, Sync);
-
-impl fmt::Display for BufferAsyncError {
-    fn fmt(&self, f: &mut fmt::Formatter<'_>) -> fmt::Result {
-        write!(f, "Error occurred when trying to async map a buffer")
-    }
-}
-
-impl error::Error for BufferAsyncError {}
-
-/// Type of buffer mapping.
-#[derive(Debug, Clone, Copy, Eq, PartialEq)]
-pub enum MapMode {
-    /// Map only for reading
-    Read,
-    /// Map only for writing
-    Write,
-}
-static_assertions::assert_impl_all!(MapMode: Send, Sync);
-
-fn range_to_offset_size<S: RangeBounds<BufferAddress>>(
-    bounds: S,
-) -> (BufferAddress, Option<BufferSize>) {
-    let offset = match bounds.start_bound() {
-        Bound::Included(&bound) => bound,
-        Bound::Excluded(&bound) => bound + 1,
-        Bound::Unbounded => 0,
-    };
-    let size = match bounds.end_bound() {
-        Bound::Included(&bound) => Some(bound + 1 - offset),
-        Bound::Excluded(&bound) => Some(bound - offset),
-        Bound::Unbounded => None,
-    }
-    .map(|size| BufferSize::new(size).expect("Buffer slices can not be empty"));
-
-    (offset, size)
-}
-
-/// Read only view into a mapped buffer.
-///
-/// To get a `BufferView`, first [map] the buffer, and then
-/// call `buffer.slice(range).get_mapped_range()`.
-///
-/// `BufferView` dereferences to `&[u8]`, so you can use all the usual Rust
-/// slice methods to access the buffer's contents. It also implements
-/// `AsRef<[u8]>`, if that's more convenient.
-///
-/// If you try to create overlapping views of a buffer, mutable or
-/// otherwise, `get_mapped_range` will panic.
-///
-/// [map]: Buffer#mapping-buffers
-#[derive(Debug)]
-pub struct BufferView<'a> {
-    slice: BufferSlice<'a>,
-    data: Box<dyn crate::context::BufferMappedRange>,
-}
-
-/// Write only view into mapped buffer.
-///
-/// To get a `BufferViewMut`, first [map] the buffer, and then
-/// call `buffer.slice(range).get_mapped_range_mut()`.
-///
-/// `BufferViewMut` dereferences to `&mut [u8]`, so you can use all the usual
-/// Rust slice methods to access the buffer's contents. It also implements
-/// `AsMut<[u8]>`, if that's more convenient.
-///
-/// It is possible to read the buffer using this view, but doing so is not
-/// recommended, as it is likely to be slow.
-///
-/// If you try to create overlapping views of a buffer, mutable or
-/// otherwise, `get_mapped_range_mut` will panic.
-///
-/// [map]: Buffer#mapping-buffers
-#[derive(Debug)]
-pub struct BufferViewMut<'a> {
-    slice: BufferSlice<'a>,
-    data: Box<dyn crate::context::BufferMappedRange>,
-    readable: bool,
-}
-
-impl std::ops::Deref for BufferView<'_> {
-    type Target = [u8];
-
-    #[inline]
-    fn deref(&self) -> &[u8] {
-        self.data.slice()
-    }
-}
-
-impl AsRef<[u8]> for BufferView<'_> {
-    #[inline]
-    fn as_ref(&self) -> &[u8] {
-        self.data.slice()
-    }
-}
-
-impl AsMut<[u8]> for BufferViewMut<'_> {
-    #[inline]
-    fn as_mut(&mut self) -> &mut [u8] {
-        self.data.slice_mut()
-    }
-}
-
-impl Deref for BufferViewMut<'_> {
-    type Target = [u8];
-
-    fn deref(&self) -> &Self::Target {
-        if !self.readable {
-            log::warn!("Reading from a BufferViewMut is slow and not recommended.");
-        }
-
-        self.data.slice()
-    }
-}
-
-impl DerefMut for BufferViewMut<'_> {
-    fn deref_mut(&mut self) -> &mut Self::Target {
-        self.data.slice_mut()
-    }
-}
-
-impl Drop for BufferView<'_> {
-    fn drop(&mut self) {
-        self.slice
-            .buffer
-            .map_context
-            .lock()
-            .remove(self.slice.offset, self.slice.size);
-    }
-}
-
-impl Drop for BufferViewMut<'_> {
-    fn drop(&mut self) {
-        self.slice
-            .buffer
-            .map_context
-            .lock()
-            .remove(self.slice.offset, self.slice.size);
-    }
-}
-
-impl Buffer {
-    /// Return the binding view of the entire buffer.
-    pub fn as_entire_binding(&self) -> BindingResource<'_> {
-        BindingResource::Buffer(self.as_entire_buffer_binding())
-    }
-
-    /// Return the binding view of the entire buffer.
-    pub fn as_entire_buffer_binding(&self) -> BufferBinding<'_> {
-        BufferBinding {
-            buffer: self,
-            offset: 0,
-            size: None,
-        }
-    }
-
-    /// Returns the inner hal Buffer using a callback. The hal buffer will be `None` if the
-    /// backend type argument does not match with this wgpu Buffer
-    ///
-    /// # Safety
-    ///
-    /// - The raw handle obtained from the hal Buffer must not be manually destroyed
-    #[cfg(wgpu_core)]
-    pub unsafe fn as_hal<A: wgc::hal_api::HalApi, F: FnOnce(Option<&A::Buffer>) -> R, R>(
-        &self,
-        hal_buffer_callback: F,
-    ) -> R {
-        let id = self.id;
-
-        if let Some(ctx) = self
-            .context
-            .as_any()
-            .downcast_ref::<crate::backend::ContextWgpuCore>()
-        {
-            unsafe { ctx.buffer_as_hal::<A, F, R>(id.into(), hal_buffer_callback) }
-        } else {
-            hal_buffer_callback(None)
-        }
-    }
-
-    /// Use only a portion of this Buffer for a given operation. Choosing a range with no end
-    /// will use the rest of the buffer. Using a totally unbounded range will use the entire buffer.
-    pub fn slice<S: RangeBounds<BufferAddress>>(&self, bounds: S) -> BufferSlice<'_> {
-        let (offset, size) = range_to_offset_size(bounds);
-        BufferSlice {
-            buffer: self,
-            offset,
-            size,
-        }
-    }
-
-    /// Flushes any pending write operations and unmaps the buffer from host memory.
-    pub fn unmap(&self) {
-        self.map_context.lock().reset();
-        DynContext::buffer_unmap(&*self.context, &self.id, self.data.as_ref());
-    }
-
-    /// Destroy the associated native resources as soon as possible.
-    pub fn destroy(&self) {
-        DynContext::buffer_destroy(&*self.context, &self.id, self.data.as_ref());
-    }
-
-    /// Returns the length of the buffer allocation in bytes.
-    ///
-    /// This is always equal to the `size` that was specified when creating the buffer.
-    pub fn size(&self) -> BufferAddress {
-        self.size
-    }
-
-    /// Returns the allowed usages for this `Buffer`.
-    ///
-    /// This is always equal to the `usage` that was specified when creating the buffer.
-    pub fn usage(&self) -> BufferUsages {
-        self.usage
-    }
-}
-
-impl<'a> BufferSlice<'a> {
-    /// Map the buffer. Buffer is ready to map once the callback is called.
-    ///
-    /// For the callback to complete, either `queue.submit(..)`, `instance.poll_all(..)`, or `device.poll(..)`
-    /// must be called elsewhere in the runtime, possibly integrated into an event loop or run on a separate thread.
-    ///
-    /// The callback will be called on the thread that first calls the above functions after the gpu work
-    /// has completed. There are no restrictions on the code you can run in the callback, however on native the
-    /// call to the function will not complete until the callback returns, so prefer keeping callbacks short
-    /// and used to set flags, send messages, etc.
-    pub fn map_async(
-        &self,
-        mode: MapMode,
-        callback: impl FnOnce(Result<(), BufferAsyncError>) + WasmNotSend + 'static,
-    ) {
-        let mut mc = self.buffer.map_context.lock();
-        assert_eq!(
-            mc.initial_range,
-            0..0,
-            "Buffer {:?} is already mapped",
-            self.buffer.id
-        );
-        let end = match self.size {
-            Some(s) => self.offset + s.get(),
-            None => mc.total_size,
-        };
-        mc.initial_range = self.offset..end;
-
-        DynContext::buffer_map_async(
-            &*self.buffer.context,
-            &self.buffer.id,
-            self.buffer.data.as_ref(),
-            mode,
-            self.offset..end,
-            Box::new(callback),
-        )
-    }
-
-    /// Synchronously and immediately map a buffer for reading. If the buffer is not immediately mappable
-    /// through [`BufferDescriptor::mapped_at_creation`] or [`BufferSlice::map_async`], will panic.
-    pub fn get_mapped_range(&self) -> BufferView<'a> {
-        let end = self.buffer.map_context.lock().add(self.offset, self.size);
-        let data = DynContext::buffer_get_mapped_range(
-            &*self.buffer.context,
-            &self.buffer.id,
-            self.buffer.data.as_ref(),
-            self.offset..end,
-        );
-        BufferView { slice: *self, data }
-    }
-
-    /// Synchronously and immediately map a buffer for reading. If the buffer is not immediately mappable
-    /// through [`BufferDescriptor::mapped_at_creation`] or [`BufferSlice::map_async`], will fail.
-    ///
-    /// This is useful when targeting WebGPU and you want to pass mapped data directly to js.
-    /// Unlike `get_mapped_range` which unconditionally copies mapped data into the wasm heap,
-    /// this function directly hands you the ArrayBuffer that we mapped the data into in js.
-    ///
-    /// This is only available on WebGPU, on any other backends this will return `None`.
-    #[cfg(webgpu)]
-    pub fn get_mapped_range_as_array_buffer(&self) -> Option<js_sys::ArrayBuffer> {
-        self.buffer
-            .context
-            .as_any()
-            .downcast_ref::<crate::backend::ContextWebGpu>()
-            .map(|ctx| {
-                let buffer_data = crate::context::downcast_ref(self.buffer.data.as_ref());
-                let end = self.buffer.map_context.lock().add(self.offset, self.size);
-                ctx.buffer_get_mapped_range_as_array_buffer(buffer_data, self.offset..end)
-            })
-    }
-
-    /// Synchronously and immediately map a buffer for writing. If the buffer is not immediately mappable
-    /// through [`BufferDescriptor::mapped_at_creation`] or [`BufferSlice::map_async`], will panic.
-    pub fn get_mapped_range_mut(&self) -> BufferViewMut<'a> {
-        let end = self.buffer.map_context.lock().add(self.offset, self.size);
-        let data = DynContext::buffer_get_mapped_range(
-            &*self.buffer.context,
-            &self.buffer.id,
-            self.buffer.data.as_ref(),
-            self.offset..end,
-        );
-        BufferViewMut {
-            slice: *self,
-            data,
-            readable: self.buffer.usage.contains(BufferUsages::MAP_READ),
-        }
-    }
-}
-
-impl Drop for Buffer {
-    fn drop(&mut self) {
-        if !thread::panicking() {
-            self.context.buffer_drop(&self.id, self.data.as_ref());
-        }
-    }
-}
-
-impl Texture {
-    /// Returns the inner hal Texture using a callback. The hal texture will be `None` if the
-    /// backend type argument does not match with this wgpu Texture
-    ///
-    /// # Safety
-    ///
-    /// - The raw handle obtained from the hal Texture must not be manually destroyed
-    #[cfg(wgpu_core)]
-    pub unsafe fn as_hal<A: wgc::hal_api::HalApi, F: FnOnce(Option<&A::Texture>) -> R, R>(
-        &self,
-        hal_texture_callback: F,
-    ) -> R {
-        let texture = self.data.as_ref().downcast_ref().unwrap();
-
-        if let Some(ctx) = self
-            .context
-            .as_any()
-            .downcast_ref::<crate::backend::ContextWgpuCore>()
-        {
-            unsafe { ctx.texture_as_hal::<A, F, R>(texture, hal_texture_callback) }
-        } else {
-            hal_texture_callback(None)
-        }
-    }
-
-    /// Creates a view of this texture.
-    pub fn create_view(&self, desc: &TextureViewDescriptor<'_>) -> TextureView {
-        let (id, data) =
-            DynContext::texture_create_view(&*self.context, &self.id, self.data.as_ref(), desc);
-        TextureView {
-            context: Arc::clone(&self.context),
-            id,
-            data,
-        }
-    }
-
-    /// Destroy the associated native resources as soon as possible.
-    pub fn destroy(&self) {
-        DynContext::texture_destroy(&*self.context, &self.id, self.data.as_ref());
-    }
-
-    /// Make an `ImageCopyTexture` representing the whole texture.
-    pub fn as_image_copy(&self) -> ImageCopyTexture<'_> {
-        ImageCopyTexture {
-            texture: self,
-            mip_level: 0,
-            origin: Origin3d::ZERO,
-            aspect: TextureAspect::All,
-        }
-    }
-
-    /// Returns the size of this `Texture`.
-    ///
-    /// This is always equal to the `size` that was specified when creating the texture.
-    pub fn size(&self) -> Extent3d {
-        self.descriptor.size
-    }
-
-    /// Returns the width of this `Texture`.
-    ///
-    /// This is always equal to the `size.width` that was specified when creating the texture.
-    pub fn width(&self) -> u32 {
-        self.descriptor.size.width
-    }
-
-    /// Returns the height of this `Texture`.
-    ///
-    /// This is always equal to the `size.height` that was specified when creating the texture.
-    pub fn height(&self) -> u32 {
-        self.descriptor.size.height
-    }
-
-    /// Returns the depth or layer count of this `Texture`.
-    ///
-    /// This is always equal to the `size.depth_or_array_layers` that was specified when creating the texture.
-    pub fn depth_or_array_layers(&self) -> u32 {
-        self.descriptor.size.depth_or_array_layers
-    }
-
-    /// Returns the mip_level_count of this `Texture`.
-    ///
-    /// This is always equal to the `mip_level_count` that was specified when creating the texture.
-    pub fn mip_level_count(&self) -> u32 {
-        self.descriptor.mip_level_count
-    }
-
-    /// Returns the sample_count of this `Texture`.
-    ///
-    /// This is always equal to the `sample_count` that was specified when creating the texture.
-    pub fn sample_count(&self) -> u32 {
-        self.descriptor.sample_count
-    }
-
-    /// Returns the dimension of this `Texture`.
-    ///
-    /// This is always equal to the `dimension` that was specified when creating the texture.
-    pub fn dimension(&self) -> TextureDimension {
-        self.descriptor.dimension
-    }
-
-    /// Returns the format of this `Texture`.
-    ///
-    /// This is always equal to the `format` that was specified when creating the texture.
-    pub fn format(&self) -> TextureFormat {
-        self.descriptor.format
-    }
-
-    /// Returns the allowed usages of this `Texture`.
-    ///
-    /// This is always equal to the `usage` that was specified when creating the texture.
-    pub fn usage(&self) -> TextureUsages {
-        self.descriptor.usage
-    }
-}
-
-impl Drop for Texture {
-    fn drop(&mut self) {
-        if self.owned && !thread::panicking() {
-            self.context.texture_drop(&self.id, self.data.as_ref());
-        }
-    }
-}
-
-impl Drop for TextureView {
-    fn drop(&mut self) {
-        if !thread::panicking() {
-            self.context.texture_view_drop(&self.id, self.data.as_ref());
-        }
-    }
-}
-
-impl CommandEncoder {
-    /// Finishes recording and returns a [`CommandBuffer`] that can be submitted for execution.
-    pub fn finish(mut self) -> CommandBuffer {
-        let (id, data) = DynContext::command_encoder_finish(
-            &*self.context,
-            self.id.take().unwrap(),
-            self.data.as_mut(),
-        );
-        CommandBuffer {
-            context: Arc::clone(&self.context),
-            id: Some(id),
-            data: Some(data),
-        }
-    }
-
-    /// Begins recording of a render pass.
-    ///
-    /// This function returns a [`RenderPass`] object which records a single render pass.
-    ///
-    /// As long as the returned  [`RenderPass`] has not ended,
-    /// any mutating operation on this command encoder causes an error and invalidates it.
-    /// Note that the `'encoder` lifetime relationship protects against this,
-    /// but it is possible to opt out of it by calling [`RenderPass::forget_lifetime`].
-    /// This can be useful for runtime handling of the encoder->pass
-    /// dependency e.g. when pass and encoder are stored in the same data structure.
-    pub fn begin_render_pass<'encoder>(
-        &'encoder mut self,
-        desc: &RenderPassDescriptor<'_>,
-    ) -> RenderPass<'encoder> {
-        let id = self.id.as_ref().unwrap();
-        let (id, data) = DynContext::command_encoder_begin_render_pass(
-            &*self.context,
-            id,
-            self.data.as_ref(),
-            desc,
-        );
-        RenderPass {
-            inner: RenderPassInner {
-                id,
-                data,
-                context: self.context.clone(),
-            },
-            encoder_guard: PhantomData,
-        }
-    }
-
-    /// Begins recording of a compute pass.
-    ///
-    /// This function returns a [`ComputePass`] object which records a single compute pass.
-    ///
-    /// As long as the returned  [`ComputePass`] has not ended,
-    /// any mutating operation on this command encoder causes an error and invalidates it.
-    /// Note that the `'encoder` lifetime relationship protects against this,
-    /// but it is possible to opt out of it by calling [`ComputePass::forget_lifetime`].
-    /// This can be useful for runtime handling of the encoder->pass
-    /// dependency e.g. when pass and encoder are stored in the same data structure.
-    pub fn begin_compute_pass<'encoder>(
-        &'encoder mut self,
-        desc: &ComputePassDescriptor<'_>,
-    ) -> ComputePass<'encoder> {
-        let id = self.id.as_ref().unwrap();
-        let (id, data) = DynContext::command_encoder_begin_compute_pass(
-            &*self.context,
-            id,
-            self.data.as_ref(),
-            desc,
-        );
-        ComputePass {
-            inner: ComputePassInner {
-                id,
-                data,
-                context: self.context.clone(),
-            },
-            encoder_guard: PhantomData,
-        }
-    }
-
-    /// Copy data from one buffer to another.
-    ///
-    /// # Panics
-    ///
-    /// - Buffer offsets or copy size not a multiple of [`COPY_BUFFER_ALIGNMENT`].
-    /// - Copy would overrun buffer.
-    /// - Copy within the same buffer.
-    pub fn copy_buffer_to_buffer(
-        &mut self,
-        source: &Buffer,
-        source_offset: BufferAddress,
-        destination: &Buffer,
-        destination_offset: BufferAddress,
-        copy_size: BufferAddress,
-    ) {
-        DynContext::command_encoder_copy_buffer_to_buffer(
-            &*self.context,
-            self.id.as_ref().unwrap(),
-            self.data.as_ref(),
-            &source.id,
-            source.data.as_ref(),
-            source_offset,
-            &destination.id,
-            destination.data.as_ref(),
-            destination_offset,
-            copy_size,
-        );
-    }
-
-    /// Copy data from a buffer to a texture.
-    pub fn copy_buffer_to_texture(
-        &mut self,
-        source: ImageCopyBuffer<'_>,
-        destination: ImageCopyTexture<'_>,
-        copy_size: Extent3d,
-    ) {
-        DynContext::command_encoder_copy_buffer_to_texture(
-            &*self.context,
-            self.id.as_ref().unwrap(),
-            self.data.as_ref(),
-            source,
-            destination,
-            copy_size,
-        );
-    }
-
-    /// Copy data from a texture to a buffer.
-    pub fn copy_texture_to_buffer(
-        &mut self,
-        source: ImageCopyTexture<'_>,
-        destination: ImageCopyBuffer<'_>,
-        copy_size: Extent3d,
-    ) {
-        DynContext::command_encoder_copy_texture_to_buffer(
-            &*self.context,
-            self.id.as_ref().unwrap(),
-            self.data.as_ref(),
-            source,
-            destination,
-            copy_size,
-        );
-    }
-
-    /// Copy data from one texture to another.
-    ///
-    /// # Panics
-    ///
-    /// - Textures are not the same type
-    /// - If a depth texture, or a multisampled texture, the entire texture must be copied
-    /// - Copy would overrun either texture
-    pub fn copy_texture_to_texture(
-        &mut self,
-        source: ImageCopyTexture<'_>,
-        destination: ImageCopyTexture<'_>,
-        copy_size: Extent3d,
-    ) {
-        DynContext::command_encoder_copy_texture_to_texture(
-            &*self.context,
-            self.id.as_ref().unwrap(),
-            self.data.as_ref(),
-            source,
-            destination,
-            copy_size,
-        );
-    }
-
-    /// Clears texture to zero.
-    ///
-    /// Note that unlike with clear_buffer, `COPY_DST` usage is not required.
-    ///
-    /// # Implementation notes
-    ///
-    /// - implemented either via buffer copies and render/depth target clear, path depends on texture usages
-    /// - behaves like texture zero init, but is performed immediately (clearing is *not* delayed via marking it as uninitialized)
-    ///
-    /// # Panics
-    ///
-    /// - `CLEAR_TEXTURE` extension not enabled
-    /// - Range is out of bounds
-    pub fn clear_texture(&mut self, texture: &Texture, subresource_range: &ImageSubresourceRange) {
-        DynContext::command_encoder_clear_texture(
-            &*self.context,
-            self.id.as_ref().unwrap(),
-            self.data.as_ref(),
-            texture,
-            subresource_range,
-        );
-    }
-
-    /// Clears buffer to zero.
-    ///
-    /// # Panics
-    ///
-    /// - Buffer does not have `COPY_DST` usage.
-    /// - Range is out of bounds
-    pub fn clear_buffer(
-        &mut self,
-        buffer: &Buffer,
-        offset: BufferAddress,
-        size: Option<BufferAddress>,
-    ) {
-        DynContext::command_encoder_clear_buffer(
-            &*self.context,
-            self.id.as_ref().unwrap(),
-            self.data.as_ref(),
-            buffer,
-            offset,
-            size,
-        );
-    }
-
-    /// Inserts debug marker.
-    pub fn insert_debug_marker(&mut self, label: &str) {
-        let id = self.id.as_ref().unwrap();
-        DynContext::command_encoder_insert_debug_marker(
-            &*self.context,
-            id,
-            self.data.as_ref(),
-            label,
-        );
-    }
-
-    /// Start record commands and group it into debug marker group.
-    pub fn push_debug_group(&mut self, label: &str) {
-        let id = self.id.as_ref().unwrap();
-        DynContext::command_encoder_push_debug_group(&*self.context, id, self.data.as_ref(), label);
-    }
-
-    /// Stops command recording and creates debug group.
-    pub fn pop_debug_group(&mut self) {
-        let id = self.id.as_ref().unwrap();
-        DynContext::command_encoder_pop_debug_group(&*self.context, id, self.data.as_ref());
-    }
-
-    /// Resolves a query set, writing the results into the supplied destination buffer.
-    ///
-    /// Occlusion and timestamp queries are 8 bytes each (see [`crate::QUERY_SIZE`]). For pipeline statistics queries,
-    /// see [`PipelineStatisticsTypes`] for more information.
-    pub fn resolve_query_set(
-        &mut self,
-        query_set: &QuerySet,
-        query_range: Range<u32>,
-        destination: &Buffer,
-        destination_offset: BufferAddress,
-    ) {
-        DynContext::command_encoder_resolve_query_set(
-            &*self.context,
-            self.id.as_ref().unwrap(),
-            self.data.as_ref(),
-            &query_set.id,
-            query_set.data.as_ref(),
-            query_range.start,
-            query_range.end - query_range.start,
-            &destination.id,
-            destination.data.as_ref(),
-            destination_offset,
-        )
-    }
-
-    /// Returns the inner hal CommandEncoder using a callback. The hal command encoder will be `None` if the
-    /// backend type argument does not match with this wgpu CommandEncoder
-    ///
-    /// This method will start the wgpu_core level command recording.
-    ///
-    /// # Safety
-    ///
-    /// - The raw handle obtained from the hal CommandEncoder must not be manually destroyed
-    #[cfg(wgpu_core)]
-    pub unsafe fn as_hal_mut<
-        A: wgc::hal_api::HalApi,
-        F: FnOnce(Option<&mut A::CommandEncoder>) -> R,
-        R,
-    >(
-        &mut self,
-        hal_command_encoder_callback: F,
-    ) -> Option<R> {
-        use core::id::CommandEncoderId;
-
-        self.context
-            .as_any()
-            .downcast_ref::<crate::backend::ContextWgpuCore>()
-            .map(|ctx| unsafe {
-                ctx.command_encoder_as_hal_mut::<A, F, R>(
-                    CommandEncoderId::from(self.id.unwrap()),
-                    hal_command_encoder_callback,
-                )
-            })
-    }
-}
-
-/// [`Features::TIMESTAMP_QUERY_INSIDE_ENCODERS`] must be enabled on the device in order to call these functions.
-impl CommandEncoder {
-    /// Issue a timestamp command at this point in the queue.
-    /// The timestamp will be written to the specified query set, at the specified index.
-    ///
-    /// Must be multiplied by [`Queue::get_timestamp_period`] to get
-    /// the value in nanoseconds. Absolute values have no meaning,
-    /// but timestamps can be subtracted to get the time it takes
-    /// for a string of operations to complete.
-    ///
-    /// Attention: Since commands within a command recorder may be reordered,
-    /// there is no strict guarantee that timestamps are taken after all commands
-    /// recorded so far and all before all commands recorded after.
-    /// This may depend both on the backend and the driver.
-    pub fn write_timestamp(&mut self, query_set: &QuerySet, query_index: u32) {
-        DynContext::command_encoder_write_timestamp(
-            &*self.context,
-            self.id.as_ref().unwrap(),
-            self.data.as_mut(),
-            &query_set.id,
-            query_set.data.as_ref(),
-            query_index,
-        )
-    }
-}
-
-impl<'encoder> RenderPass<'encoder> {
-    /// Drops the lifetime relationship to the parent command encoder, making usage of
-    /// the encoder while this pass is recorded a run-time error instead.
-    ///
-    /// Attention: As long as the render pass has not been ended, any mutating operation on the parent
-    /// command encoder will cause a run-time error and invalidate it!
-    /// By default, the lifetime constraint prevents this, but it can be useful
-    /// to handle this at run time, such as when storing the pass and encoder in the same
-    /// data structure.
-    ///
-    /// This operation has no effect on pass recording.
-    /// It's a safe operation, since [`CommandEncoder`] is in a locked state as long as the pass is active
-    /// regardless of the lifetime constraint or its absence.
-    pub fn forget_lifetime(self) -> RenderPass<'static> {
-        RenderPass {
-            inner: self.inner,
-            encoder_guard: PhantomData,
-        }
-    }
-
-    /// Sets the active bind group for a given bind group index. The bind group layout
-    /// in the active pipeline when any `draw_*()` method is called must match the layout of
-    /// this bind group.
-    ///
-    /// If the bind group have dynamic offsets, provide them in binding order.
-    /// These offsets have to be aligned to [`Limits::min_uniform_buffer_offset_alignment`]
-    /// or [`Limits::min_storage_buffer_offset_alignment`] appropriately.
-    ///
-    /// Subsequent draw calls’ shader executions will be able to access data in these bind groups.
-    pub fn set_bind_group(
-        &mut self,
-        index: u32,
-        bind_group: &BindGroup,
-        offsets: &[DynamicOffset],
-    ) {
-        DynContext::render_pass_set_bind_group(
-            &*self.inner.context,
-            &mut self.inner.id,
-            self.inner.data.as_mut(),
-            index,
-            &bind_group.id,
-            bind_group.data.as_ref(),
-            offsets,
-        )
-    }
-
-    /// Sets the active render pipeline.
-    ///
-    /// Subsequent draw calls will exhibit the behavior defined by `pipeline`.
-    pub fn set_pipeline(&mut self, pipeline: &RenderPipeline) {
-        DynContext::render_pass_set_pipeline(
-            &*self.inner.context,
-            &mut self.inner.id,
-            self.inner.data.as_mut(),
-            &pipeline.id,
-            pipeline.data.as_ref(),
-        )
-    }
-
-    /// Sets the blend color as used by some of the blending modes.
-    ///
-    /// Subsequent blending tests will test against this value.
-    /// If this method has not been called, the blend constant defaults to [`Color::TRANSPARENT`]
-    /// (all components zero).
-    pub fn set_blend_constant(&mut self, color: Color) {
-        DynContext::render_pass_set_blend_constant(
-            &*self.inner.context,
-            &mut self.inner.id,
-            self.inner.data.as_mut(),
-            color,
-        )
-    }
-
-    /// Sets the active index buffer.
-    ///
-    /// Subsequent calls to [`draw_indexed`](RenderPass::draw_indexed) on this [`RenderPass`] will
-    /// use `buffer` as the source index buffer.
-    pub fn set_index_buffer(&mut self, buffer_slice: BufferSlice<'_>, index_format: IndexFormat) {
-        DynContext::render_pass_set_index_buffer(
-            &*self.inner.context,
-            &mut self.inner.id,
-            self.inner.data.as_mut(),
-            &buffer_slice.buffer.id,
-            buffer_slice.buffer.data.as_ref(),
-            index_format,
-            buffer_slice.offset,
-            buffer_slice.size,
-        )
-    }
-
-    /// Assign a vertex buffer to a slot.
-    ///
-    /// Subsequent calls to [`draw`] and [`draw_indexed`] on this
-    /// [`RenderPass`] will use `buffer` as one of the source vertex buffers.
-    ///
-    /// The `slot` refers to the index of the matching descriptor in
-    /// [`VertexState::buffers`].
-    ///
-    /// [`draw`]: RenderPass::draw
-    /// [`draw_indexed`]: RenderPass::draw_indexed
-    pub fn set_vertex_buffer(&mut self, slot: u32, buffer_slice: BufferSlice<'_>) {
-        DynContext::render_pass_set_vertex_buffer(
-            &*self.inner.context,
-            &mut self.inner.id,
-            self.inner.data.as_mut(),
-            slot,
-            &buffer_slice.buffer.id,
-            buffer_slice.buffer.data.as_ref(),
-            buffer_slice.offset,
-            buffer_slice.size,
-        )
-    }
-
-    /// Sets the scissor rectangle used during the rasterization stage.
-    /// After transformation into [viewport coordinates](https://www.w3.org/TR/webgpu/#viewport-coordinates).
-    ///
-    /// Subsequent draw calls will discard any fragments which fall outside the scissor rectangle.
-    /// If this method has not been called, the scissor rectangle defaults to the entire bounds of
-    /// the render targets.
-    ///
-    /// The function of the scissor rectangle resembles [`set_viewport()`](Self::set_viewport),
-    /// but it does not affect the coordinate system, only which fragments are discarded.
-    pub fn set_scissor_rect(&mut self, x: u32, y: u32, width: u32, height: u32) {
-        DynContext::render_pass_set_scissor_rect(
-            &*self.inner.context,
-            &mut self.inner.id,
-            self.inner.data.as_mut(),
-            x,
-            y,
-            width,
-            height,
-        );
-    }
-
-    /// Sets the viewport used during the rasterization stage to linearly map
-    /// from [normalized device coordinates](https://www.w3.org/TR/webgpu/#ndc) to [viewport coordinates](https://www.w3.org/TR/webgpu/#viewport-coordinates).
-    ///
-    /// Subsequent draw calls will only draw within this region.
-    /// If this method has not been called, the viewport defaults to the entire bounds of the render
-    /// targets.
-    pub fn set_viewport(&mut self, x: f32, y: f32, w: f32, h: f32, min_depth: f32, max_depth: f32) {
-        DynContext::render_pass_set_viewport(
-            &*self.inner.context,
-            &mut self.inner.id,
-            self.inner.data.as_mut(),
-            x,
-            y,
-            w,
-            h,
-            min_depth,
-            max_depth,
-        );
-    }
-
-    /// Sets the stencil reference.
-    ///
-    /// Subsequent stencil tests will test against this value.
-    /// If this method has not been called, the stencil reference value defaults to `0`.
-    pub fn set_stencil_reference(&mut self, reference: u32) {
-        DynContext::render_pass_set_stencil_reference(
-            &*self.inner.context,
-            &mut self.inner.id,
-            self.inner.data.as_mut(),
-            reference,
-        );
-    }
-
-    /// Inserts debug marker.
-    pub fn insert_debug_marker(&mut self, label: &str) {
-        DynContext::render_pass_insert_debug_marker(
-            &*self.inner.context,
-            &mut self.inner.id,
-            self.inner.data.as_mut(),
-            label,
-        );
-    }
-
-    /// Start record commands and group it into debug marker group.
-    pub fn push_debug_group(&mut self, label: &str) {
-        DynContext::render_pass_push_debug_group(
-            &*self.inner.context,
-            &mut self.inner.id,
-            self.inner.data.as_mut(),
-            label,
-        );
-    }
-
-    /// Stops command recording and creates debug group.
-    pub fn pop_debug_group(&mut self) {
-        DynContext::render_pass_pop_debug_group(
-            &*self.inner.context,
-            &mut self.inner.id,
-            self.inner.data.as_mut(),
-        );
-    }
-
-    /// Draws primitives from the active vertex buffer(s).
-    ///
-    /// The active vertex buffer(s) can be set with [`RenderPass::set_vertex_buffer`].
-    /// Does not use an Index Buffer. If you need this see [`RenderPass::draw_indexed`]
-    ///
-    /// Panics if vertices Range is outside of the range of the vertices range of any set vertex buffer.
-    ///
-    /// vertices: The range of vertices to draw.
-    /// instances: Range of Instances to draw. Use 0..1 if instance buffers are not used.
-    /// E.g.of how its used internally
-    /// ```rust ignore
-    /// for instance_id in instance_range {
-    ///     for vertex_id in vertex_range {
-    ///         let vertex = vertex[vertex_id];
-    ///         vertex_shader(vertex, vertex_id, instance_id);
-    ///     }
-    /// }
-    /// ```
-    ///
-    /// This drawing command uses the current render state, as set by preceding `set_*()` methods.
-    /// It is not affected by changes to the state that are performed after it is called.
-    pub fn draw(&mut self, vertices: Range<u32>, instances: Range<u32>) {
-        DynContext::render_pass_draw(
-            &*self.inner.context,
-            &mut self.inner.id,
-            self.inner.data.as_mut(),
-            vertices,
-            instances,
-        )
-    }
-
-    /// Draws indexed primitives using the active index buffer and the active vertex buffers.
-    ///
-    /// The active index buffer can be set with [`RenderPass::set_index_buffer`]
-    /// The active vertex buffers can be set with [`RenderPass::set_vertex_buffer`].
-    ///
-    /// Panics if indices Range is outside of the range of the indices range of any set index buffer.
-    ///
-    /// indices: The range of indices to draw.
-    /// base_vertex: value added to each index value before indexing into the vertex buffers.
-    /// instances: Range of Instances to draw. Use 0..1 if instance buffers are not used.
-    /// E.g.of how its used internally
-    /// ```rust ignore
-    /// for instance_id in instance_range {
-    ///     for index_index in index_range {
-    ///         let vertex_id = index_buffer[index_index];
-    ///         let adjusted_vertex_id = vertex_id + base_vertex;
-    ///         let vertex = vertex[adjusted_vertex_id];
-    ///         vertex_shader(vertex, adjusted_vertex_id, instance_id);
-    ///     }
-    /// }
-    /// ```
-    ///
-    /// This drawing command uses the current render state, as set by preceding `set_*()` methods.
-    /// It is not affected by changes to the state that are performed after it is called.
-    pub fn draw_indexed(&mut self, indices: Range<u32>, base_vertex: i32, instances: Range<u32>) {
-        DynContext::render_pass_draw_indexed(
-            &*self.inner.context,
-            &mut self.inner.id,
-            self.inner.data.as_mut(),
-            indices,
-            base_vertex,
-            instances,
-        );
-    }
-
-    /// Draws primitives from the active vertex buffer(s) based on the contents of the `indirect_buffer`.
-    ///
-    /// This is like calling [`RenderPass::draw`] but the contents of the call are specified in the `indirect_buffer`.
-    /// The structure expected in `indirect_buffer` must conform to [`DrawIndirectArgs`](crate::util::DrawIndirectArgs).
-    ///
-    /// Indirect drawing has some caveats depending on the features available. We are not currently able to validate
-    /// these and issue an error.
-    /// - If [`Features::INDIRECT_FIRST_INSTANCE`] is not present on the adapter,
-    ///   [`DrawIndirect::first_instance`](crate::util::DrawIndirectArgs::first_instance) will be ignored.
-    /// - If [`DownlevelFlags::VERTEX_AND_INSTANCE_INDEX_RESPECTS_RESPECTIVE_FIRST_VALUE_IN_INDIRECT_DRAW`] is not present on the adapter,
-    ///   any use of `@builtin(vertex_index)` or `@builtin(instance_index)` in the vertex shader will have different values.
-    ///
-    /// See details on the individual flags for more information.
-    pub fn draw_indirect(&mut self, indirect_buffer: &Buffer, indirect_offset: BufferAddress) {
-        DynContext::render_pass_draw_indirect(
-            &*self.inner.context,
-            &mut self.inner.id,
-            self.inner.data.as_mut(),
-            &indirect_buffer.id,
-            indirect_buffer.data.as_ref(),
-            indirect_offset,
-        );
-    }
-
-    /// Draws indexed primitives using the active index buffer and the active vertex buffers,
-    /// based on the contents of the `indirect_buffer`.
-    ///
-    /// This is like calling [`RenderPass::draw_indexed`] but the contents of the call are specified in the `indirect_buffer`.
-    /// The structure expected in `indirect_buffer` must conform to [`DrawIndexedIndirectArgs`](crate::util::DrawIndexedIndirectArgs).
-    ///
-    /// Indirect drawing has some caveats depending on the features available. We are not currently able to validate
-    /// these and issue an error.
-    /// - If [`Features::INDIRECT_FIRST_INSTANCE`] is not present on the adapter,
-    ///   [`DrawIndexedIndirect::first_instance`](crate::util::DrawIndexedIndirectArgs::first_instance) will be ignored.
-    /// - If [`DownlevelFlags::VERTEX_AND_INSTANCE_INDEX_RESPECTS_RESPECTIVE_FIRST_VALUE_IN_INDIRECT_DRAW`] is not present on the adapter,
-    ///   any use of `@builtin(vertex_index)` or `@builtin(instance_index)` in the vertex shader will have different values.
-    ///
-    /// See details on the individual flags for more information.
-    pub fn draw_indexed_indirect(
-        &mut self,
-        indirect_buffer: &Buffer,
-        indirect_offset: BufferAddress,
-    ) {
-        DynContext::render_pass_draw_indexed_indirect(
-            &*self.inner.context,
-            &mut self.inner.id,
-            self.inner.data.as_mut(),
-            &indirect_buffer.id,
-            indirect_buffer.data.as_ref(),
-            indirect_offset,
-        );
-    }
-
-    /// Execute a [render bundle][RenderBundle], which is a set of pre-recorded commands
-    /// that can be run together.
-    ///
-    /// Commands in the bundle do not inherit this render pass's current render state, and after the
-    /// bundle has executed, the state is **cleared** (reset to defaults, not the previous state).
-    pub fn execute_bundles<'a, I: IntoIterator<Item = &'a RenderBundle>>(
-        &mut self,
-        render_bundles: I,
-    ) {
-        let mut render_bundles = render_bundles
-            .into_iter()
-            .map(|rb| (&rb.id, rb.data.as_ref()));
-
-        DynContext::render_pass_execute_bundles(
-            &*self.inner.context,
-            &mut self.inner.id,
-            self.inner.data.as_mut(),
-            &mut render_bundles,
-        )
-    }
-}
-
-/// [`Features::MULTI_DRAW_INDIRECT`] must be enabled on the device in order to call these functions.
-impl<'encoder> RenderPass<'encoder> {
-    /// Dispatches multiple draw calls from the active vertex buffer(s) based on the contents of the `indirect_buffer`.
-    /// `count` draw calls are issued.
-    ///
-    /// The active vertex buffers can be set with [`RenderPass::set_vertex_buffer`].
-    ///
-    /// The structure expected in `indirect_buffer` must conform to [`DrawIndirectArgs`](crate::util::DrawIndirectArgs).
-    /// These draw structures are expected to be tightly packed.
-    ///
-    /// This drawing command uses the current render state, as set by preceding `set_*()` methods.
-    /// It is not affected by changes to the state that are performed after it is called.
-    pub fn multi_draw_indirect(
-        &mut self,
-        indirect_buffer: &Buffer,
-        indirect_offset: BufferAddress,
-        count: u32,
-    ) {
-        DynContext::render_pass_multi_draw_indirect(
-            &*self.inner.context,
-            &mut self.inner.id,
-            self.inner.data.as_mut(),
-            &indirect_buffer.id,
-            indirect_buffer.data.as_ref(),
-            indirect_offset,
-            count,
-        );
-    }
-
-    /// Dispatches multiple draw calls from the active index buffer and the active vertex buffers,
-    /// based on the contents of the `indirect_buffer`. `count` draw calls are issued.
-    ///
-    /// The active index buffer can be set with [`RenderPass::set_index_buffer`], while the active
-    /// vertex buffers can be set with [`RenderPass::set_vertex_buffer`].
-    ///
-    /// The structure expected in `indirect_buffer` must conform to [`DrawIndexedIndirectArgs`](crate::util::DrawIndexedIndirectArgs).
-    /// These draw structures are expected to be tightly packed.
-    ///
-    /// This drawing command uses the current render state, as set by preceding `set_*()` methods.
-    /// It is not affected by changes to the state that are performed after it is called.
-    pub fn multi_draw_indexed_indirect(
-        &mut self,
-        indirect_buffer: &Buffer,
-        indirect_offset: BufferAddress,
-        count: u32,
-    ) {
-        DynContext::render_pass_multi_draw_indexed_indirect(
-            &*self.inner.context,
-            &mut self.inner.id,
-            self.inner.data.as_mut(),
-            &indirect_buffer.id,
-            indirect_buffer.data.as_ref(),
-            indirect_offset,
-            count,
-        );
-    }
-}
-
-/// [`Features::MULTI_DRAW_INDIRECT_COUNT`] must be enabled on the device in order to call these functions.
-impl<'encoder> RenderPass<'encoder> {
-    /// Dispatches multiple draw calls from the active vertex buffer(s) based on the contents of the `indirect_buffer`.
-    /// The count buffer is read to determine how many draws to issue.
-    ///
-    /// The indirect buffer must be long enough to account for `max_count` draws, however only `count`
-    /// draws will be read. If `count` is greater than `max_count`, `max_count` will be used.
-    ///
-    /// The active vertex buffers can be set with [`RenderPass::set_vertex_buffer`].
-    ///
-    /// The structure expected in `indirect_buffer` must conform to [`DrawIndirectArgs`](crate::util::DrawIndirectArgs).
-    /// These draw structures are expected to be tightly packed.
-    ///
-    /// The structure expected in `count_buffer` is the following:
-    ///
-    /// ```rust
-    /// #[repr(C)]
-    /// struct DrawIndirectCount {
-    ///     count: u32, // Number of draw calls to issue.
-    /// }
-    /// ```
-    ///
-    /// This drawing command uses the current render state, as set by preceding `set_*()` methods.
-    /// It is not affected by changes to the state that are performed after it is called.
-    pub fn multi_draw_indirect_count(
-        &mut self,
-        indirect_buffer: &Buffer,
-        indirect_offset: BufferAddress,
-        count_buffer: &Buffer,
-        count_offset: BufferAddress,
-        max_count: u32,
-    ) {
-        DynContext::render_pass_multi_draw_indirect_count(
-            &*self.inner.context,
-            &mut self.inner.id,
-            self.inner.data.as_mut(),
-            &indirect_buffer.id,
-            indirect_buffer.data.as_ref(),
-            indirect_offset,
-            &count_buffer.id,
-            count_buffer.data.as_ref(),
-            count_offset,
-            max_count,
-        );
-    }
-
-    /// Dispatches multiple draw calls from the active index buffer and the active vertex buffers,
-    /// based on the contents of the `indirect_buffer`. The count buffer is read to determine how many draws to issue.
-    ///
-    /// The indirect buffer must be long enough to account for `max_count` draws, however only `count`
-    /// draws will be read. If `count` is greater than `max_count`, `max_count` will be used.
-    ///
-    /// The active index buffer can be set with [`RenderPass::set_index_buffer`], while the active
-    /// vertex buffers can be set with [`RenderPass::set_vertex_buffer`].
-    ///
-    ///
-    /// The structure expected in `indirect_buffer` must conform to [`DrawIndexedIndirectArgs`](crate::util::DrawIndexedIndirectArgs).
-    ///
-    /// These draw structures are expected to be tightly packed.
-    ///
-    /// The structure expected in `count_buffer` is the following:
-    ///
-    /// ```rust
-    /// #[repr(C)]
-    /// struct DrawIndexedIndirectCount {
-    ///     count: u32, // Number of draw calls to issue.
-    /// }
-    /// ```
-    ///
-    /// This drawing command uses the current render state, as set by preceding `set_*()` methods.
-    /// It is not affected by changes to the state that are performed after it is called.
-    pub fn multi_draw_indexed_indirect_count(
-        &mut self,
-        indirect_buffer: &Buffer,
-        indirect_offset: BufferAddress,
-        count_buffer: &Buffer,
-        count_offset: BufferAddress,
-        max_count: u32,
-    ) {
-        DynContext::render_pass_multi_draw_indexed_indirect_count(
-            &*self.inner.context,
-            &mut self.inner.id,
-            self.inner.data.as_mut(),
-            &indirect_buffer.id,
-            indirect_buffer.data.as_ref(),
-            indirect_offset,
-            &count_buffer.id,
-            count_buffer.data.as_ref(),
-            count_offset,
-            max_count,
-        );
-    }
-}
-
-/// [`Features::PUSH_CONSTANTS`] must be enabled on the device in order to call these functions.
-impl<'encoder> RenderPass<'encoder> {
-    /// Set push constant data for subsequent draw calls.
-    ///
-    /// Write the bytes in `data` at offset `offset` within push constant
-    /// storage, all of which are accessible by all the pipeline stages in
-    /// `stages`, and no others.  Both `offset` and the length of `data` must be
-    /// multiples of [`PUSH_CONSTANT_ALIGNMENT`], which is always 4.
-    ///
-    /// For example, if `offset` is `4` and `data` is eight bytes long, this
-    /// call will write `data` to bytes `4..12` of push constant storage.
-    ///
-    /// # Stage matching
-    ///
-    /// Every byte in the affected range of push constant storage must be
-    /// accessible to exactly the same set of pipeline stages, which must match
-    /// `stages`. If there are two bytes of storage that are accessible by
-    /// different sets of pipeline stages - say, one is accessible by fragment
-    /// shaders, and the other is accessible by both fragment shaders and vertex
-    /// shaders - then no single `set_push_constants` call may affect both of
-    /// them; to write both, you must make multiple calls, each with the
-    /// appropriate `stages` value.
-    ///
-    /// Which pipeline stages may access a given byte is determined by the
-    /// pipeline's [`PushConstant`] global variable and (if it is a struct) its
-    /// members' offsets.
-    ///
-    /// For example, suppose you have twelve bytes of push constant storage,
-    /// where bytes `0..8` are accessed by the vertex shader, and bytes `4..12`
-    /// are accessed by the fragment shader. This means there are three byte
-    /// ranges each accessed by a different set of stages:
-    ///
-    /// - Bytes `0..4` are accessed only by the fragment shader.
-    ///
-    /// - Bytes `4..8` are accessed by both the fragment shader and the vertex shader.
-    ///
-    /// - Bytes `8..12` are accessed only by the vertex shader.
-    ///
-    /// To write all twelve bytes requires three `set_push_constants` calls, one
-    /// for each range, each passing the matching `stages` mask.
-    ///
-    /// [`PushConstant`]: https://docs.rs/naga/latest/naga/enum.StorageClass.html#variant.PushConstant
-    pub fn set_push_constants(&mut self, stages: ShaderStages, offset: u32, data: &[u8]) {
-        DynContext::render_pass_set_push_constants(
-            &*self.inner.context,
-            &mut self.inner.id,
-            self.inner.data.as_mut(),
-            stages,
-            offset,
-            data,
-        );
-    }
-}
-
-/// [`Features::TIMESTAMP_QUERY_INSIDE_PASSES`] must be enabled on the device in order to call these functions.
-impl<'encoder> RenderPass<'encoder> {
-    /// Issue a timestamp command at this point in the queue. The
-    /// timestamp will be written to the specified query set, at the specified index.
-    ///
-    /// Must be multiplied by [`Queue::get_timestamp_period`] to get
-    /// the value in nanoseconds. Absolute values have no meaning,
-    /// but timestamps can be subtracted to get the time it takes
-    /// for a string of operations to complete.
-    pub fn write_timestamp(&mut self, query_set: &QuerySet, query_index: u32) {
-        DynContext::render_pass_write_timestamp(
-            &*self.inner.context,
-            &mut self.inner.id,
-            self.inner.data.as_mut(),
-            &query_set.id,
-            query_set.data.as_ref(),
-            query_index,
-        )
-    }
-}
-
-impl<'encoder> RenderPass<'encoder> {
-    /// Start a occlusion query on this render pass. It can be ended with
-    /// `end_occlusion_query`. Occlusion queries may not be nested.
-    pub fn begin_occlusion_query(&mut self, query_index: u32) {
-        DynContext::render_pass_begin_occlusion_query(
-            &*self.inner.context,
-            &mut self.inner.id,
-            self.inner.data.as_mut(),
-            query_index,
-        );
-    }
-
-    /// End the occlusion query on this render pass. It can be started with
-    /// `begin_occlusion_query`. Occlusion queries may not be nested.
-    pub fn end_occlusion_query(&mut self) {
-        DynContext::render_pass_end_occlusion_query(
-            &*self.inner.context,
-            &mut self.inner.id,
-            self.inner.data.as_mut(),
-        );
-    }
-}
-
-/// [`Features::PIPELINE_STATISTICS_QUERY`] must be enabled on the device in order to call these functions.
-impl<'encoder> RenderPass<'encoder> {
-    /// Start a pipeline statistics query on this render pass. It can be ended with
-    /// `end_pipeline_statistics_query`. Pipeline statistics queries may not be nested.
-    pub fn begin_pipeline_statistics_query(&mut self, query_set: &QuerySet, query_index: u32) {
-        DynContext::render_pass_begin_pipeline_statistics_query(
-            &*self.inner.context,
-            &mut self.inner.id,
-            self.inner.data.as_mut(),
-            &query_set.id,
-            query_set.data.as_ref(),
-            query_index,
-        );
-    }
-
-    /// End the pipeline statistics query on this render pass. It can be started with
-    /// `begin_pipeline_statistics_query`. Pipeline statistics queries may not be nested.
-    pub fn end_pipeline_statistics_query(&mut self) {
-        DynContext::render_pass_end_pipeline_statistics_query(
-            &*self.inner.context,
-            &mut self.inner.id,
-            self.inner.data.as_mut(),
-        );
-    }
-}
-
-impl Drop for RenderPassInner {
-    fn drop(&mut self) {
-        if !thread::panicking() {
-            self.context
-                .render_pass_end(&mut self.id, self.data.as_mut());
-        }
-    }
-}
-
-impl<'encoder> ComputePass<'encoder> {
-    /// Drops the lifetime relationship to the parent command encoder, making usage of
-    /// the encoder while this pass is recorded a run-time error instead.
-    ///
-    /// Attention: As long as the compute pass has not been ended, any mutating operation on the parent
-    /// command encoder will cause a run-time error and invalidate it!
-    /// By default, the lifetime constraint prevents this, but it can be useful
-    /// to handle this at run time, such as when storing the pass and encoder in the same
-    /// data structure.
-    ///
-    /// This operation has no effect on pass recording.
-    /// It's a safe operation, since [`CommandEncoder`] is in a locked state as long as the pass is active
-    /// regardless of the lifetime constraint or its absence.
-    pub fn forget_lifetime(self) -> ComputePass<'static> {
-        ComputePass {
-            inner: self.inner,
-            encoder_guard: PhantomData,
-        }
-    }
-
-    /// Sets the active bind group for a given bind group index. The bind group layout
-    /// in the active pipeline when the `dispatch()` function is called must match the layout of this bind group.
-    ///
-    /// If the bind group have dynamic offsets, provide them in the binding order.
-    /// These offsets have to be aligned to [`Limits::min_uniform_buffer_offset_alignment`]
-    /// or [`Limits::min_storage_buffer_offset_alignment`] appropriately.
-    pub fn set_bind_group(
-        &mut self,
-        index: u32,
-        bind_group: &BindGroup,
-        offsets: &[DynamicOffset],
-    ) {
-        DynContext::compute_pass_set_bind_group(
-            &*self.inner.context,
-            &mut self.inner.id,
-            self.inner.data.as_mut(),
-            index,
-            &bind_group.id,
-            bind_group.data.as_ref(),
-            offsets,
-        );
-    }
-
-    /// Sets the active compute pipeline.
-    pub fn set_pipeline(&mut self, pipeline: &ComputePipeline) {
-        DynContext::compute_pass_set_pipeline(
-            &*self.inner.context,
-            &mut self.inner.id,
-            self.inner.data.as_mut(),
-            &pipeline.id,
-            pipeline.data.as_ref(),
-        );
-    }
-
-    /// Inserts debug marker.
-    pub fn insert_debug_marker(&mut self, label: &str) {
-        DynContext::compute_pass_insert_debug_marker(
-            &*self.inner.context,
-            &mut self.inner.id,
-            self.inner.data.as_mut(),
-            label,
-        );
-    }
-
-    /// Start record commands and group it into debug marker group.
-    pub fn push_debug_group(&mut self, label: &str) {
-        DynContext::compute_pass_push_debug_group(
-            &*self.inner.context,
-            &mut self.inner.id,
-            self.inner.data.as_mut(),
-            label,
-        );
-    }
-
-    /// Stops command recording and creates debug group.
-    pub fn pop_debug_group(&mut self) {
-        DynContext::compute_pass_pop_debug_group(
-            &*self.inner.context,
-            &mut self.inner.id,
-            self.inner.data.as_mut(),
-        );
-    }
-
-    /// Dispatches compute work operations.
-    ///
-    /// `x`, `y` and `z` denote the number of work groups to dispatch in each dimension.
-    pub fn dispatch_workgroups(&mut self, x: u32, y: u32, z: u32) {
-        DynContext::compute_pass_dispatch_workgroups(
-            &*self.inner.context,
-            &mut self.inner.id,
-            self.inner.data.as_mut(),
-            x,
-            y,
-            z,
-        );
-    }
-
-    /// Dispatches compute work operations, based on the contents of the `indirect_buffer`.
-    ///
-    /// The structure expected in `indirect_buffer` must conform to [`DispatchIndirectArgs`](crate::util::DispatchIndirectArgs).
-    pub fn dispatch_workgroups_indirect(
-        &mut self,
-        indirect_buffer: &Buffer,
-        indirect_offset: BufferAddress,
-    ) {
-        DynContext::compute_pass_dispatch_workgroups_indirect(
-            &*self.inner.context,
-            &mut self.inner.id,
-            self.inner.data.as_mut(),
-            &indirect_buffer.id,
-            indirect_buffer.data.as_ref(),
-            indirect_offset,
-        );
-    }
-}
-
-/// [`Features::PUSH_CONSTANTS`] must be enabled on the device in order to call these functions.
-impl<'encoder> ComputePass<'encoder> {
-    /// Set push constant data for subsequent dispatch calls.
-    ///
-    /// Write the bytes in `data` at offset `offset` within push constant
-    /// storage.  Both `offset` and the length of `data` must be
-    /// multiples of [`PUSH_CONSTANT_ALIGNMENT`], which is always 4.
-    ///
-    /// For example, if `offset` is `4` and `data` is eight bytes long, this
-    /// call will write `data` to bytes `4..12` of push constant storage.
-    pub fn set_push_constants(&mut self, offset: u32, data: &[u8]) {
-        DynContext::compute_pass_set_push_constants(
-            &*self.inner.context,
-            &mut self.inner.id,
-            self.inner.data.as_mut(),
-            offset,
-            data,
-        );
-    }
-}
-
-/// [`Features::TIMESTAMP_QUERY_INSIDE_PASSES`] must be enabled on the device in order to call these functions.
-impl<'encoder> ComputePass<'encoder> {
-    /// Issue a timestamp command at this point in the queue. The timestamp will be written to the specified query set, at the specified index.
-    ///
-    /// Must be multiplied by [`Queue::get_timestamp_period`] to get
-    /// the value in nanoseconds. Absolute values have no meaning,
-    /// but timestamps can be subtracted to get the time it takes
-    /// for a string of operations to complete.
-    pub fn write_timestamp(&mut self, query_set: &QuerySet, query_index: u32) {
-        DynContext::compute_pass_write_timestamp(
-            &*self.inner.context,
-            &mut self.inner.id,
-            self.inner.data.as_mut(),
-            &query_set.id,
-            query_set.data.as_ref(),
-            query_index,
-        )
-    }
-}
-
-/// [`Features::PIPELINE_STATISTICS_QUERY`] must be enabled on the device in order to call these functions.
-impl<'encoder> ComputePass<'encoder> {
-    /// Start a pipeline statistics query on this compute pass. It can be ended with
-    /// `end_pipeline_statistics_query`. Pipeline statistics queries may not be nested.
-    pub fn begin_pipeline_statistics_query(&mut self, query_set: &QuerySet, query_index: u32) {
-        DynContext::compute_pass_begin_pipeline_statistics_query(
-            &*self.inner.context,
-            &mut self.inner.id,
-            self.inner.data.as_mut(),
-            &query_set.id,
-            query_set.data.as_ref(),
-            query_index,
-        );
-    }
-
-    /// End the pipeline statistics query on this compute pass. It can be started with
-    /// `begin_pipeline_statistics_query`. Pipeline statistics queries may not be nested.
-    pub fn end_pipeline_statistics_query(&mut self) {
-        DynContext::compute_pass_end_pipeline_statistics_query(
-            &*self.inner.context,
-            &mut self.inner.id,
-            self.inner.data.as_mut(),
-        );
-    }
-}
-
-impl Drop for ComputePassInner {
-    fn drop(&mut self) {
-        if !thread::panicking() {
-            self.context
-                .compute_pass_end(&mut self.id, self.data.as_mut());
-        }
-    }
-}
-
-impl<'a> RenderBundleEncoder<'a> {
-    /// Finishes recording and returns a [`RenderBundle`] that can be executed in other render passes.
-    pub fn finish(self, desc: &RenderBundleDescriptor<'_>) -> RenderBundle {
-        let (id, data) =
-            DynContext::render_bundle_encoder_finish(&*self.context, self.id, self.data, desc);
-        RenderBundle {
-            context: Arc::clone(&self.context),
-            id,
-            data,
-        }
-    }
-
-    /// Sets the active bind group for a given bind group index. The bind group layout
-    /// in the active pipeline when any `draw()` function is called must match the layout of this bind group.
-    ///
-    /// If the bind group have dynamic offsets, provide them in the binding order.
-    pub fn set_bind_group(
-        &mut self,
-        index: u32,
-        bind_group: &'a BindGroup,
-        offsets: &[DynamicOffset],
-    ) {
-        DynContext::render_bundle_encoder_set_bind_group(
-            &*self.parent.context,
-            &mut self.id,
-            self.data.as_mut(),
-            index,
-            &bind_group.id,
-            bind_group.data.as_ref(),
-            offsets,
-        )
-    }
-
-    /// Sets the active render pipeline.
-    ///
-    /// Subsequent draw calls will exhibit the behavior defined by `pipeline`.
-    pub fn set_pipeline(&mut self, pipeline: &'a RenderPipeline) {
-        DynContext::render_bundle_encoder_set_pipeline(
-            &*self.parent.context,
-            &mut self.id,
-            self.data.as_mut(),
-            &pipeline.id,
-            pipeline.data.as_ref(),
-        )
-    }
-
-    /// Sets the active index buffer.
-    ///
-    /// Subsequent calls to [`draw_indexed`](RenderBundleEncoder::draw_indexed) on this [`RenderBundleEncoder`] will
-    /// use `buffer` as the source index buffer.
-    pub fn set_index_buffer(&mut self, buffer_slice: BufferSlice<'a>, index_format: IndexFormat) {
-        DynContext::render_bundle_encoder_set_index_buffer(
-            &*self.parent.context,
-            &mut self.id,
-            self.data.as_mut(),
-            &buffer_slice.buffer.id,
-            buffer_slice.buffer.data.as_ref(),
-            index_format,
-            buffer_slice.offset,
-            buffer_slice.size,
-        )
-    }
-
-    /// Assign a vertex buffer to a slot.
-    ///
-    /// Subsequent calls to [`draw`] and [`draw_indexed`] on this
-    /// [`RenderBundleEncoder`] will use `buffer` as one of the source vertex buffers.
-    ///
-    /// The `slot` refers to the index of the matching descriptor in
-    /// [`VertexState::buffers`].
-    ///
-    /// [`draw`]: RenderBundleEncoder::draw
-    /// [`draw_indexed`]: RenderBundleEncoder::draw_indexed
-    pub fn set_vertex_buffer(&mut self, slot: u32, buffer_slice: BufferSlice<'a>) {
-        DynContext::render_bundle_encoder_set_vertex_buffer(
-            &*self.parent.context,
-            &mut self.id,
-            self.data.as_mut(),
-            slot,
-            &buffer_slice.buffer.id,
-            buffer_slice.buffer.data.as_ref(),
-            buffer_slice.offset,
-            buffer_slice.size,
-        )
-    }
-
-    /// Draws primitives from the active vertex buffer(s).
-    ///
-    /// The active vertex buffers can be set with [`RenderBundleEncoder::set_vertex_buffer`].
-    /// Does not use an Index Buffer. If you need this see [`RenderBundleEncoder::draw_indexed`]
-    ///
-    /// Panics if vertices Range is outside of the range of the vertices range of any set vertex buffer.
-    ///
-    /// vertices: The range of vertices to draw.
-    /// instances: Range of Instances to draw. Use 0..1 if instance buffers are not used.
-    /// E.g.of how its used internally
-    /// ```rust ignore
-    /// for instance_id in instance_range {
-    ///     for vertex_id in vertex_range {
-    ///         let vertex = vertex[vertex_id];
-    ///         vertex_shader(vertex, vertex_id, instance_id);
-    ///     }
-    /// }
-    /// ```
-    pub fn draw(&mut self, vertices: Range<u32>, instances: Range<u32>) {
-        DynContext::render_bundle_encoder_draw(
-            &*self.parent.context,
-            &mut self.id,
-            self.data.as_mut(),
-            vertices,
-            instances,
-        )
-    }
-
-    /// Draws indexed primitives using the active index buffer and the active vertex buffer(s).
-    ///
-    /// The active index buffer can be set with [`RenderBundleEncoder::set_index_buffer`].
-    /// The active vertex buffer(s) can be set with [`RenderBundleEncoder::set_vertex_buffer`].
-    ///
-    /// Panics if indices Range is outside of the range of the indices range of any set index buffer.
-    ///
-    /// indices: The range of indices to draw.
-    /// base_vertex: value added to each index value before indexing into the vertex buffers.
-    /// instances: Range of Instances to draw. Use 0..1 if instance buffers are not used.
-    /// E.g.of how its used internally
-    /// ```rust ignore
-    /// for instance_id in instance_range {
-    ///     for index_index in index_range {
-    ///         let vertex_id = index_buffer[index_index];
-    ///         let adjusted_vertex_id = vertex_id + base_vertex;
-    ///         let vertex = vertex[adjusted_vertex_id];
-    ///         vertex_shader(vertex, adjusted_vertex_id, instance_id);
-    ///     }
-    /// }
-    /// ```
-    pub fn draw_indexed(&mut self, indices: Range<u32>, base_vertex: i32, instances: Range<u32>) {
-        DynContext::render_bundle_encoder_draw_indexed(
-            &*self.parent.context,
-            &mut self.id,
-            self.data.as_mut(),
-            indices,
-            base_vertex,
-            instances,
-        );
-    }
-
-    /// Draws primitives from the active vertex buffer(s) based on the contents of the `indirect_buffer`.
-    ///
-    /// The active vertex buffers can be set with [`RenderBundleEncoder::set_vertex_buffer`].
-    ///
-    /// The structure expected in `indirect_buffer` must conform to [`DrawIndirectArgs`](crate::util::DrawIndirectArgs).
-    pub fn draw_indirect(&mut self, indirect_buffer: &'a Buffer, indirect_offset: BufferAddress) {
-        DynContext::render_bundle_encoder_draw_indirect(
-            &*self.parent.context,
-            &mut self.id,
-            self.data.as_mut(),
-            &indirect_buffer.id,
-            indirect_buffer.data.as_ref(),
-            indirect_offset,
-        );
-    }
-
-    /// Draws indexed primitives using the active index buffer and the active vertex buffers,
-    /// based on the contents of the `indirect_buffer`.
-    ///
-    /// The active index buffer can be set with [`RenderBundleEncoder::set_index_buffer`], while the active
-    /// vertex buffers can be set with [`RenderBundleEncoder::set_vertex_buffer`].
-    ///
-    /// The structure expected in `indirect_buffer` must conform to [`DrawIndexedIndirectArgs`](crate::util::DrawIndexedIndirectArgs).
-    pub fn draw_indexed_indirect(
-        &mut self,
-        indirect_buffer: &'a Buffer,
-        indirect_offset: BufferAddress,
-    ) {
-        DynContext::render_bundle_encoder_draw_indexed_indirect(
-            &*self.parent.context,
-            &mut self.id,
-            self.data.as_mut(),
-            &indirect_buffer.id,
-            indirect_buffer.data.as_ref(),
-            indirect_offset,
-        );
-    }
-}
-
-/// [`Features::PUSH_CONSTANTS`] must be enabled on the device in order to call these functions.
-impl<'a> RenderBundleEncoder<'a> {
-    /// Set push constant data.
-    ///
-    /// Offset is measured in bytes, but must be a multiple of [`PUSH_CONSTANT_ALIGNMENT`].
-    ///
-    /// Data size must be a multiple of 4 and must have an alignment of 4.
-    /// For example, with an offset of 4 and an array of `[u8; 8]`, that will write to the range
-    /// of 4..12.
-    ///
-    /// For each byte in the range of push constant data written, the union of the stages of all push constant
-    /// ranges that covers that byte must be exactly `stages`. There's no good way of explaining this simply,
-    /// so here are some examples:
-    ///
-    /// ```text
-    /// For the given ranges:
-    /// - 0..4 Vertex
-    /// - 4..8 Fragment
-    /// ```
-    ///
-    /// You would need to upload this in two set_push_constants calls. First for the `Vertex` range, second for the `Fragment` range.
-    ///
-    /// ```text
-    /// For the given ranges:
-    /// - 0..8  Vertex
-    /// - 4..12 Fragment
-    /// ```
-    ///
-    /// You would need to upload this in three set_push_constants calls. First for the `Vertex` only range 0..4, second
-    /// for the `Vertex | Fragment` range 4..8, third for the `Fragment` range 8..12.
-    pub fn set_push_constants(&mut self, stages: ShaderStages, offset: u32, data: &[u8]) {
-        DynContext::render_bundle_encoder_set_push_constants(
-            &*self.parent.context,
-            &mut self.id,
-            self.data.as_mut(),
-            stages,
-            offset,
-            data,
-        );
-    }
-}
-
-/// A write-only view into a staging buffer.
-///
-/// Reading into this buffer won't yield the contents of the buffer from the
-/// GPU and is likely to be slow. Because of this, although [`AsMut`] is
-/// implemented for this type, [`AsRef`] is not.
-pub struct QueueWriteBufferView<'a> {
-    queue: &'a Queue,
-    buffer: &'a Buffer,
-    offset: BufferAddress,
-    inner: Box<dyn context::QueueWriteBuffer>,
-}
-#[cfg(send_sync)]
-static_assertions::assert_impl_all!(QueueWriteBufferView<'_>: Send, Sync);
-
-impl Deref for QueueWriteBufferView<'_> {
-    type Target = [u8];
-
-    fn deref(&self) -> &Self::Target {
-        log::warn!("Reading from a QueueWriteBufferView won't yield the contents of the buffer and may be slow.");
-        self.inner.slice()
-    }
-}
-
-impl DerefMut for QueueWriteBufferView<'_> {
-    fn deref_mut(&mut self) -> &mut Self::Target {
-        self.inner.slice_mut()
-    }
-}
-
-impl<'a> AsMut<[u8]> for QueueWriteBufferView<'a> {
-    fn as_mut(&mut self) -> &mut [u8] {
-        self.inner.slice_mut()
-    }
-}
-
-impl<'a> Drop for QueueWriteBufferView<'a> {
-    fn drop(&mut self) {
-        DynContext::queue_write_staging_buffer(
-            &*self.queue.context,
-            &self.queue.id,
-            self.queue.data.as_ref(),
-            &self.buffer.id,
-            self.buffer.data.as_ref(),
-            self.offset,
-            &*self.inner,
-        );
-    }
-}
-
-impl Queue {
-    /// Schedule a data write into `buffer` starting at `offset`.
-    ///
-    /// This method fails if `data` overruns the size of `buffer` starting at `offset`.
-    ///
-    /// This does *not* submit the transfer to the GPU immediately. Calls to
-    /// `write_buffer` begin execution only on the next call to
-    /// [`Queue::submit`]. To get a set of scheduled transfers started
-    /// immediately, it's fine to call `submit` with no command buffers at all:
-    ///
-    /// ```no_run
-    /// # let queue: wgpu::Queue = todo!();
-    /// queue.submit([]);
-    /// ```
-    ///
-    /// However, `data` will be immediately copied into staging memory, so the
-    /// caller may discard it any time after this call completes.
-    ///
-    /// If possible, consider using [`Queue::write_buffer_with`] instead. That
-    /// method avoids an intermediate copy and is often able to transfer data
-    /// more efficiently than this one.
-    pub fn write_buffer(&self, buffer: &Buffer, offset: BufferAddress, data: &[u8]) {
-        DynContext::queue_write_buffer(
-            &*self.context,
-            &self.id,
-            self.data.as_ref(),
-            &buffer.id,
-            buffer.data.as_ref(),
-            offset,
-            data,
-        )
-    }
-
-    /// Write to a buffer via a directly mapped staging buffer.
-    ///
-    /// Return a [`QueueWriteBufferView`] which, when dropped, schedules a copy
-    /// of its contents into `buffer` at `offset`. The returned view
-    /// dereferences to a `size`-byte long `&mut [u8]`, in which you should
-    /// store the data you would like written to `buffer`.
-    ///
-    /// This method may perform transfers faster than [`Queue::write_buffer`],
-    /// because the returned [`QueueWriteBufferView`] is actually the staging
-    /// buffer for the write, mapped into the caller's address space. Writing
-    /// your data directly into this staging buffer avoids the temporary
-    /// CPU-side buffer needed by `write_buffer`.
-    ///
-    /// Reading from the returned view is slow, and will not yield the current
-    /// contents of `buffer`.
-    ///
-    /// Note that dropping the [`QueueWriteBufferView`] does *not* submit the
-    /// transfer to the GPU immediately. The transfer begins only on the next
-    /// call to [`Queue::submit`] after the view is dropped. To get a set of
-    /// scheduled transfers started immediately, it's fine to call `submit` with
-    /// no command buffers at all:
-    ///
-    /// ```no_run
-    /// # let queue: wgpu::Queue = todo!();
-    /// queue.submit([]);
-    /// ```
-    ///
-    /// This method fails if `size` is greater than the size of `buffer` starting at `offset`.
-    #[must_use]
-    pub fn write_buffer_with<'a>(
-        &'a self,
-        buffer: &'a Buffer,
-        offset: BufferAddress,
-        size: BufferSize,
-    ) -> Option<QueueWriteBufferView<'a>> {
-        profiling::scope!("Queue::write_buffer_with");
-        DynContext::queue_validate_write_buffer(
-            &*self.context,
-            &self.id,
-            self.data.as_ref(),
-            &buffer.id,
-            buffer.data.as_ref(),
-            offset,
-            size,
-        )?;
-        let staging_buffer = DynContext::queue_create_staging_buffer(
-            &*self.context,
-            &self.id,
-            self.data.as_ref(),
-            size,
-        )?;
-        Some(QueueWriteBufferView {
-            queue: self,
-            buffer,
-            offset,
-            inner: staging_buffer,
-        })
-    }
-
-    /// Schedule a write of some data into a texture.
-    ///
-    /// * `data` contains the texels to be written, which must be in
-    ///   [the same format as the texture](TextureFormat).
-    /// * `data_layout` describes the memory layout of `data`, which does not necessarily
-    ///   have to have tightly packed rows.
-    /// * `texture` specifies the texture to write into, and the location within the
-    ///   texture (coordinate offset, mip level) that will be overwritten.
-    /// * `size` is the size, in texels, of the region to be written.
-    ///
-    /// This method fails if `size` overruns the size of `texture`, or if `data` is too short.
-    ///
-    /// This does *not* submit the transfer to the GPU immediately. Calls to
-    /// `write_texture` begin execution only on the next call to
-    /// [`Queue::submit`]. To get a set of scheduled transfers started
-    /// immediately, it's fine to call `submit` with no command buffers at all:
-    ///
-    /// ```no_run
-    /// # let queue: wgpu::Queue = todo!();
-    /// queue.submit([]);
-    /// ```
-    ///
-    /// However, `data` will be immediately copied into staging memory, so the
-    /// caller may discard it any time after this call completes.
-    pub fn write_texture(
-        &self,
-        texture: ImageCopyTexture<'_>,
-        data: &[u8],
-        data_layout: ImageDataLayout,
-        size: Extent3d,
-    ) {
-        DynContext::queue_write_texture(
-            &*self.context,
-            &self.id,
-            self.data.as_ref(),
-            texture,
-            data,
-            data_layout,
-            size,
-        )
-    }
-
-    /// Schedule a copy of data from `image` into `texture`.
-    #[cfg(any(webgpu, webgl))]
-    pub fn copy_external_image_to_texture(
-        &self,
-        source: &wgt::ImageCopyExternalImage,
-        dest: ImageCopyTextureTagged<'_>,
-        size: Extent3d,
-    ) {
-        DynContext::queue_copy_external_image_to_texture(
-            &*self.context,
-            &self.id,
-            self.data.as_ref(),
-            source,
-            dest,
-            size,
-        )
-    }
-
-    /// Submits a series of finished command buffers for execution.
-    pub fn submit<I: IntoIterator<Item = CommandBuffer>>(
-        &self,
-        command_buffers: I,
-    ) -> SubmissionIndex {
-        let mut command_buffers = command_buffers
-            .into_iter()
-            .map(|mut comb| (comb.id.take().unwrap(), comb.data.take().unwrap()));
-
-        let data = DynContext::queue_submit(
-            &*self.context,
-            &self.id,
-            self.data.as_ref(),
-            &mut command_buffers,
-        );
-
-        SubmissionIndex(data)
-    }
-
-    /// Gets the amount of nanoseconds each tick of a timestamp query represents.
-    ///
-    /// Returns zero if timestamp queries are unsupported.
-    ///
-    /// Timestamp values are represented in nanosecond values on WebGPU, see `<https://gpuweb.github.io/gpuweb/#timestamp>`
-    /// Therefore, this is always 1.0 on the web, but on wgpu-core a manual conversion is required.
-    pub fn get_timestamp_period(&self) -> f32 {
-        DynContext::queue_get_timestamp_period(&*self.context, &self.id, self.data.as_ref())
-    }
-
-    /// Registers a callback when the previous call to submit finishes running on the gpu. This callback
-    /// being called implies that all mapped buffer callbacks which were registered before this call will
-    /// have been called.
-    ///
-    /// For the callback to complete, either `queue.submit(..)`, `instance.poll_all(..)`, or `device.poll(..)`
-    /// must be called elsewhere in the runtime, possibly integrated into an event loop or run on a separate thread.
-    ///
-    /// The callback will be called on the thread that first calls the above functions after the gpu work
-    /// has completed. There are no restrictions on the code you can run in the callback, however on native the
-    /// call to the function will not complete until the callback returns, so prefer keeping callbacks short
-    /// and used to set flags, send messages, etc.
-    pub fn on_submitted_work_done(&self, callback: impl FnOnce() + Send + 'static) {
-        DynContext::queue_on_submitted_work_done(
-            &*self.context,
-            &self.id,
-            self.data.as_ref(),
-            Box::new(callback),
-        )
-    }
-}
-
-impl SurfaceTexture {
-    /// Schedule this texture to be presented on the owning surface.
-    ///
-    /// Needs to be called after any work on the texture is scheduled via [`Queue::submit`].
-    ///
-    /// # Platform dependent behavior
-    ///
-    /// On Wayland, `present` will attach a `wl_buffer` to the underlying `wl_surface` and commit the new surface
-    /// state. If it is desired to do things such as request a frame callback, scale the surface using the viewporter
-    /// or synchronize other double buffered state, then these operations should be done before the call to `present`.
-    pub fn present(mut self) {
-        self.presented = true;
-        DynContext::surface_present(
-            &*self.texture.context,
-            &self.texture.id,
-            // This call to as_ref is essential because we want the DynContext implementation to see the inner
-            // value of the Box (T::SurfaceOutputDetail), not the Box itself.
-            self.detail.as_ref(),
-        );
-    }
-}
-
-impl Drop for SurfaceTexture {
-    fn drop(&mut self) {
-        if !self.presented && !thread::panicking() {
-            DynContext::surface_texture_discard(
-                &*self.texture.context,
-                &self.texture.id,
-                // This call to as_ref is essential because we want the DynContext implementation to see the inner
-                // value of the Box (T::SurfaceOutputDetail), not the Box itself.
-                self.detail.as_ref(),
-            );
-        }
-    }
-}
-
-impl Surface<'_> {
-    /// Returns the capabilities of the surface when used with the given adapter.
-    ///
-    /// Returns specified values (see [`SurfaceCapabilities`]) if surface is incompatible with the adapter.
-    pub fn get_capabilities(&self, adapter: &Adapter) -> SurfaceCapabilities {
-        DynContext::surface_get_capabilities(
-            &*self.context,
-            &self.id,
-            self.surface_data.as_ref(),
-            &adapter.id,
-            adapter.data.as_ref(),
-        )
-    }
-
-    /// Return a default `SurfaceConfiguration` from width and height to use for the [`Surface`] with this adapter.
-    ///
-    /// Returns None if the surface isn't supported by this adapter
-    pub fn get_default_config(
-        &self,
-        adapter: &Adapter,
-        width: u32,
-        height: u32,
-    ) -> Option<SurfaceConfiguration> {
-        let caps = self.get_capabilities(adapter);
-        Some(SurfaceConfiguration {
-            usage: wgt::TextureUsages::RENDER_ATTACHMENT,
-            format: *caps.formats.first()?,
-            width,
-            height,
-            desired_maximum_frame_latency: 2,
-            present_mode: *caps.present_modes.first()?,
-            alpha_mode: wgt::CompositeAlphaMode::Auto,
-            view_formats: vec![],
-        })
-    }
-
-    /// Initializes [`Surface`] for presentation.
-    ///
-    /// # Panics
-    ///
-    /// - A old [`SurfaceTexture`] is still alive referencing an old surface.
-    /// - Texture format requested is unsupported on the surface.
-    /// - `config.width` or `config.height` is zero.
-    pub fn configure(&self, device: &Device, config: &SurfaceConfiguration) {
-        DynContext::surface_configure(
-            &*self.context,
-            &self.id,
-            self.surface_data.as_ref(),
-            &device.id,
-            device.data.as_ref(),
-            config,
-        );
-
-        let mut conf = self.config.lock();
-        *conf = Some(config.clone());
-    }
-
-    /// Returns the next texture to be presented by the swapchain for drawing.
-    ///
-    /// In order to present the [`SurfaceTexture`] returned by this method,
-    /// first a [`Queue::submit`] needs to be done with some work rendering to this texture.
-    /// Then [`SurfaceTexture::present`] needs to be called.
-    ///
-    /// If a SurfaceTexture referencing this surface is alive when the swapchain is recreated,
-    /// recreating the swapchain will panic.
-    pub fn get_current_texture(&self) -> Result<SurfaceTexture, SurfaceError> {
-        let (texture_id, texture_data, status, detail) = DynContext::surface_get_current_texture(
-            &*self.context,
-            &self.id,
-            self.surface_data.as_ref(),
-        );
-
-        let suboptimal = match status {
-            SurfaceStatus::Good => false,
-            SurfaceStatus::Suboptimal => true,
-            SurfaceStatus::Timeout => return Err(SurfaceError::Timeout),
-            SurfaceStatus::Outdated => return Err(SurfaceError::Outdated),
-            SurfaceStatus::Lost => return Err(SurfaceError::Lost),
-        };
-
-        let guard = self.config.lock();
-        let config = guard
-            .as_ref()
-            .expect("This surface has not been configured yet.");
-
-        let descriptor = TextureDescriptor {
-            label: None,
-            size: Extent3d {
-                width: config.width,
-                height: config.height,
-                depth_or_array_layers: 1,
-            },
-            format: config.format,
-            usage: config.usage,
-            mip_level_count: 1,
-            sample_count: 1,
-            dimension: TextureDimension::D2,
-            view_formats: &[],
-        };
-
-        texture_id
-            .zip(texture_data)
-            .map(|(id, data)| SurfaceTexture {
-                texture: Texture {
-                    context: Arc::clone(&self.context),
-                    id,
-                    data,
-                    owned: false,
-                    descriptor,
-                },
-                suboptimal,
-                presented: false,
-                detail,
-            })
-            .ok_or(SurfaceError::Lost)
-    }
-
-    /// Returns the inner hal Surface using a callback. The hal surface will be `None` if the
-    /// backend type argument does not match with this wgpu Surface
-    ///
-    /// # Safety
-    ///
-    /// - The raw handle obtained from the hal Surface must not be manually destroyed
-    #[cfg(wgpu_core)]
-    pub unsafe fn as_hal<A: wgc::hal_api::HalApi, F: FnOnce(Option<&A::Surface>) -> R, R>(
-        &mut self,
-        hal_surface_callback: F,
-    ) -> Option<R> {
-        self.context
-            .as_any()
-            .downcast_ref::<crate::backend::ContextWgpuCore>()
-            .map(|ctx| unsafe {
-                ctx.surface_as_hal::<A, F, R>(
-                    self.surface_data.downcast_ref().unwrap(),
-                    hal_surface_callback,
-                )
-            })
-    }
-}
-
-/// Opaque globally-unique identifier
-#[repr(transparent)]
-pub struct Id<T>(NonZeroU64, PhantomData<*mut T>);
-
-impl<T> Id<T> {
-    /// For testing use only. We provide no guarantees about the actual value of the ids.
-    #[doc(hidden)]
-    pub fn inner(&self) -> u64 {
-        self.0.get()
-    }
-}
-
-// SAFETY: `Id` is a bare `NonZeroU64`, the type parameter is a marker purely to avoid confusing Ids
-// returned for different types , so `Id` can safely implement Send and Sync.
-unsafe impl<T> Send for Id<T> {}
-
-// SAFETY: See the implementation for `Send`.
-unsafe impl<T> Sync for Id<T> {}
-
-impl<T> Clone for Id<T> {
-    fn clone(&self) -> Self {
-        *self
-    }
-}
-
-impl<T> Copy for Id<T> {}
-
-impl<T> fmt::Debug for Id<T> {
-    fn fmt(&self, f: &mut fmt::Formatter<'_>) -> fmt::Result {
-        f.debug_tuple("Id").field(&self.0).finish()
-    }
-}
-
-impl<T> PartialEq for Id<T> {
-    fn eq(&self, other: &Id<T>) -> bool {
-        self.0 == other.0
-    }
-}
-
-impl<T> Eq for Id<T> {}
-
-impl<T> PartialOrd for Id<T> {
-    fn partial_cmp(&self, other: &Id<T>) -> Option<Ordering> {
-        Some(self.cmp(other))
-    }
-}
-
-impl<T> Ord for Id<T> {
-    fn cmp(&self, other: &Id<T>) -> Ordering {
-        self.0.cmp(&other.0)
-    }
-}
-
-impl<T> std::hash::Hash for Id<T> {
-    fn hash<H: std::hash::Hasher>(&self, state: &mut H) {
-        self.0.hash(state)
-    }
-}
-
-impl Adapter {
-    /// Returns a globally-unique identifier for this `Adapter`.
-    ///
-    /// Calling this method multiple times on the same object will always return the same value.
-    /// The returned value is guaranteed to be different for all resources created from the same `Instance`.
-    pub fn global_id(&self) -> Id<Self> {
-        Id(self.id.global_id(), PhantomData)
-    }
-}
-
-impl Device {
-    /// Returns a globally-unique identifier for this `Device`.
-    ///
-    /// Calling this method multiple times on the same object will always return the same value.
-    /// The returned value is guaranteed to be different for all resources created from the same `Instance`.
-    pub fn global_id(&self) -> Id<Self> {
-        Id(self.id.global_id(), PhantomData)
-    }
-}
-
-impl Queue {
-    /// Returns a globally-unique identifier for this `Queue`.
-    ///
-    /// Calling this method multiple times on the same object will always return the same value.
-    /// The returned value is guaranteed to be different for all resources created from the same `Instance`.
-    pub fn global_id(&self) -> Id<Self> {
-        Id(self.id.global_id(), PhantomData)
-    }
-}
-
-impl ShaderModule {
-    /// Returns a globally-unique identifier for this `ShaderModule`.
-    ///
-    /// Calling this method multiple times on the same object will always return the same value.
-    /// The returned value is guaranteed to be different for all resources created from the same `Instance`.
-    pub fn global_id(&self) -> Id<Self> {
-        Id(self.id.global_id(), PhantomData)
-    }
-}
-
-impl BindGroupLayout {
-    /// Returns a globally-unique identifier for this `BindGroupLayout`.
-    ///
-    /// Calling this method multiple times on the same object will always return the same value.
-    /// The returned value is guaranteed to be different for all resources created from the same `Instance`.
-    pub fn global_id(&self) -> Id<Self> {
-        Id(self.id.global_id(), PhantomData)
-    }
-}
-
-impl BindGroup {
-    /// Returns a globally-unique identifier for this `BindGroup`.
-    ///
-    /// Calling this method multiple times on the same object will always return the same value.
-    /// The returned value is guaranteed to be different for all resources created from the same `Instance`.
-    pub fn global_id(&self) -> Id<Self> {
-        Id(self.id.global_id(), PhantomData)
-    }
-}
-
-impl TextureView {
-    /// Returns a globally-unique identifier for this `TextureView`.
-    ///
-    /// Calling this method multiple times on the same object will always return the same value.
-    /// The returned value is guaranteed to be different for all resources created from the same `Instance`.
-    pub fn global_id(&self) -> Id<Self> {
-        Id(self.id.global_id(), PhantomData)
-    }
-
-    /// Returns the inner hal TextureView using a callback. The hal texture will be `None` if the
-    /// backend type argument does not match with this wgpu Texture
-    ///
-    /// # Safety
-    ///
-    /// - The raw handle obtained from the hal TextureView must not be manually destroyed
-    #[cfg(wgpu_core)]
-    pub unsafe fn as_hal<A: wgc::hal_api::HalApi, F: FnOnce(Option<&A::TextureView>) -> R, R>(
-        &self,
-        hal_texture_view_callback: F,
-    ) -> R {
-        use core::id::TextureViewId;
-
-        let texture_view_id = TextureViewId::from(self.id);
-
-        if let Some(ctx) = self
-            .context
-            .as_any()
-            .downcast_ref::<crate::backend::ContextWgpuCore>()
-        {
-            unsafe {
-                ctx.texture_view_as_hal::<A, F, R>(texture_view_id, hal_texture_view_callback)
-            }
-        } else {
-            hal_texture_view_callback(None)
-        }
-    }
-}
-
-impl Sampler {
-    /// Returns a globally-unique identifier for this `Sampler`.
-    ///
-    /// Calling this method multiple times on the same object will always return the same value.
-    /// The returned value is guaranteed to be different for all resources created from the same `Instance`.
-    pub fn global_id(&self) -> Id<Self> {
-        Id(self.id.global_id(), PhantomData)
-    }
-}
-
-impl Buffer {
-    /// Returns a globally-unique identifier for this `Buffer`.
-    ///
-    /// Calling this method multiple times on the same object will always return the same value.
-    /// The returned value is guaranteed to be different for all resources created from the same `Instance`.
-    pub fn global_id(&self) -> Id<Self> {
-        Id(self.id.global_id(), PhantomData)
-    }
-}
-
-impl Texture {
-    /// Returns a globally-unique identifier for this `Texture`.
-    ///
-    /// Calling this method multiple times on the same object will always return the same value.
-    /// The returned value is guaranteed to be different for all resources created from the same `Instance`.
-    pub fn global_id(&self) -> Id<Self> {
-        Id(self.id.global_id(), PhantomData)
-    }
-}
-
-impl QuerySet {
-    /// Returns a globally-unique identifier for this `QuerySet`.
-    ///
-    /// Calling this method multiple times on the same object will always return the same value.
-    /// The returned value is guaranteed to be different for all resources created from the same `Instance`.
-    pub fn global_id(&self) -> Id<Self> {
-        Id(self.id.global_id(), PhantomData)
-    }
-}
-
-impl PipelineLayout {
-    /// Returns a globally-unique identifier for this `PipelineLayout`.
-    ///
-    /// Calling this method multiple times on the same object will always return the same value.
-    /// The returned value is guaranteed to be different for all resources created from the same `Instance`.
-    pub fn global_id(&self) -> Id<Self> {
-        Id(self.id.global_id(), PhantomData)
-    }
-}
-
-impl RenderPipeline {
-    /// Returns a globally-unique identifier for this `RenderPipeline`.
-    ///
-    /// Calling this method multiple times on the same object will always return the same value.
-    /// The returned value is guaranteed to be different for all resources created from the same `Instance`.
-    pub fn global_id(&self) -> Id<Self> {
-        Id(self.id.global_id(), PhantomData)
-    }
-}
-
-impl ComputePipeline {
-    /// Returns a globally-unique identifier for this `ComputePipeline`.
-    ///
-    /// Calling this method multiple times on the same object will always return the same value.
-    /// The returned value is guaranteed to be different for all resources created from the same `Instance`.
-    pub fn global_id(&self) -> Id<Self> {
-        Id(self.id.global_id(), PhantomData)
-    }
-}
-
-impl RenderBundle {
-    /// Returns a globally-unique identifier for this `RenderBundle`.
-    ///
-    /// Calling this method multiple times on the same object will always return the same value.
-    /// The returned value is guaranteed to be different for all resources created from the same `Instance`.
-    pub fn global_id(&self) -> Id<Self> {
-        Id(self.id.global_id(), PhantomData)
-    }
-}
-
-impl Surface<'_> {
-    /// Returns a globally-unique identifier for this `Surface`.
-    ///
-    /// Calling this method multiple times on the same object will always return the same value.
-    /// The returned value is guaranteed to be different for all resources created from the same `Instance`.
-    pub fn global_id(&self) -> Id<Surface<'_>> {
-        Id(self.id.global_id(), PhantomData)
-    }
-}
-
-/// Type for the callback of uncaptured error handler
-pub trait UncapturedErrorHandler: Fn(Error) + Send + 'static {}
-impl<T> UncapturedErrorHandler for T where T: Fn(Error) + Send + 'static {}
-
-/// Error type
-#[derive(Debug)]
-pub enum Error {
-    /// Out of memory error
-    OutOfMemory {
-        /// Lower level source of the error.
-        #[cfg(send_sync)]
-        #[cfg_attr(docsrs, doc(cfg(all())))]
-        source: Box<dyn error::Error + Send + Sync + 'static>,
-        /// Lower level source of the error.
-        #[cfg(not(send_sync))]
-        #[cfg_attr(docsrs, doc(cfg(all())))]
-        source: Box<dyn error::Error + 'static>,
-    },
-    /// Validation error, signifying a bug in code or data
-    Validation {
-        /// Lower level source of the error.
-        #[cfg(send_sync)]
-        #[cfg_attr(docsrs, doc(cfg(all())))]
-        source: Box<dyn error::Error + Send + Sync + 'static>,
-        /// Lower level source of the error.
-        #[cfg(not(send_sync))]
-        #[cfg_attr(docsrs, doc(cfg(all())))]
-        source: Box<dyn error::Error + 'static>,
-        /// Description of the validation error.
-        description: String,
-    },
-    /// Internal error. Used for signalling any failures not explicitly expected by WebGPU.
-    ///
-    /// These could be due to internal implementation or system limits being reached.
-    Internal {
-        /// Lower level source of the error.
-        #[cfg(send_sync)]
-        #[cfg_attr(docsrs, doc(cfg(all())))]
-        source: Box<dyn error::Error + Send + Sync + 'static>,
-        /// Lower level source of the error.
-        #[cfg(not(send_sync))]
-        #[cfg_attr(docsrs, doc(cfg(all())))]
-        source: Box<dyn error::Error + 'static>,
-        /// Description of the internal GPU error.
-        description: String,
-    },
-}
-#[cfg(send_sync)]
-static_assertions::assert_impl_all!(Error: Send, Sync);
-
-impl error::Error for Error {
-    fn source(&self) -> Option<&(dyn error::Error + 'static)> {
-        match self {
-            Error::OutOfMemory { source } => Some(source.as_ref()),
-            Error::Validation { source, .. } => Some(source.as_ref()),
-            Error::Internal { source, .. } => Some(source.as_ref()),
-        }
-    }
-}
-
-impl fmt::Display for Error {
-    fn fmt(&self, f: &mut fmt::Formatter<'_>) -> fmt::Result {
-        match self {
-            Error::OutOfMemory { .. } => f.write_str("Out of Memory"),
-            Error::Validation { description, .. } => f.write_str(description),
-            Error::Internal { description, .. } => f.write_str(description),
-        }
-    }
-}
-
-use send_sync::*;
-
-mod send_sync {
-    use std::any::Any;
-    use std::fmt;
-
-    use wgt::WasmNotSendSync;
-
-    pub trait AnyWasmNotSendSync: Any + WasmNotSendSync {
-        fn upcast_any_ref(&self) -> &dyn Any;
-    }
-    impl<T: Any + WasmNotSendSync> AnyWasmNotSendSync for T {
-        #[inline]
-        fn upcast_any_ref(&self) -> &dyn Any {
-            self
-        }
-    }
-
-    impl dyn AnyWasmNotSendSync + 'static {
-        #[inline]
-        pub fn downcast_ref<T: 'static>(&self) -> Option<&T> {
-            self.upcast_any_ref().downcast_ref::<T>()
-        }
-    }
-
-    impl fmt::Debug for dyn AnyWasmNotSendSync {
-        fn fmt(&self, f: &mut fmt::Formatter<'_>) -> fmt::Result {
-            f.debug_struct("Any").finish_non_exhaustive()
-        }
-    }
-}
-
-#[cfg(test)]
-mod tests {
-    use crate::BufferSize;
-
-    #[test]
-    fn range_to_offset_size_works() {
-        assert_eq!(crate::range_to_offset_size(0..2), (0, BufferSize::new(2)));
-        assert_eq!(crate::range_to_offset_size(2..5), (2, BufferSize::new(3)));
-        assert_eq!(crate::range_to_offset_size(..), (0, None));
-        assert_eq!(crate::range_to_offset_size(21..), (21, None));
-        assert_eq!(crate::range_to_offset_size(0..), (0, None));
-        assert_eq!(crate::range_to_offset_size(..21), (0, BufferSize::new(21)));
-    }
-
-    #[test]
-    #[should_panic]
-    fn range_to_offset_size_panics_for_empty_range() {
-        crate::range_to_offset_size(123..123);
-    }
-
-    #[test]
-    #[should_panic]
-    fn range_to_offset_size_panics_for_unbounded_empty_range() {
-        crate::range_to_offset_size(..0);
-    }
-}
-=======
-pub use web_sys;
->>>>>>> 92ecafeb
+pub use web_sys;