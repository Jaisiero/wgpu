use std::{any::Any, fmt::Debug, future::Future, ops::Range, pin::Pin, sync::Arc};

use wgt::{
    strict_assert, AdapterInfo, BufferAddress, BufferSize, Color, DeviceLostReason,
    DownlevelCapabilities, DynamicOffset, Extent3d, Features, ImageDataLayout,
    ImageSubresourceRange, IndexFormat, Limits, ShaderStages, SurfaceStatus, TextureFormat,
    TextureFormatFeatures, WasmNotSend, WasmNotSendSync,
};

use crate::{
    AnyWasmNotSendSync, BindGroupDescriptor, BindGroupLayoutDescriptor, BufferAsyncError,
    BufferDescriptor, CommandEncoderDescriptor, CompilationInfo, ComputePassDescriptor,
    ComputePipelineDescriptor, DeviceDescriptor, Error, ErrorFilter, ImageCopyBuffer,
    ImageCopyTexture, Maintain, MaintainResult, MapMode, PipelineCacheDescriptor,
    PipelineLayoutDescriptor, QuerySetDescriptor, RenderBundleDescriptor,
    RenderBundleEncoderDescriptor, RenderPassDescriptor, RenderPipelineDescriptor,
    RequestAdapterOptions, RequestDeviceError, SamplerDescriptor, ShaderModuleDescriptor,
    ShaderModuleDescriptorSpirV, SurfaceTargetUnsafe, TextureDescriptor, TextureViewDescriptor,
    UncapturedErrorHandler,
};
/// Meta trait for an data associated with an id tracked by a context.
///
/// There is no need to manually implement this trait since there is a blanket implementation for this trait.
pub trait ContextData: Debug + WasmNotSendSync + 'static {}
impl<T: Debug + WasmNotSendSync + 'static> ContextData for T {}

pub trait Context: Debug + WasmNotSendSync + Sized {
    type AdapterData: ContextData;
    type DeviceData: ContextData;
    type QueueData: ContextData;
    type ShaderModuleData: ContextData;
    type BindGroupLayoutData: ContextData;
    type BindGroupData: ContextData;
    type TextureViewData: ContextData;
    type SamplerData: ContextData;
    type BufferData: ContextData;
    type TextureData: ContextData;
    type QuerySetData: ContextData;
    type PipelineLayoutData: ContextData;
    type RenderPipelineData: ContextData;
    type ComputePipelineData: ContextData;
    type PipelineCacheData: ContextData;
    type CommandEncoderData: ContextData;
    type ComputePassData: ContextData;
    type RenderPassData: ContextData;
    type CommandBufferData: ContextData;
    type RenderBundleEncoderData: ContextData;
    type RenderBundleData: ContextData;
    type SurfaceData: ContextData;

    type BlasId: ContextId + WasmNotSendSync;
    type BlasData: ContextData;
    type TlasId: ContextId + WasmNotSendSync;
    type TlasData: ContextData;

    type SurfaceOutputDetail: WasmNotSendSync + 'static;
    type SubmissionIndexData: ContextData + Copy;

    type RequestAdapterFuture: Future<Output = Option<Self::AdapterData>> + WasmNotSend + 'static;
    type RequestDeviceFuture: Future<Output = Result<(Self::DeviceData, Self::QueueData), RequestDeviceError>>
        + WasmNotSend
        + 'static;
    type PopErrorScopeFuture: Future<Output = Option<Error>> + WasmNotSend + 'static;

    type CompilationInfoFuture: Future<Output = CompilationInfo> + WasmNotSend + 'static;

    fn init(instance_desc: wgt::InstanceDescriptor) -> Self;
    unsafe fn instance_create_surface(
        &self,
        target: SurfaceTargetUnsafe,
    ) -> Result<Self::SurfaceData, crate::CreateSurfaceError>;
    fn instance_request_adapter(
        &self,
        options: &RequestAdapterOptions<'_, '_>,
    ) -> Self::RequestAdapterFuture;
    fn adapter_request_device(
        &self,
        adapter_data: &Self::AdapterData,
        desc: &DeviceDescriptor<'_>,
        trace_dir: Option<&std::path::Path>,
    ) -> Self::RequestDeviceFuture;
    fn instance_poll_all_devices(&self, force_wait: bool) -> bool;
    fn adapter_is_surface_supported(
        &self,
        adapter_data: &Self::AdapterData,
        surface_data: &Self::SurfaceData,
    ) -> bool;
    fn adapter_features(&self, adapter_data: &Self::AdapterData) -> Features;
    fn adapter_limits(&self, adapter_data: &Self::AdapterData) -> Limits;
    fn adapter_downlevel_capabilities(
        &self,
        adapter_data: &Self::AdapterData,
    ) -> DownlevelCapabilities;
    fn adapter_get_info(&self, adapter_data: &Self::AdapterData) -> AdapterInfo;
    fn adapter_get_texture_format_features(
        &self,
        adapter_data: &Self::AdapterData,
        format: TextureFormat,
    ) -> TextureFormatFeatures;
    fn adapter_get_presentation_timestamp(
        &self,
        adapter_data: &Self::AdapterData,
    ) -> wgt::PresentationTimestamp;

    fn surface_get_capabilities(
        &self,
        surface_data: &Self::SurfaceData,
        adapter_data: &Self::AdapterData,
    ) -> wgt::SurfaceCapabilities;
    fn surface_configure(
        &self,
        surface_data: &Self::SurfaceData,
        device_data: &Self::DeviceData,
        config: &crate::SurfaceConfiguration,
    );
    #[allow(clippy::type_complexity)]
    fn surface_get_current_texture(
        &self,
        surface_data: &Self::SurfaceData,
    ) -> (
        Option<Self::TextureData>,
        SurfaceStatus,
        Self::SurfaceOutputDetail,
    );
    fn surface_present(&self, detail: &Self::SurfaceOutputDetail);
    fn surface_texture_discard(&self, detail: &Self::SurfaceOutputDetail);

    fn device_features(&self, device_data: &Self::DeviceData) -> Features;
    fn device_limits(&self, device_data: &Self::DeviceData) -> Limits;
    fn device_downlevel_properties(&self, device_data: &Self::DeviceData) -> DownlevelCapabilities;
    fn device_create_shader_module(
        &self,
        device_data: &Self::DeviceData,
        desc: ShaderModuleDescriptor<'_>,
        shader_bound_checks: wgt::ShaderBoundChecks,
    ) -> Self::ShaderModuleData;
    unsafe fn device_create_shader_module_spirv(
        &self,
        device_data: &Self::DeviceData,
        desc: &ShaderModuleDescriptorSpirV<'_>,
    ) -> Self::ShaderModuleData;
    fn device_create_bind_group_layout(
        &self,
        device_data: &Self::DeviceData,
        desc: &BindGroupLayoutDescriptor<'_>,
    ) -> Self::BindGroupLayoutData;
    fn device_create_bind_group(
        &self,
        device_data: &Self::DeviceData,
        desc: &BindGroupDescriptor<'_>,
    ) -> Self::BindGroupData;
    fn device_create_pipeline_layout(
        &self,
        device_data: &Self::DeviceData,
        desc: &PipelineLayoutDescriptor<'_>,
    ) -> Self::PipelineLayoutData;
    fn device_create_render_pipeline(
        &self,
        device_data: &Self::DeviceData,
        desc: &RenderPipelineDescriptor<'_>,
    ) -> Self::RenderPipelineData;
    fn device_create_compute_pipeline(
        &self,
        device_data: &Self::DeviceData,
        desc: &ComputePipelineDescriptor<'_>,
    ) -> Self::ComputePipelineData;
    unsafe fn device_create_pipeline_cache(
        &self,
        device_data: &Self::DeviceData,
        desc: &PipelineCacheDescriptor<'_>,
    ) -> Self::PipelineCacheData;
    fn device_create_buffer(
        &self,
        device_data: &Self::DeviceData,
        desc: &BufferDescriptor<'_>,
    ) -> Self::BufferData;
    fn device_create_texture(
        &self,
        device_data: &Self::DeviceData,
        desc: &TextureDescriptor<'_>,
    ) -> Self::TextureData;
    fn device_create_sampler(
        &self,
        device_data: &Self::DeviceData,
        desc: &SamplerDescriptor<'_>,
    ) -> Self::SamplerData;
    fn device_create_query_set(
        &self,
        device_data: &Self::DeviceData,
        desc: &QuerySetDescriptor<'_>,
    ) -> Self::QuerySetData;
    fn device_create_command_encoder(
        &self,
        device_data: &Self::DeviceData,
        desc: &CommandEncoderDescriptor<'_>,
    ) -> Self::CommandEncoderData;
    fn device_create_render_bundle_encoder(
        &self,
        device_data: &Self::DeviceData,
        desc: &RenderBundleEncoderDescriptor<'_>,
    ) -> Self::RenderBundleEncoderData;
    #[doc(hidden)]
    fn device_make_invalid(&self, device_data: &Self::DeviceData);
    fn device_drop(&self, device_data: &Self::DeviceData);
    fn device_set_device_lost_callback(
        &self,
        device_data: &Self::DeviceData,
        device_lost_callback: DeviceLostCallback,
    );
    fn device_destroy(&self, device_data: &Self::DeviceData);
    fn device_mark_lost(&self, device_data: &Self::DeviceData, message: &str);
    fn queue_drop(&self, queue_data: &Self::QueueData);
    fn device_poll(&self, device_data: &Self::DeviceData, maintain: Maintain) -> MaintainResult;
    fn device_on_uncaptured_error(
        &self,
        device_data: &Self::DeviceData,
        handler: Box<dyn UncapturedErrorHandler>,
    );
    fn device_push_error_scope(&self, device_data: &Self::DeviceData, filter: ErrorFilter);
    fn device_pop_error_scope(&self, device_data: &Self::DeviceData) -> Self::PopErrorScopeFuture;

    fn buffer_map_async(
        &self,
        buffer_data: &Self::BufferData,
        mode: MapMode,
        range: Range<BufferAddress>,
        callback: BufferMapCallback,
    );
    fn buffer_get_mapped_range(
        &self,
        buffer_data: &Self::BufferData,
        sub_range: Range<BufferAddress>,
    ) -> Box<dyn BufferMappedRange>;
    fn buffer_unmap(&self, buffer_data: &Self::BufferData);
    fn shader_get_compilation_info(
        &self,
        shader_data: &Self::ShaderModuleData,
    ) -> Self::CompilationInfoFuture;
    fn texture_create_view(
        &self,
        texture_data: &Self::TextureData,
        desc: &TextureViewDescriptor<'_>,
    ) -> Self::TextureViewData;

    fn surface_drop(&self, surface_data: &Self::SurfaceData);
    fn adapter_drop(&self, adapter_data: &Self::AdapterData);
    fn buffer_destroy(&self, buffer_data: &Self::BufferData);
    fn buffer_drop(&self, buffer_data: &Self::BufferData);
    fn texture_destroy(&self, texture_data: &Self::TextureData);
    fn texture_drop(&self, texture_data: &Self::TextureData);
    fn texture_view_drop(&self, texture_view_data: &Self::TextureViewData);
    fn sampler_drop(&self, sampler_data: &Self::SamplerData);
    fn query_set_drop(&self, query_set_data: &Self::QuerySetData);
    fn bind_group_drop(&self, bind_group_data: &Self::BindGroupData);
    fn bind_group_layout_drop(&self, bind_group_layout_data: &Self::BindGroupLayoutData);
    fn pipeline_layout_drop(&self, pipeline_layout_data: &Self::PipelineLayoutData);
    fn shader_module_drop(&self, shader_module_data: &Self::ShaderModuleData);
    fn command_encoder_drop(&self, command_encoder_data: &Self::CommandEncoderData);
    fn command_buffer_drop(&self, command_buffer_data: &Self::CommandBufferData);
    fn render_bundle_drop(&self, render_bundle_data: &Self::RenderBundleData);
    fn compute_pipeline_drop(&self, pipeline_data: &Self::ComputePipelineData);
    fn render_pipeline_drop(&self, pipeline_data: &Self::RenderPipelineData);
    fn pipeline_cache_drop(&self, cache_data: &Self::PipelineCacheData);

    fn compute_pipeline_get_bind_group_layout(
        &self,
        pipeline_data: &Self::ComputePipelineData,
        index: u32,
    ) -> Self::BindGroupLayoutData;
    fn render_pipeline_get_bind_group_layout(
        &self,
        pipeline_data: &Self::RenderPipelineData,
        index: u32,
    ) -> Self::BindGroupLayoutData;

    #[allow(clippy::too_many_arguments)]
    fn command_encoder_copy_buffer_to_buffer(
        &self,
        encoder_data: &Self::CommandEncoderData,
        source_data: &Self::BufferData,
        source_offset: BufferAddress,
        destination_data: &Self::BufferData,
        destination_offset: BufferAddress,
        copy_size: BufferAddress,
    );
    fn command_encoder_copy_buffer_to_texture(
        &self,
        encoder_data: &Self::CommandEncoderData,
        source: ImageCopyBuffer<'_>,
        destination: ImageCopyTexture<'_>,
        copy_size: Extent3d,
    );
    fn command_encoder_copy_texture_to_buffer(
        &self,
        encoder_data: &Self::CommandEncoderData,
        source: ImageCopyTexture<'_>,
        destination: ImageCopyBuffer<'_>,
        copy_size: Extent3d,
    );
    fn command_encoder_copy_texture_to_texture(
        &self,
        encoder_data: &Self::CommandEncoderData,
        source: ImageCopyTexture<'_>,
        destination: ImageCopyTexture<'_>,
        copy_size: Extent3d,
    );

    fn command_encoder_begin_compute_pass(
        &self,
        encoder_data: &Self::CommandEncoderData,
        desc: &ComputePassDescriptor<'_>,
    ) -> Self::ComputePassData;
    fn command_encoder_begin_render_pass(
        &self,
        encoder_data: &Self::CommandEncoderData,
        desc: &RenderPassDescriptor<'_>,
    ) -> Self::RenderPassData;
    fn command_encoder_finish(
        &self,
        encoder_data: &mut Self::CommandEncoderData,
    ) -> Self::CommandBufferData;

    fn command_encoder_clear_texture(
        &self,
        encoder_data: &Self::CommandEncoderData,
        texture_data: &Self::TextureData,
        subresource_range: &ImageSubresourceRange,
    );
    fn command_encoder_clear_buffer(
        &self,
        encoder_data: &Self::CommandEncoderData,
        buffer_data: &Self::BufferData,
        offset: BufferAddress,
        size: Option<BufferAddress>,
    );

    fn command_encoder_insert_debug_marker(
        &self,
        encoder_data: &Self::CommandEncoderData,
        label: &str,
    );
    fn command_encoder_push_debug_group(
        &self,
        encoder_data: &Self::CommandEncoderData,
        label: &str,
    );
    fn command_encoder_pop_debug_group(&self, encoder_data: &Self::CommandEncoderData);

    fn command_encoder_write_timestamp(
        &self,
        encoder_data: &Self::CommandEncoderData,
        query_set_data: &Self::QuerySetData,
        query_index: u32,
    );
    #[allow(clippy::too_many_arguments)]
    fn command_encoder_resolve_query_set(
        &self,
        encoder_data: &Self::CommandEncoderData,
        query_set_data: &Self::QuerySetData,
        first_query: u32,
        query_count: u32,
        destination_data: &Self::BufferData,
        destination_offset: BufferAddress,
    );

    fn render_bundle_encoder_finish(
        &self,
        encoder_data: Self::RenderBundleEncoderData,
        desc: &RenderBundleDescriptor<'_>,
    ) -> Self::RenderBundleData;
    fn queue_write_buffer(
        &self,
        queue_data: &Self::QueueData,
        buffer_data: &Self::BufferData,
        offset: BufferAddress,
        data: &[u8],
    );
    fn queue_validate_write_buffer(
        &self,
        queue_data: &Self::QueueData,
        buffer_data: &Self::BufferData,
        offset: wgt::BufferAddress,
        size: wgt::BufferSize,
    ) -> Option<()>;
    fn queue_create_staging_buffer(
        &self,
        queue_data: &Self::QueueData,
        size: BufferSize,
    ) -> Option<Box<dyn QueueWriteBuffer>>;
    fn queue_write_staging_buffer(
        &self,
        queue_data: &Self::QueueData,
        buffer_data: &Self::BufferData,
        offset: BufferAddress,
        staging_buffer: &dyn QueueWriteBuffer,
    );
    fn queue_write_texture(
        &self,
        queue_data: &Self::QueueData,
        texture: ImageCopyTexture<'_>,
        data: &[u8],
        data_layout: ImageDataLayout,
        size: Extent3d,
    );
    #[cfg(any(webgl, webgpu))]
    fn queue_copy_external_image_to_texture(
        &self,
        queue_data: &Self::QueueData,
        source: &wgt::ImageCopyExternalImage,
        dest: crate::ImageCopyTextureTagged<'_>,
        size: wgt::Extent3d,
    );
    fn queue_submit<I: Iterator<Item = Self::CommandBufferData>>(
        &self,
        queue_data: &Self::QueueData,
        command_buffers: I,
    ) -> Self::SubmissionIndexData;
    fn queue_get_timestamp_period(&self, queue_data: &Self::QueueData) -> f32;
    fn queue_on_submitted_work_done(
        &self,
        queue_data: &Self::QueueData,
        callback: SubmittedWorkDoneCallback,
    );

    fn device_start_capture(&self, device_data: &Self::DeviceData);
    fn device_stop_capture(&self, device_data: &Self::DeviceData);

    fn device_get_internal_counters(
        &self,
        _device_data: &Self::DeviceData,
    ) -> wgt::InternalCounters;

    fn device_generate_allocator_report(
        &self,
        _device_data: &Self::DeviceData,
    ) -> Option<wgt::AllocatorReport>;

    fn pipeline_cache_get_data(&self, cache_data: &Self::PipelineCacheData) -> Option<Vec<u8>>;

    fn compute_pass_set_pipeline(
        &self,
        pass_data: &mut Self::ComputePassData,
        pipeline_data: &Self::ComputePipelineData,
    );
    fn compute_pass_set_bind_group(
        &self,
        pass_data: &mut Self::ComputePassData,
        index: u32,
        bind_group_data: &Self::BindGroupData,
        offsets: &[DynamicOffset],
    );
    fn compute_pass_set_push_constants(
        &self,
        pass_data: &mut Self::ComputePassData,
        offset: u32,
        data: &[u8],
    );
    fn compute_pass_insert_debug_marker(&self, pass_data: &mut Self::ComputePassData, label: &str);
    fn compute_pass_push_debug_group(
        &self,
        pass_data: &mut Self::ComputePassData,
        group_label: &str,
    );
    fn compute_pass_pop_debug_group(&self, pass_data: &mut Self::ComputePassData);
    fn compute_pass_write_timestamp(
        &self,
        pass_data: &mut Self::ComputePassData,
        query_set_data: &Self::QuerySetData,
        query_index: u32,
    );
    fn compute_pass_begin_pipeline_statistics_query(
        &self,
        pass_data: &mut Self::ComputePassData,
        query_set_data: &Self::QuerySetData,
        query_index: u32,
    );
    fn compute_pass_end_pipeline_statistics_query(&self, pass_data: &mut Self::ComputePassData);
    fn compute_pass_dispatch_workgroups(
        &self,
        pass_data: &mut Self::ComputePassData,
        x: u32,
        y: u32,
        z: u32,
    );
    fn compute_pass_dispatch_workgroups_indirect(
        &self,
        pass_data: &mut Self::ComputePassData,
        indirect_buffer_data: &Self::BufferData,
        indirect_offset: BufferAddress,
    );
    fn compute_pass_end(&self, pass_data: &mut Self::ComputePassData);

    fn render_bundle_encoder_set_pipeline(
        &self,
        encoder_data: &mut Self::RenderBundleEncoderData,
        pipeline_data: &Self::RenderPipelineData,
    );
    fn render_bundle_encoder_set_bind_group(
        &self,
        encoder_data: &mut Self::RenderBundleEncoderData,
        index: u32,
        bind_group_data: &Self::BindGroupData,
        offsets: &[DynamicOffset],
    );
    #[allow(clippy::too_many_arguments)]
    fn render_bundle_encoder_set_index_buffer(
        &self,
        encoder_data: &mut Self::RenderBundleEncoderData,
        buffer_data: &Self::BufferData,
        index_format: IndexFormat,
        offset: BufferAddress,
        size: Option<BufferSize>,
    );
    #[allow(clippy::too_many_arguments)]
    fn render_bundle_encoder_set_vertex_buffer(
        &self,
        encoder_data: &mut Self::RenderBundleEncoderData,
        slot: u32,
        buffer_data: &Self::BufferData,
        offset: BufferAddress,
        size: Option<BufferSize>,
    );
    fn render_bundle_encoder_set_push_constants(
        &self,
        encoder_data: &mut Self::RenderBundleEncoderData,
        stages: ShaderStages,
        offset: u32,
        data: &[u8],
    );
    fn render_bundle_encoder_draw(
        &self,
        encoder_data: &mut Self::RenderBundleEncoderData,
        vertices: Range<u32>,
        instances: Range<u32>,
    );
    fn render_bundle_encoder_draw_indexed(
        &self,
        encoder_data: &mut Self::RenderBundleEncoderData,
        indices: Range<u32>,
        base_vertex: i32,
        instances: Range<u32>,
    );
    fn render_bundle_encoder_draw_indirect(
        &self,
        encoder_data: &mut Self::RenderBundleEncoderData,
        indirect_buffer_data: &Self::BufferData,
        indirect_offset: BufferAddress,
    );
    fn render_bundle_encoder_draw_indexed_indirect(
        &self,
        encoder_data: &mut Self::RenderBundleEncoderData,
        indirect_buffer_data: &Self::BufferData,
        indirect_offset: BufferAddress,
    );
    fn render_bundle_encoder_multi_draw_indirect(
        &self,
        encoder_data: &mut Self::RenderBundleEncoderData,
        indirect_buffer_data: &Self::BufferData,
        indirect_offset: BufferAddress,
        count: u32,
    );
    fn render_bundle_encoder_multi_draw_indexed_indirect(
        &self,
        encoder_data: &mut Self::RenderBundleEncoderData,
        indirect_buffer_data: &Self::BufferData,
        indirect_offset: BufferAddress,
        count: u32,
    );
    #[allow(clippy::too_many_arguments)]
    fn render_bundle_encoder_multi_draw_indirect_count(
        &self,
        encoder_data: &mut Self::RenderBundleEncoderData,
        indirect_buffer_data: &Self::BufferData,
        indirect_offset: BufferAddress,
        count_buffer_data: &Self::BufferData,
        count_buffer_offset: BufferAddress,
        max_count: u32,
    );
    #[allow(clippy::too_many_arguments)]
    fn render_bundle_encoder_multi_draw_indexed_indirect_count(
        &self,
        encoder_data: &mut Self::RenderBundleEncoderData,
        indirect_buffer_data: &Self::BufferData,
        indirect_offset: BufferAddress,
        count_buffer_data: &Self::BufferData,
        count_buffer_offset: BufferAddress,
        max_count: u32,
    );

    fn render_pass_set_pipeline(
        &self,
        pass_data: &mut Self::RenderPassData,
        pipeline_data: &Self::RenderPipelineData,
    );
    fn render_pass_set_bind_group(
        &self,
        pass_data: &mut Self::RenderPassData,
        index: u32,
        bind_group_data: &Self::BindGroupData,
        offsets: &[DynamicOffset],
    );
    #[allow(clippy::too_many_arguments)]
    fn render_pass_set_index_buffer(
        &self,
        pass_data: &mut Self::RenderPassData,
        buffer_data: &Self::BufferData,
        index_format: IndexFormat,
        offset: BufferAddress,
        size: Option<BufferSize>,
    );
    #[allow(clippy::too_many_arguments)]
    fn render_pass_set_vertex_buffer(
        &self,
        pass_data: &mut Self::RenderPassData,
        slot: u32,
        buffer_data: &Self::BufferData,
        offset: BufferAddress,
        size: Option<BufferSize>,
    );
    fn render_pass_set_push_constants(
        &self,
        pass_data: &mut Self::RenderPassData,
        stages: ShaderStages,
        offset: u32,
        data: &[u8],
    );
    fn render_pass_draw(
        &self,
        pass_data: &mut Self::RenderPassData,
        vertices: Range<u32>,
        instances: Range<u32>,
    );
    fn render_pass_draw_indexed(
        &self,
        pass_data: &mut Self::RenderPassData,
        indices: Range<u32>,
        base_vertex: i32,
        instances: Range<u32>,
    );
    fn render_pass_draw_indirect(
        &self,
        pass_data: &mut Self::RenderPassData,
        indirect_buffer_data: &Self::BufferData,
        indirect_offset: BufferAddress,
    );
    fn render_pass_draw_indexed_indirect(
        &self,
        pass_data: &mut Self::RenderPassData,
        indirect_buffer_data: &Self::BufferData,
        indirect_offset: BufferAddress,
    );
    fn render_pass_multi_draw_indirect(
        &self,
        pass_data: &mut Self::RenderPassData,
        indirect_buffer_data: &Self::BufferData,
        indirect_offset: BufferAddress,
        count: u32,
    );
    fn render_pass_multi_draw_indexed_indirect(
        &self,
        pass_data: &mut Self::RenderPassData,
        indirect_buffer_data: &Self::BufferData,
        indirect_offset: BufferAddress,
        count: u32,
    );
    #[allow(clippy::too_many_arguments)]
    fn render_pass_multi_draw_indirect_count(
        &self,
        pass_data: &mut Self::RenderPassData,
        indirect_buffer_data: &Self::BufferData,
        indirect_offset: BufferAddress,
        count_buffer_data: &Self::BufferData,
        count_buffer_offset: BufferAddress,
        max_count: u32,
    );
    #[allow(clippy::too_many_arguments)]
    fn render_pass_multi_draw_indexed_indirect_count(
        &self,
        pass_data: &mut Self::RenderPassData,
        indirect_buffer_data: &Self::BufferData,
        indirect_offset: BufferAddress,
        count_buffer_data: &Self::BufferData,
        count_buffer_offset: BufferAddress,
        max_count: u32,
    );
    fn render_pass_set_blend_constant(&self, pass_data: &mut Self::RenderPassData, color: Color);
    fn render_pass_set_scissor_rect(
        &self,
        pass_data: &mut Self::RenderPassData,
        x: u32,
        y: u32,
        width: u32,
        height: u32,
    );
    #[allow(clippy::too_many_arguments)]
    fn render_pass_set_viewport(
        &self,
        pass_data: &mut Self::RenderPassData,
        x: f32,
        y: f32,
        width: f32,
        height: f32,
        min_depth: f32,
        max_depth: f32,
    );
    fn render_pass_set_stencil_reference(
        &self,
        pass_data: &mut Self::RenderPassData,
        reference: u32,
    );
    fn render_pass_insert_debug_marker(&self, pass_data: &mut Self::RenderPassData, label: &str);
    fn render_pass_push_debug_group(&self, pass_data: &mut Self::RenderPassData, group_label: &str);
    fn render_pass_pop_debug_group(&self, pass_data: &mut Self::RenderPassData);
    fn render_pass_write_timestamp(
        &self,
        pass_data: &mut Self::RenderPassData,
        query_set_data: &Self::QuerySetData,
        query_index: u32,
    );
    fn render_pass_begin_occlusion_query(
        &self,
        pass_data: &mut Self::RenderPassData,
        query_index: u32,
    );
    fn render_pass_end_occlusion_query(&self, pass_data: &mut Self::RenderPassData);
    fn render_pass_begin_pipeline_statistics_query(
        &self,
        pass_data: &mut Self::RenderPassData,
        query_set_data: &Self::QuerySetData,
        query_index: u32,
    );
    fn render_pass_end_pipeline_statistics_query(&self, pass_data: &mut Self::RenderPassData);
    fn render_pass_execute_bundles(
        &self,
        pass_data: &mut Self::RenderPassData,
        render_bundles: &mut dyn Iterator<Item = &Self::RenderBundleData>,
    );
<<<<<<< HEAD
    fn render_pass_end(&self, pass: &mut Self::RenderPassId, pass_data: &mut Self::RenderPassData);

    fn device_create_blas(
        &self,
        device: &Self::DeviceId,
        device_data: &Self::DeviceData,
        desc: &crate::ray_tracing::CreateBlasDescriptor<'_>,
        sizes: wgt::BlasGeometrySizeDescriptors,
    ) -> (Self::BlasId, Option<u64>, Self::BlasData);
    fn device_create_tlas(
        &self,
        device: &Self::DeviceId,
        device_data: &Self::DeviceData,
        desc: &crate::ray_tracing::CreateTlasDescriptor<'_>,
    ) -> (Self::TlasId, Self::TlasData);
    fn command_encoder_build_acceleration_structures_unsafe_tlas<'a>(
        &'a self,
        encoder: &Self::CommandEncoderId,
        encoder_data: &Self::CommandEncoderData,
        blas: impl Iterator<Item = crate::ray_tracing::ContextBlasBuildEntry<'a, Self>>,
        tlas: impl Iterator<Item = crate::ray_tracing::ContextTlasBuildEntry<Self>>,
    );
    fn command_encoder_build_acceleration_structures<'a>(
        &'a self,
        encoder: &Self::CommandEncoderId,
        encoder_data: &Self::CommandEncoderData,
        blas: impl Iterator<Item = crate::ray_tracing::ContextBlasBuildEntry<'a, Self>>,
        tlas: impl Iterator<Item = crate::ray_tracing::ContextTlasPackage<'a, Self>>,
    );
    fn blas_destroy(&self, blas: &Self::BlasId, blas_data: &Self::BlasData);
    fn blas_drop(&self, blas: &Self::BlasId, blas_data: &Self::BlasData);
    fn tlas_destroy(&self, tlas: &Self::TlasId, tlas_data: &Self::TlasData);
    fn tlas_drop(&self, tlas: &Self::TlasId, tlas_data: &Self::TlasData);
}

/// Object id.
#[derive(Debug, Copy, Clone, PartialEq, Eq)]
pub struct ObjectId {
    /// ID that is unique at any given time
    id: Option<NonZeroU64>,
    /// ID that is unique at all times
    global_id: Option<NonZeroU64>,
}

impl ObjectId {
    pub(crate) const UNUSED: Self = ObjectId {
        id: None,
        global_id: None,
    };

    #[allow(dead_code)]
    pub fn new(id: NonZeroU64, global_id: NonZeroU64) -> Self {
        Self {
            id: Some(id),
            global_id: Some(global_id),
        }
    }

    #[allow(dead_code)]
    pub fn from_global_id(global_id: NonZeroU64) -> Self {
        Self {
            id: Some(global_id),
            global_id: Some(global_id),
        }
    }

    #[allow(dead_code)]
    pub fn id(&self) -> NonZeroU64 {
        self.id.unwrap()
    }

    pub fn global_id(&self) -> NonZeroU64 {
        self.global_id.unwrap()
    }
=======
    fn render_pass_end(&self, pass_data: &mut Self::RenderPassData);
>>>>>>> 04618b36
}

pub(crate) fn downcast_ref<T: Debug + WasmNotSendSync + 'static>(data: &crate::Data) -> &T {
    strict_assert!(data.is::<T>());
    // Copied from std.
    unsafe { &*(data as *const dyn Any as *const T) }
}

fn downcast_mut<T: Debug + WasmNotSendSync + 'static>(data: &mut crate::Data) -> &mut T {
    strict_assert!(data.is::<T>());
    // Copied from std.
    unsafe { &mut *(data as *mut dyn Any as *mut T) }
}

pub(crate) struct DeviceRequest {
    pub device_data: Box<crate::Data>,
    pub queue_data: Box<crate::Data>,
}

#[cfg(send_sync)]
pub type BufferMapCallback = Box<dyn FnOnce(Result<(), BufferAsyncError>) + Send + 'static>;
#[cfg(not(send_sync))]
pub type BufferMapCallback = Box<dyn FnOnce(Result<(), BufferAsyncError>) + 'static>;

#[cfg(send_sync)]
pub(crate) type AdapterRequestDeviceFuture =
    Box<dyn Future<Output = Result<DeviceRequest, RequestDeviceError>> + Send>;
#[cfg(not(send_sync))]
pub(crate) type AdapterRequestDeviceFuture =
    Box<dyn Future<Output = Result<DeviceRequest, RequestDeviceError>>>;

#[cfg(send_sync)]
pub type InstanceRequestAdapterFuture = Box<dyn Future<Output = Option<Box<crate::Data>>> + Send>;
#[cfg(not(send_sync))]
pub type InstanceRequestAdapterFuture = Box<dyn Future<Output = Option<Box<crate::Data>>>>;

#[cfg(send_sync)]
pub type DevicePopErrorFuture = Box<dyn Future<Output = Option<Error>> + Send>;
#[cfg(not(send_sync))]
pub type DevicePopErrorFuture = Box<dyn Future<Output = Option<Error>>>;

#[cfg(send_sync)]
pub type ShaderCompilationInfoFuture = Box<dyn Future<Output = CompilationInfo> + Send>;
#[cfg(not(send_sync))]
pub type ShaderCompilationInfoFuture = Box<dyn Future<Output = CompilationInfo>>;

#[cfg(send_sync)]
pub type SubmittedWorkDoneCallback = Box<dyn FnOnce() + Send + 'static>;
#[cfg(not(send_sync))]
pub type SubmittedWorkDoneCallback = Box<dyn FnOnce() + 'static>;
#[cfg(send_sync)]
pub type DeviceLostCallback = Box<dyn Fn(DeviceLostReason, String) + Send + 'static>;
#[cfg(not(send_sync))]
pub type DeviceLostCallback = Box<dyn Fn(DeviceLostReason, String) + 'static>;

/// An object safe variant of [`Context`] implemented by all types that implement [`Context`].
pub(crate) trait DynContext: Debug + WasmNotSendSync {
    fn as_any(&self) -> &dyn Any;

    unsafe fn instance_create_surface(
        &self,
        target: SurfaceTargetUnsafe,
    ) -> Result<Box<crate::Data>, crate::CreateSurfaceError>;
    #[allow(clippy::type_complexity)]
    fn instance_request_adapter(
        &self,
        options: &RequestAdapterOptions<'_, '_>,
    ) -> Pin<InstanceRequestAdapterFuture>;
    fn adapter_request_device(
        &self,
        adapter_data: &crate::Data,
        desc: &DeviceDescriptor<'_>,
        trace_dir: Option<&std::path::Path>,
    ) -> Pin<AdapterRequestDeviceFuture>;

    fn instance_poll_all_devices(&self, force_wait: bool) -> bool;
    fn adapter_is_surface_supported(
        &self,
        adapter_data: &crate::Data,
        surface_data: &crate::Data,
    ) -> bool;
    fn adapter_features(&self, adapter_data: &crate::Data) -> Features;
    fn adapter_limits(&self, adapter_data: &crate::Data) -> Limits;
    fn adapter_downlevel_capabilities(&self, adapter_data: &crate::Data) -> DownlevelCapabilities;
    fn adapter_get_info(&self, adapter_data: &crate::Data) -> AdapterInfo;
    fn adapter_get_texture_format_features(
        &self,
        adapter_data: &crate::Data,
        format: TextureFormat,
    ) -> TextureFormatFeatures;
    fn adapter_get_presentation_timestamp(
        &self,
        adapter_data: &crate::Data,
    ) -> wgt::PresentationTimestamp;

    fn surface_get_capabilities(
        &self,
        surface_data: &crate::Data,
        adapter_data: &crate::Data,
    ) -> wgt::SurfaceCapabilities;
    fn surface_configure(
        &self,
        surface_data: &crate::Data,
        device_data: &crate::Data,
        config: &crate::SurfaceConfiguration,
    );
    fn surface_get_current_texture(
        &self,
        surface_data: &crate::Data,
    ) -> (
        Option<Box<crate::Data>>,
        SurfaceStatus,
        Box<dyn AnyWasmNotSendSync>,
    );
    fn surface_present(&self, detail: &dyn AnyWasmNotSendSync);
    fn surface_texture_discard(&self, detail: &dyn AnyWasmNotSendSync);

    fn device_features(&self, device_data: &crate::Data) -> Features;
    fn device_limits(&self, device_data: &crate::Data) -> Limits;
    fn device_downlevel_properties(&self, device_data: &crate::Data) -> DownlevelCapabilities;
    fn device_create_shader_module(
        &self,
        device_data: &crate::Data,
        desc: ShaderModuleDescriptor<'_>,
        shader_bound_checks: wgt::ShaderBoundChecks,
    ) -> Box<crate::Data>;
    unsafe fn device_create_shader_module_spirv(
        &self,
        device_data: &crate::Data,
        desc: &ShaderModuleDescriptorSpirV<'_>,
    ) -> Box<crate::Data>;
    fn device_create_bind_group_layout(
        &self,
        device_data: &crate::Data,
        desc: &BindGroupLayoutDescriptor<'_>,
    ) -> Box<crate::Data>;
    fn device_create_bind_group(
        &self,
        device_data: &crate::Data,
        desc: &BindGroupDescriptor<'_>,
    ) -> Box<crate::Data>;
    fn device_create_pipeline_layout(
        &self,
        device_data: &crate::Data,
        desc: &PipelineLayoutDescriptor<'_>,
    ) -> Box<crate::Data>;
    fn device_create_render_pipeline(
        &self,
        device_data: &crate::Data,
        desc: &RenderPipelineDescriptor<'_>,
    ) -> Box<crate::Data>;
    fn device_create_compute_pipeline(
        &self,
        device_data: &crate::Data,
        desc: &ComputePipelineDescriptor<'_>,
    ) -> Box<crate::Data>;
    unsafe fn device_create_pipeline_cache(
        &self,
        device_data: &crate::Data,
        desc: &PipelineCacheDescriptor<'_>,
    ) -> Box<crate::Data>;
    fn device_create_buffer(
        &self,
        device_data: &crate::Data,
        desc: &BufferDescriptor<'_>,
    ) -> Box<crate::Data>;
    fn device_create_texture(
        &self,
        device_data: &crate::Data,
        desc: &TextureDescriptor<'_>,
    ) -> Box<crate::Data>;
    fn device_create_sampler(
        &self,
        device_data: &crate::Data,
        desc: &SamplerDescriptor<'_>,
    ) -> Box<crate::Data>;
    fn device_create_query_set(
        &self,
        device_data: &crate::Data,
        desc: &QuerySetDescriptor<'_>,
    ) -> Box<crate::Data>;
    fn device_create_command_encoder(
        &self,
        device_data: &crate::Data,
        desc: &CommandEncoderDescriptor<'_>,
    ) -> Box<crate::Data>;
    fn device_create_render_bundle_encoder(
        &self,
        device_data: &crate::Data,
        desc: &RenderBundleEncoderDescriptor<'_>,
    ) -> Box<crate::Data>;
    #[doc(hidden)]
    fn device_make_invalid(&self, device_data: &crate::Data);
    fn device_drop(&self, device_data: &crate::Data);
    fn device_set_device_lost_callback(
        &self,
        device_data: &crate::Data,
        device_lost_callback: DeviceLostCallback,
    );
    fn device_destroy(&self, device_data: &crate::Data);
    fn device_mark_lost(&self, device_data: &crate::Data, message: &str);
    fn queue_drop(&self, queue_data: &crate::Data);
    fn device_poll(&self, device_data: &crate::Data, maintain: Maintain) -> MaintainResult;
    fn device_on_uncaptured_error(
        &self,
        device_data: &crate::Data,
        handler: Box<dyn UncapturedErrorHandler>,
    );
    fn device_push_error_scope(&self, device_data: &crate::Data, filter: ErrorFilter);
    fn device_pop_error_scope(&self, device_data: &crate::Data) -> Pin<DevicePopErrorFuture>;
    fn buffer_map_async(
        &self,
        buffer_data: &crate::Data,
        mode: MapMode,
        range: Range<BufferAddress>,
        callback: BufferMapCallback,
    );
    fn buffer_get_mapped_range(
        &self,
        buffer_data: &crate::Data,
        sub_range: Range<BufferAddress>,
    ) -> Box<dyn BufferMappedRange>;
    fn buffer_unmap(&self, buffer_data: &crate::Data);
    fn shader_get_compilation_info(
        &self,
        shader_data: &crate::Data,
    ) -> Pin<ShaderCompilationInfoFuture>;
    fn texture_create_view(
        &self,
        texture_data: &crate::Data,
        desc: &TextureViewDescriptor<'_>,
    ) -> Box<crate::Data>;

    fn surface_drop(&self, surface_data: &crate::Data);
    fn adapter_drop(&self, adapter_data: &crate::Data);
    fn buffer_destroy(&self, buffer_data: &crate::Data);
    fn buffer_drop(&self, buffer_data: &crate::Data);
    fn texture_destroy(&self, buffer_data: &crate::Data);
    fn texture_drop(&self, texture_data: &crate::Data);
    fn texture_view_drop(&self, texture_view_data: &crate::Data);
    fn sampler_drop(&self, sampler_data: &crate::Data);
    fn query_set_drop(&self, query_set_data: &crate::Data);
    fn bind_group_drop(&self, bind_group_data: &crate::Data);
    fn bind_group_layout_drop(&self, bind_group_layout_data: &crate::Data);
    fn pipeline_layout_drop(&self, pipeline_layout_data: &crate::Data);
    fn shader_module_drop(&self, shader_module_data: &crate::Data);
    fn command_encoder_drop(&self, command_encoder_data: &crate::Data);
    fn command_buffer_drop(&self, command_buffer_data: &crate::Data);
    fn render_bundle_drop(&self, render_bundle_data: &crate::Data);
    fn compute_pipeline_drop(&self, pipeline_data: &crate::Data);
    fn render_pipeline_drop(&self, pipeline_data: &crate::Data);
    fn pipeline_cache_drop(&self, _cache_data: &crate::Data);

    fn compute_pipeline_get_bind_group_layout(
        &self,
        pipeline_data: &crate::Data,
        index: u32,
    ) -> Box<crate::Data>;
    fn render_pipeline_get_bind_group_layout(
        &self,
        pipeline_data: &crate::Data,
        index: u32,
    ) -> Box<crate::Data>;

    #[allow(clippy::too_many_arguments)]
    fn command_encoder_copy_buffer_to_buffer(
        &self,
        encoder_data: &crate::Data,
        source_data: &crate::Data,
        source_offset: BufferAddress,
        destination_data: &crate::Data,
        destination_offset: BufferAddress,
        copy_size: BufferAddress,
    );
    fn command_encoder_copy_buffer_to_texture(
        &self,
        encoder_data: &crate::Data,
        source: ImageCopyBuffer<'_>,
        destination: ImageCopyTexture<'_>,
        copy_size: Extent3d,
    );
    fn command_encoder_copy_texture_to_buffer(
        &self,
        encoder_data: &crate::Data,
        source: ImageCopyTexture<'_>,
        destination: ImageCopyBuffer<'_>,
        copy_size: Extent3d,
    );
    fn command_encoder_copy_texture_to_texture(
        &self,
        encoder_data: &crate::Data,
        source: ImageCopyTexture<'_>,
        destination: ImageCopyTexture<'_>,
        copy_size: Extent3d,
    );

    fn command_encoder_begin_compute_pass(
        &self,
        encoder_data: &crate::Data,
        desc: &ComputePassDescriptor<'_>,
    ) -> Box<crate::Data>;
    fn command_encoder_begin_render_pass(
        &self,
        encoder_data: &crate::Data,
        desc: &RenderPassDescriptor<'_>,
    ) -> Box<crate::Data>;
    fn command_encoder_finish(&self, encoder_data: &mut crate::Data) -> Box<crate::Data>;

    fn command_encoder_clear_texture(
        &self,
        encoder_data: &crate::Data,
        texture_data: &crate::Data,
        subresource_range: &ImageSubresourceRange,
    );
    fn command_encoder_clear_buffer(
        &self,
        encoder_data: &crate::Data,
        buffer_data: &crate::Data,
        offset: BufferAddress,
        size: Option<BufferAddress>,
    );

    fn command_encoder_insert_debug_marker(&self, encoder_data: &crate::Data, label: &str);
    fn command_encoder_push_debug_group(&self, encoder_data: &crate::Data, label: &str);
    fn command_encoder_pop_debug_group(&self, encoder_data: &crate::Data);

    fn command_encoder_write_timestamp(
        &self,
        encoder_data: &crate::Data,
        query_set_data: &crate::Data,
        query_index: u32,
    );
    #[allow(clippy::too_many_arguments)]
    fn command_encoder_resolve_query_set(
        &self,
        encoder_data: &crate::Data,
        query_set_data: &crate::Data,
        first_query: u32,
        query_count: u32,
        destination_data: &crate::Data,
        destination_offset: BufferAddress,
    );

    fn render_bundle_encoder_finish(
        &self,
        encoder_data: Box<crate::Data>,
        desc: &RenderBundleDescriptor<'_>,
    ) -> Box<crate::Data>;
    fn queue_write_buffer(
        &self,
        queue_data: &crate::Data,
        buffer_data: &crate::Data,
        offset: BufferAddress,
        data: &[u8],
    );
    fn queue_validate_write_buffer(
        &self,
        queue_data: &crate::Data,
        buffer_data: &crate::Data,
        offset: wgt::BufferAddress,
        size: wgt::BufferSize,
    ) -> Option<()>;
    fn queue_create_staging_buffer(
        &self,
        queue_data: &crate::Data,
        size: BufferSize,
    ) -> Option<Box<dyn QueueWriteBuffer>>;
    fn queue_write_staging_buffer(
        &self,
        queue_data: &crate::Data,
        buffer_data: &crate::Data,
        offset: BufferAddress,
        staging_buffer: &dyn QueueWriteBuffer,
    );
    fn queue_write_texture(
        &self,
        queue_data: &crate::Data,
        texture: ImageCopyTexture<'_>,
        data: &[u8],
        data_layout: ImageDataLayout,
        size: Extent3d,
    );
    #[cfg(any(webgpu, webgl))]
    fn queue_copy_external_image_to_texture(
        &self,
        queue_data: &crate::Data,
        source: &wgt::ImageCopyExternalImage,
        dest: crate::ImageCopyTextureTagged<'_>,
        size: wgt::Extent3d,
    );
    fn queue_submit(
        &self,
        queue_data: &crate::Data,
        command_buffers: &mut dyn Iterator<Item = Box<crate::Data>>,
    ) -> Arc<crate::Data>;
    fn queue_get_timestamp_period(&self, queue_data: &crate::Data) -> f32;
    fn queue_on_submitted_work_done(
        &self,
        queue_data: &crate::Data,
        callback: SubmittedWorkDoneCallback,
    );

    fn device_start_capture(&self, data: &crate::Data);
    fn device_stop_capture(&self, data: &crate::Data);

    fn device_get_internal_counters(&self, device_data: &crate::Data) -> wgt::InternalCounters;

    fn generate_allocator_report(&self, device_data: &crate::Data) -> Option<wgt::AllocatorReport>;

    fn pipeline_cache_get_data(&self, cache_data: &crate::Data) -> Option<Vec<u8>>;

    fn compute_pass_set_pipeline(&self, pass_data: &mut crate::Data, pipeline_data: &crate::Data);
    fn compute_pass_set_bind_group(
        &self,
        pass_data: &mut crate::Data,
        index: u32,
        bind_group_data: &crate::Data,
        offsets: &[DynamicOffset],
    );
    fn compute_pass_set_push_constants(
        &self,
        pass_data: &mut crate::Data,
        offset: u32,
        data: &[u8],
    );
    fn compute_pass_insert_debug_marker(&self, pass_data: &mut crate::Data, label: &str);
    fn compute_pass_push_debug_group(&self, pass_data: &mut crate::Data, group_label: &str);
    fn compute_pass_pop_debug_group(&self, pass_data: &mut crate::Data);
    fn compute_pass_write_timestamp(
        &self,
        pass_data: &mut crate::Data,
        query_set_data: &crate::Data,
        query_index: u32,
    );
    fn compute_pass_begin_pipeline_statistics_query(
        &self,
        pass_data: &mut crate::Data,
        query_set_data: &crate::Data,
        query_index: u32,
    );
    fn compute_pass_end_pipeline_statistics_query(&self, pass_data: &mut crate::Data);
    fn compute_pass_dispatch_workgroups(&self, pass_data: &mut crate::Data, x: u32, y: u32, z: u32);
    fn compute_pass_dispatch_workgroups_indirect(
        &self,
        pass_data: &mut crate::Data,
        indirect_buffer_data: &crate::Data,
        indirect_offset: BufferAddress,
    );
    fn compute_pass_end(&self, pass_data: &mut crate::Data);

    fn render_bundle_encoder_set_pipeline(
        &self,
        encoder_data: &mut crate::Data,
        pipeline_data: &crate::Data,
    );
    fn render_bundle_encoder_set_bind_group(
        &self,
        encoder_data: &mut crate::Data,
        index: u32,
        bind_group_data: &crate::Data,
        offsets: &[DynamicOffset],
    );
    #[allow(clippy::too_many_arguments)]
    fn render_bundle_encoder_set_index_buffer(
        &self,
        encoder_data: &mut crate::Data,
        buffer_data: &crate::Data,
        index_format: IndexFormat,
        offset: BufferAddress,
        size: Option<BufferSize>,
    );
    #[allow(clippy::too_many_arguments)]
    fn render_bundle_encoder_set_vertex_buffer(
        &self,
        encoder_data: &mut crate::Data,
        slot: u32,
        buffer_data: &crate::Data,
        offset: BufferAddress,
        size: Option<BufferSize>,
    );
    fn render_bundle_encoder_set_push_constants(
        &self,
        encoder_data: &mut crate::Data,
        stages: ShaderStages,
        offset: u32,
        data: &[u8],
    );
    fn render_bundle_encoder_draw(
        &self,
        encoder_data: &mut crate::Data,
        vertices: Range<u32>,
        instances: Range<u32>,
    );
    fn render_bundle_encoder_draw_indexed(
        &self,
        encoder_data: &mut crate::Data,
        indices: Range<u32>,
        base_vertex: i32,
        instances: Range<u32>,
    );
    fn render_bundle_encoder_draw_indirect(
        &self,
        encoder_data: &mut crate::Data,
        indirect_buffer_data: &crate::Data,
        indirect_offset: BufferAddress,
    );
    fn render_bundle_encoder_draw_indexed_indirect(
        &self,
        encoder_data: &mut crate::Data,
        indirect_buffer_data: &crate::Data,
        indirect_offset: BufferAddress,
    );
    fn render_bundle_encoder_multi_draw_indirect(
        &self,
        encoder_data: &mut crate::Data,
        indirect_buffer_data: &crate::Data,
        indirect_offset: BufferAddress,
        count: u32,
    );
    fn render_bundle_encoder_multi_draw_indexed_indirect(
        &self,
        encoder_data: &mut crate::Data,
        indirect_buffer_data: &crate::Data,
        indirect_offset: BufferAddress,
        count: u32,
    );
    #[allow(clippy::too_many_arguments)]
    fn render_bundle_encoder_multi_draw_indirect_count(
        &self,
        encoder_data: &mut crate::Data,
        indirect_buffer_data: &crate::Data,
        indirect_offset: BufferAddress,
        count_buffer_data: &crate::Data,
        count_buffer_offset: BufferAddress,
        max_count: u32,
    );
    #[allow(clippy::too_many_arguments)]
    fn render_bundle_encoder_multi_draw_indexed_indirect_count(
        &self,
        encoder_data: &mut crate::Data,
        indirect_buffer_data: &crate::Data,
        indirect_offset: BufferAddress,
        command_buffer_data: &crate::Data,
        count_buffer_offset: BufferAddress,
        max_count: u32,
    );

    fn render_pass_set_pipeline(&self, pass_data: &mut crate::Data, pipeline_data: &crate::Data);
    fn render_pass_set_bind_group(
        &self,
        pass_data: &mut crate::Data,
        index: u32,
        bind_group_data: &crate::Data,
        offsets: &[DynamicOffset],
    );
    #[allow(clippy::too_many_arguments)]
    fn render_pass_set_index_buffer(
        &self,
        pass_data: &mut crate::Data,
        buffer_data: &crate::Data,
        index_format: IndexFormat,
        offset: BufferAddress,
        size: Option<BufferSize>,
    );
    #[allow(clippy::too_many_arguments)]
    fn render_pass_set_vertex_buffer(
        &self,
        pass_data: &mut crate::Data,
        slot: u32,
        buffer_data: &crate::Data,
        offset: BufferAddress,
        size: Option<BufferSize>,
    );
    fn render_pass_set_push_constants(
        &self,
        pass_data: &mut crate::Data,
        stages: ShaderStages,
        offset: u32,
        data: &[u8],
    );
    fn render_pass_draw(
        &self,
        pass_data: &mut crate::Data,
        vertices: Range<u32>,
        instances: Range<u32>,
    );
    fn render_pass_draw_indexed(
        &self,
        pass_data: &mut crate::Data,
        indices: Range<u32>,
        base_vertex: i32,
        instances: Range<u32>,
    );
    fn render_pass_draw_indirect(
        &self,
        pass_data: &mut crate::Data,
        indirect_buffer_data: &crate::Data,
        indirect_offset: BufferAddress,
    );
    fn render_pass_draw_indexed_indirect(
        &self,
        pass_data: &mut crate::Data,
        indirect_buffer_data: &crate::Data,
        indirect_offset: BufferAddress,
    );
    fn render_pass_multi_draw_indirect(
        &self,
        pass_data: &mut crate::Data,
        indirect_buffer_data: &crate::Data,
        indirect_offset: BufferAddress,
        count: u32,
    );
    fn render_pass_multi_draw_indexed_indirect(
        &self,
        pass_data: &mut crate::Data,
        indirect_buffer_data: &crate::Data,
        indirect_offset: BufferAddress,
        count: u32,
    );
    #[allow(clippy::too_many_arguments)]
    fn render_pass_multi_draw_indirect_count(
        &self,
        pass_data: &mut crate::Data,
        indirect_buffer_data: &crate::Data,
        indirect_offset: BufferAddress,
        count_buffer_data: &crate::Data,
        count_buffer_offset: BufferAddress,
        max_count: u32,
    );
    #[allow(clippy::too_many_arguments)]
    fn render_pass_multi_draw_indexed_indirect_count(
        &self,
        pass_data: &mut crate::Data,
        indirect_buffer_data: &crate::Data,
        indirect_offset: BufferAddress,
        command_buffer_data: &crate::Data,
        count_buffer_offset: BufferAddress,
        max_count: u32,
    );
    fn render_pass_set_blend_constant(&self, pass_data: &mut crate::Data, color: Color);
    fn render_pass_set_scissor_rect(
        &self,
        pass_data: &mut crate::Data,
        x: u32,
        y: u32,
        width: u32,
        height: u32,
    );
    #[allow(clippy::too_many_arguments)]
    fn render_pass_set_viewport(
        &self,
        pass_data: &mut crate::Data,
        x: f32,
        y: f32,
        width: f32,
        height: f32,
        min_depth: f32,
        max_depth: f32,
    );
    fn render_pass_set_stencil_reference(&self, pass_data: &mut crate::Data, reference: u32);
    fn render_pass_insert_debug_marker(&self, pass_data: &mut crate::Data, label: &str);
    fn render_pass_push_debug_group(&self, pass_data: &mut crate::Data, group_label: &str);
    fn render_pass_pop_debug_group(&self, pass_data: &mut crate::Data);
    fn render_pass_write_timestamp(
        &self,
        pass_data: &mut crate::Data,
        query_set_data: &crate::Data,
        query_index: u32,
    );
    fn render_pass_begin_occlusion_query(&self, pass_data: &mut crate::Data, query_index: u32);
    fn render_pass_end_occlusion_query(&self, pass_data: &mut crate::Data);
    fn render_pass_begin_pipeline_statistics_query(
        &self,
        pass_data: &mut crate::Data,
        query_set_data: &crate::Data,
        query_index: u32,
    );
    fn render_pass_end_pipeline_statistics_query(&self, pass_data: &mut crate::Data);
    fn render_pass_execute_bundles(
        &self,
        pass_data: &mut crate::Data,
        render_bundles: &mut dyn Iterator<Item = &crate::Data>,
    );
<<<<<<< HEAD
    fn device_create_blas(
        &self,
        device: &ObjectId,
        device_data: &crate::Data,
        desc: &crate::ray_tracing::CreateBlasDescriptor<'_>,
        sizes: wgt::BlasGeometrySizeDescriptors,
    ) -> (ObjectId, Option<u64>, Box<crate::Data>);
    fn device_create_tlas(
        &self,
        device: &ObjectId,
        device_data: &crate::Data,
        desc: &crate::ray_tracing::CreateTlasDescriptor<'_>,
    ) -> (ObjectId, Box<crate::Data>);
    fn command_encoder_build_acceleration_structures_unsafe_tlas(
        &self,
        encoder: &ObjectId,
        encoder_data: &crate::Data,
        blas: &mut dyn Iterator<Item = crate::ray_tracing::DynContextBlasBuildEntry<'_>>,
        tlas: &mut dyn Iterator<Item = crate::ray_tracing::DynContextTlasBuildEntry>,
    );
    fn command_encoder_build_acceleration_structures(
        &self,
        encoder: &ObjectId,
        encoder_data: &crate::Data,
        blas: &mut dyn Iterator<Item = crate::ray_tracing::DynContextBlasBuildEntry<'_>>,
        tlas: &mut dyn Iterator<Item = crate::ray_tracing::DynContextTlasPackage<'_>>,
    );
    fn blas_destroy(&self, blas: &ObjectId, blas_data: &crate::Data);
    fn blas_drop(&self, blas: &ObjectId, blas_data: &crate::Data);
    fn tlas_destroy(&self, tlas: &ObjectId, tlas_data: &crate::Data);
    fn tlas_drop(&self, tlas: &ObjectId, tlas_data: &crate::Data);
    fn render_pass_end(&self, pass: &mut ObjectId, pass_data: &mut crate::Data);
=======
    fn render_pass_end(&self, pass_data: &mut crate::Data);
>>>>>>> 04618b36
}

// Blanket impl of DynContext for all types which implement Context.
impl<T> DynContext for T
where
    T: Context + 'static,
{
    fn as_any(&self) -> &dyn Any {
        self
    }

    unsafe fn instance_create_surface(
        &self,
        target: SurfaceTargetUnsafe,
    ) -> Result<Box<crate::Data>, crate::CreateSurfaceError> {
        let data = unsafe { Context::instance_create_surface(self, target) }?;
        Ok(Box::new(data) as _)
    }

    fn instance_request_adapter(
        &self,
        options: &RequestAdapterOptions<'_, '_>,
    ) -> Pin<InstanceRequestAdapterFuture> {
        let future: T::RequestAdapterFuture = Context::instance_request_adapter(self, options);
        Box::pin(async move { future.await.map(|data| Box::new(data) as _) })
    }

    fn adapter_request_device(
        &self,
        adapter_data: &crate::Data,
        desc: &DeviceDescriptor<'_>,
        trace_dir: Option<&std::path::Path>,
    ) -> Pin<AdapterRequestDeviceFuture> {
        let adapter_data = downcast_ref(adapter_data);
        let future = Context::adapter_request_device(self, adapter_data, desc, trace_dir);

        Box::pin(async move {
            let (device_data, queue_data) = future.await?;
            Ok(DeviceRequest {
                device_data: Box::new(device_data) as _,
                queue_data: Box::new(queue_data) as _,
            })
        })
    }

    fn instance_poll_all_devices(&self, force_wait: bool) -> bool {
        Context::instance_poll_all_devices(self, force_wait)
    }

    fn adapter_is_surface_supported(
        &self,
        adapter_data: &crate::Data,
        surface_data: &crate::Data,
    ) -> bool {
        let adapter_data = downcast_ref(adapter_data);
        let surface_data = downcast_ref(surface_data);
        Context::adapter_is_surface_supported(self, adapter_data, surface_data)
    }

    fn adapter_features(&self, adapter_data: &crate::Data) -> Features {
        let adapter_data = downcast_ref(adapter_data);
        Context::adapter_features(self, adapter_data)
    }

    fn adapter_limits(&self, adapter_data: &crate::Data) -> Limits {
        let adapter_data = downcast_ref(adapter_data);
        Context::adapter_limits(self, adapter_data)
    }

    fn adapter_downlevel_capabilities(&self, adapter_data: &crate::Data) -> DownlevelCapabilities {
        let adapter_data = downcast_ref(adapter_data);
        Context::adapter_downlevel_capabilities(self, adapter_data)
    }

    fn adapter_get_info(&self, adapter_data: &crate::Data) -> AdapterInfo {
        let adapter_data = downcast_ref(adapter_data);
        Context::adapter_get_info(self, adapter_data)
    }

    fn adapter_get_texture_format_features(
        &self,
        adapter_data: &crate::Data,
        format: TextureFormat,
    ) -> TextureFormatFeatures {
        let adapter_data = downcast_ref(adapter_data);
        Context::adapter_get_texture_format_features(self, adapter_data, format)
    }
    fn adapter_get_presentation_timestamp(
        &self,
        adapter_data: &crate::Data,
    ) -> wgt::PresentationTimestamp {
        let adapter_data = downcast_ref(adapter_data);
        Context::adapter_get_presentation_timestamp(self, adapter_data)
    }

    fn surface_get_capabilities(
        &self,
        surface_data: &crate::Data,
        adapter_data: &crate::Data,
    ) -> wgt::SurfaceCapabilities {
        let surface_data = downcast_ref(surface_data);
        let adapter_data = downcast_ref(adapter_data);
        Context::surface_get_capabilities(self, surface_data, adapter_data)
    }

    fn surface_configure(
        &self,
        surface_data: &crate::Data,
        device_data: &crate::Data,
        config: &crate::SurfaceConfiguration,
    ) {
        let surface_data = downcast_ref(surface_data);
        let device_data = downcast_ref(device_data);
        Context::surface_configure(self, surface_data, device_data, config)
    }

    fn surface_get_current_texture(
        &self,
        surface_data: &crate::Data,
    ) -> (
        Option<Box<crate::Data>>,
        SurfaceStatus,
        Box<dyn AnyWasmNotSendSync>,
    ) {
        let surface_data = downcast_ref(surface_data);
        let (texture_data, status, detail) =
            Context::surface_get_current_texture(self, surface_data);
        let detail = Box::new(detail) as Box<dyn AnyWasmNotSendSync>;
        (texture_data.map(|b| Box::new(b) as _), status, detail)
    }

    fn surface_present(&self, detail: &dyn AnyWasmNotSendSync) {
        Context::surface_present(self, detail.downcast_ref().unwrap())
    }

    fn surface_texture_discard(&self, detail: &dyn AnyWasmNotSendSync) {
        Context::surface_texture_discard(self, detail.downcast_ref().unwrap())
    }

    fn device_features(&self, device_data: &crate::Data) -> Features {
        let device_data = downcast_ref(device_data);
        Context::device_features(self, device_data)
    }

    fn device_limits(&self, device_data: &crate::Data) -> Limits {
        let device_data = downcast_ref(device_data);
        Context::device_limits(self, device_data)
    }

    fn device_downlevel_properties(&self, device_data: &crate::Data) -> DownlevelCapabilities {
        let device_data = downcast_ref(device_data);
        Context::device_downlevel_properties(self, device_data)
    }

    fn device_create_shader_module(
        &self,
        device_data: &crate::Data,
        desc: ShaderModuleDescriptor<'_>,
        shader_bound_checks: wgt::ShaderBoundChecks,
    ) -> Box<crate::Data> {
        let device_data = downcast_ref(device_data);
        let data =
            Context::device_create_shader_module(self, device_data, desc, shader_bound_checks);
        Box::new(data) as _
    }

    unsafe fn device_create_shader_module_spirv(
        &self,
        device_data: &crate::Data,
        desc: &ShaderModuleDescriptorSpirV<'_>,
    ) -> Box<crate::Data> {
        let device_data = downcast_ref(device_data);
        let data = unsafe { Context::device_create_shader_module_spirv(self, device_data, desc) };
        Box::new(data) as _
    }

    fn device_create_bind_group_layout(
        &self,
        device_data: &crate::Data,
        desc: &BindGroupLayoutDescriptor<'_>,
    ) -> Box<crate::Data> {
        let device_data = downcast_ref(device_data);
        let data = Context::device_create_bind_group_layout(self, device_data, desc);
        Box::new(data) as _
    }

    fn device_create_bind_group(
        &self,
        device_data: &crate::Data,
        desc: &BindGroupDescriptor<'_>,
    ) -> Box<crate::Data> {
        let device_data = downcast_ref(device_data);
        let data = Context::device_create_bind_group(self, device_data, desc);
        Box::new(data) as _
    }

    fn device_create_pipeline_layout(
        &self,
        device_data: &crate::Data,
        desc: &PipelineLayoutDescriptor<'_>,
    ) -> Box<crate::Data> {
        let device_data = downcast_ref(device_data);
        let data = Context::device_create_pipeline_layout(self, device_data, desc);
        Box::new(data) as _
    }

    fn device_create_render_pipeline(
        &self,
        device_data: &crate::Data,
        desc: &RenderPipelineDescriptor<'_>,
    ) -> Box<crate::Data> {
        let device_data = downcast_ref(device_data);
        let data = Context::device_create_render_pipeline(self, device_data, desc);
        Box::new(data) as _
    }

    fn device_create_compute_pipeline(
        &self,
        device_data: &crate::Data,
        desc: &ComputePipelineDescriptor<'_>,
    ) -> Box<crate::Data> {
        let device_data = downcast_ref(device_data);
        let data = Context::device_create_compute_pipeline(self, device_data, desc);
        Box::new(data) as _
    }

    unsafe fn device_create_pipeline_cache(
        &self,
        device_data: &crate::Data,
        desc: &PipelineCacheDescriptor<'_>,
    ) -> Box<crate::Data> {
        let device_data = downcast_ref(device_data);
        let data = unsafe { Context::device_create_pipeline_cache(self, device_data, desc) };
        Box::new(data) as _
    }

    fn device_create_buffer(
        &self,
        device_data: &crate::Data,
        desc: &BufferDescriptor<'_>,
    ) -> Box<crate::Data> {
        let device_data = downcast_ref(device_data);
        let data = Context::device_create_buffer(self, device_data, desc);
        Box::new(data) as _
    }

    fn device_create_texture(
        &self,
        device_data: &crate::Data,
        desc: &TextureDescriptor<'_>,
    ) -> Box<crate::Data> {
        let device_data = downcast_ref(device_data);
        let data = Context::device_create_texture(self, device_data, desc);
        Box::new(data) as _
    }

    fn device_create_sampler(
        &self,
        device_data: &crate::Data,
        desc: &SamplerDescriptor<'_>,
    ) -> Box<crate::Data> {
        let device_data = downcast_ref(device_data);
        let data = Context::device_create_sampler(self, device_data, desc);
        Box::new(data) as _
    }

    fn device_create_query_set(
        &self,
        device_data: &crate::Data,
        desc: &QuerySetDescriptor<'_>,
    ) -> Box<crate::Data> {
        let device_data = downcast_ref(device_data);
        let data = Context::device_create_query_set(self, device_data, desc);
        Box::new(data) as _
    }

    fn device_create_command_encoder(
        &self,
        device_data: &crate::Data,
        desc: &CommandEncoderDescriptor<'_>,
    ) -> Box<crate::Data> {
        let device_data = downcast_ref(device_data);
        let data = Context::device_create_command_encoder(self, device_data, desc);
        Box::new(data) as _
    }

    fn device_create_render_bundle_encoder(
        &self,
        device_data: &crate::Data,
        desc: &RenderBundleEncoderDescriptor<'_>,
    ) -> Box<crate::Data> {
        let device_data = downcast_ref(device_data);
        let data = Context::device_create_render_bundle_encoder(self, device_data, desc);
        Box::new(data) as _
    }

    #[doc(hidden)]
    fn device_make_invalid(&self, device_data: &crate::Data) {
        let device_data = downcast_ref(device_data);
        Context::device_make_invalid(self, device_data)
    }

    fn device_drop(&self, device_data: &crate::Data) {
        let device_data = downcast_ref(device_data);
        Context::device_drop(self, device_data)
    }

    fn device_set_device_lost_callback(
        &self,
        device_data: &crate::Data,
        device_lost_callback: DeviceLostCallback,
    ) {
        let device_data = downcast_ref(device_data);
        Context::device_set_device_lost_callback(self, device_data, device_lost_callback)
    }

    fn device_destroy(&self, device_data: &crate::Data) {
        let device_data = downcast_ref(device_data);
        Context::device_destroy(self, device_data)
    }

    fn device_mark_lost(&self, device_data: &crate::Data, message: &str) {
        let device_data = downcast_ref(device_data);
        Context::device_mark_lost(self, device_data, message)
    }

    fn queue_drop(&self, queue_data: &crate::Data) {
        let queue_data = downcast_ref(queue_data);
        Context::queue_drop(self, queue_data)
    }

    fn device_poll(&self, device_data: &crate::Data, maintain: Maintain) -> MaintainResult {
        let device_data = downcast_ref(device_data);
        Context::device_poll(self, device_data, maintain)
    }

    fn device_on_uncaptured_error(
        &self,
        device_data: &crate::Data,
        handler: Box<dyn UncapturedErrorHandler>,
    ) {
        let device_data = downcast_ref(device_data);
        Context::device_on_uncaptured_error(self, device_data, handler)
    }

    fn device_push_error_scope(&self, device_data: &crate::Data, filter: ErrorFilter) {
        let device_data = downcast_ref(device_data);
        Context::device_push_error_scope(self, device_data, filter)
    }

    fn device_pop_error_scope(&self, device_data: &crate::Data) -> Pin<DevicePopErrorFuture> {
        let device_data = downcast_ref(device_data);
        Box::pin(Context::device_pop_error_scope(self, device_data))
    }

    fn buffer_map_async(
        &self,
        buffer_data: &crate::Data,
        mode: MapMode,
        range: Range<BufferAddress>,
        callback: BufferMapCallback,
    ) {
        let buffer_data = downcast_ref(buffer_data);
        Context::buffer_map_async(self, buffer_data, mode, range, callback)
    }

    fn buffer_get_mapped_range(
        &self,
        buffer_data: &crate::Data,
        sub_range: Range<BufferAddress>,
    ) -> Box<dyn BufferMappedRange> {
        let buffer_data = downcast_ref(buffer_data);
        Context::buffer_get_mapped_range(self, buffer_data, sub_range)
    }

    fn buffer_unmap(&self, buffer_data: &crate::Data) {
        let buffer_data = downcast_ref(buffer_data);
        Context::buffer_unmap(self, buffer_data)
    }

    fn shader_get_compilation_info(
        &self,
        shader_data: &crate::Data,
    ) -> Pin<ShaderCompilationInfoFuture> {
        let shader_data = downcast_ref(shader_data);
        let future = Context::shader_get_compilation_info(self, shader_data);
        Box::pin(future)
    }

    fn texture_create_view(
        &self,
        texture_data: &crate::Data,
        desc: &TextureViewDescriptor<'_>,
    ) -> Box<crate::Data> {
        let texture_data = downcast_ref(texture_data);
        let data = Context::texture_create_view(self, texture_data, desc);
        Box::new(data) as _
    }

    fn surface_drop(&self, surface_data: &crate::Data) {
        let surface_data = downcast_ref(surface_data);
        Context::surface_drop(self, surface_data)
    }

    fn adapter_drop(&self, adapter_data: &crate::Data) {
        let adapter_data = downcast_ref(adapter_data);
        Context::adapter_drop(self, adapter_data)
    }

    fn buffer_destroy(&self, buffer_data: &crate::Data) {
        let buffer_data = downcast_ref(buffer_data);
        Context::buffer_destroy(self, buffer_data)
    }

    fn buffer_drop(&self, buffer_data: &crate::Data) {
        let buffer_data = downcast_ref(buffer_data);
        Context::buffer_drop(self, buffer_data)
    }

    fn texture_destroy(&self, texture_data: &crate::Data) {
        let texture_data = downcast_ref(texture_data);
        Context::texture_destroy(self, texture_data)
    }

    fn texture_drop(&self, texture_data: &crate::Data) {
        let texture_data = downcast_ref(texture_data);
        Context::texture_drop(self, texture_data)
    }

    fn texture_view_drop(&self, texture_view_data: &crate::Data) {
        let texture_view_data = downcast_ref(texture_view_data);
        Context::texture_view_drop(self, texture_view_data)
    }

    fn sampler_drop(&self, sampler_data: &crate::Data) {
        let sampler_data = downcast_ref(sampler_data);
        Context::sampler_drop(self, sampler_data)
    }

    fn query_set_drop(&self, query_set_data: &crate::Data) {
        let query_set_data = downcast_ref(query_set_data);
        Context::query_set_drop(self, query_set_data)
    }

    fn bind_group_drop(&self, bind_group_data: &crate::Data) {
        let bind_group_data = downcast_ref(bind_group_data);
        Context::bind_group_drop(self, bind_group_data)
    }

    fn bind_group_layout_drop(&self, bind_group_layout_data: &crate::Data) {
        let bind_group_layout_data = downcast_ref(bind_group_layout_data);
        Context::bind_group_layout_drop(self, bind_group_layout_data)
    }

    fn pipeline_layout_drop(&self, pipeline_layout_data: &crate::Data) {
        let pipeline_layout_data = downcast_ref(pipeline_layout_data);
        Context::pipeline_layout_drop(self, pipeline_layout_data)
    }

    fn shader_module_drop(&self, shader_module_data: &crate::Data) {
        let shader_module_data = downcast_ref(shader_module_data);
        Context::shader_module_drop(self, shader_module_data)
    }

    fn command_encoder_drop(&self, command_encoder_data: &crate::Data) {
        let command_encoder_data = downcast_ref(command_encoder_data);
        Context::command_encoder_drop(self, command_encoder_data)
    }

    fn command_buffer_drop(&self, command_buffer_data: &crate::Data) {
        let command_buffer_data = downcast_ref(command_buffer_data);
        Context::command_buffer_drop(self, command_buffer_data)
    }

    fn render_bundle_drop(&self, render_bundle_data: &crate::Data) {
        let render_bundle_data = downcast_ref(render_bundle_data);
        Context::render_bundle_drop(self, render_bundle_data)
    }

    fn compute_pipeline_drop(&self, pipeline_data: &crate::Data) {
        let pipeline_data = downcast_ref(pipeline_data);
        Context::compute_pipeline_drop(self, pipeline_data)
    }

    fn render_pipeline_drop(&self, pipeline_data: &crate::Data) {
        let pipeline_data = downcast_ref(pipeline_data);
        Context::render_pipeline_drop(self, pipeline_data)
    }

    fn pipeline_cache_drop(&self, cache_data: &crate::Data) {
        let cache_data = downcast_ref(cache_data);
        Context::pipeline_cache_drop(self, cache_data)
    }

    fn compute_pipeline_get_bind_group_layout(
        &self,
        pipeline_data: &crate::Data,
        index: u32,
    ) -> Box<crate::Data> {
        let pipeline_data = downcast_ref(pipeline_data);
        let data = Context::compute_pipeline_get_bind_group_layout(self, pipeline_data, index);
        Box::new(data) as _
    }

    fn render_pipeline_get_bind_group_layout(
        &self,
        pipeline_data: &crate::Data,
        index: u32,
    ) -> Box<crate::Data> {
        let pipeline_data = downcast_ref(pipeline_data);
        let data = Context::render_pipeline_get_bind_group_layout(self, pipeline_data, index);
        Box::new(data) as _
    }

    fn command_encoder_copy_buffer_to_buffer(
        &self,
        encoder_data: &crate::Data,
        source_data: &crate::Data,
        source_offset: BufferAddress,
        destination_data: &crate::Data,
        destination_offset: BufferAddress,
        copy_size: BufferAddress,
    ) {
        let encoder_data = downcast_ref(encoder_data);
        let source_data = downcast_ref(source_data);
        let destination_data = downcast_ref(destination_data);
        Context::command_encoder_copy_buffer_to_buffer(
            self,
            encoder_data,
            source_data,
            source_offset,
            destination_data,
            destination_offset,
            copy_size,
        )
    }

    fn command_encoder_copy_buffer_to_texture(
        &self,
        encoder_data: &crate::Data,
        source: ImageCopyBuffer<'_>,
        destination: ImageCopyTexture<'_>,
        copy_size: Extent3d,
    ) {
        let encoder_data = downcast_ref(encoder_data);
        Context::command_encoder_copy_buffer_to_texture(
            self,
            encoder_data,
            source,
            destination,
            copy_size,
        )
    }

    fn command_encoder_copy_texture_to_buffer(
        &self,
        encoder_data: &crate::Data,
        source: ImageCopyTexture<'_>,
        destination: ImageCopyBuffer<'_>,
        copy_size: Extent3d,
    ) {
        let encoder_data = downcast_ref(encoder_data);
        Context::command_encoder_copy_texture_to_buffer(
            self,
            encoder_data,
            source,
            destination,
            copy_size,
        )
    }

    fn command_encoder_copy_texture_to_texture(
        &self,
        encoder_data: &crate::Data,
        source: ImageCopyTexture<'_>,
        destination: ImageCopyTexture<'_>,
        copy_size: Extent3d,
    ) {
        let encoder_data = downcast_ref(encoder_data);
        Context::command_encoder_copy_texture_to_texture(
            self,
            encoder_data,
            source,
            destination,
            copy_size,
        )
    }

    fn command_encoder_begin_compute_pass(
        &self,
        encoder_data: &crate::Data,
        desc: &ComputePassDescriptor<'_>,
    ) -> Box<crate::Data> {
        let encoder_data = downcast_ref(encoder_data);
        let data = Context::command_encoder_begin_compute_pass(self, encoder_data, desc);
        Box::new(data) as _
    }

    fn command_encoder_begin_render_pass(
        &self,
        encoder_data: &crate::Data,
        desc: &RenderPassDescriptor<'_>,
    ) -> Box<crate::Data> {
        let encoder_data = downcast_ref(encoder_data);
        let data = Context::command_encoder_begin_render_pass(self, encoder_data, desc);
        Box::new(data) as _
    }

    fn command_encoder_finish(&self, encoder_data: &mut crate::Data) -> Box<crate::Data> {
        let data = Context::command_encoder_finish(self, downcast_mut(encoder_data));
        Box::new(data) as _
    }

    fn command_encoder_clear_texture(
        &self,
        encoder_data: &crate::Data,
        texture_data: &crate::Data,
        subresource_range: &ImageSubresourceRange,
    ) {
        let encoder_data = downcast_ref(encoder_data);
        let texture_data = downcast_ref(texture_data);
        Context::command_encoder_clear_texture(self, encoder_data, texture_data, subresource_range)
    }

    fn command_encoder_clear_buffer(
        &self,
        encoder_data: &crate::Data,
        buffer_data: &crate::Data,
        offset: BufferAddress,
        size: Option<BufferAddress>,
    ) {
        let encoder_data = downcast_ref(encoder_data);
        let buffer_data = downcast_ref(buffer_data);
        Context::command_encoder_clear_buffer(self, encoder_data, buffer_data, offset, size)
    }

    fn command_encoder_insert_debug_marker(&self, encoder_data: &crate::Data, label: &str) {
        let encoder_data = downcast_ref(encoder_data);
        Context::command_encoder_insert_debug_marker(self, encoder_data, label)
    }

    fn command_encoder_push_debug_group(&self, encoder_data: &crate::Data, label: &str) {
        let encoder_data = downcast_ref(encoder_data);
        Context::command_encoder_push_debug_group(self, encoder_data, label)
    }

    fn command_encoder_pop_debug_group(&self, encoder_data: &crate::Data) {
        let encoder_data = downcast_ref(encoder_data);
        Context::command_encoder_pop_debug_group(self, encoder_data)
    }

    fn command_encoder_write_timestamp(
        &self,
        encoder_data: &crate::Data,
        query_set_data: &crate::Data,
        query_index: u32,
    ) {
        let encoder_data = downcast_ref(encoder_data);
        let query_set_data = downcast_ref(query_set_data);
        Context::command_encoder_write_timestamp(self, encoder_data, query_set_data, query_index)
    }

    fn command_encoder_resolve_query_set(
        &self,
        encoder_data: &crate::Data,
        query_set_data: &crate::Data,
        first_query: u32,
        query_count: u32,
        destination_data: &crate::Data,
        destination_offset: BufferAddress,
    ) {
        let encoder_data = downcast_ref(encoder_data);
        let query_set_data = downcast_ref(query_set_data);
        let destination_data = downcast_ref(destination_data);
        Context::command_encoder_resolve_query_set(
            self,
            encoder_data,
            query_set_data,
            first_query,
            query_count,
            destination_data,
            destination_offset,
        )
    }

    fn render_bundle_encoder_finish(
        &self,
        encoder_data: Box<crate::Data>,
        desc: &RenderBundleDescriptor<'_>,
    ) -> Box<crate::Data> {
        let encoder_data = *encoder_data.downcast().unwrap();
        let data = Context::render_bundle_encoder_finish(self, encoder_data, desc);
        Box::new(data) as _
    }

    fn queue_write_buffer(
        &self,
        queue_data: &crate::Data,
        buffer_data: &crate::Data,
        offset: BufferAddress,
        data: &[u8],
    ) {
        let queue_data = downcast_ref(queue_data);
        let buffer_data = downcast_ref(buffer_data);
        Context::queue_write_buffer(self, queue_data, buffer_data, offset, data)
    }

    fn queue_validate_write_buffer(
        &self,
        queue_data: &crate::Data,
        buffer_data: &crate::Data,
        offset: wgt::BufferAddress,
        size: wgt::BufferSize,
    ) -> Option<()> {
        let queue_data = downcast_ref(queue_data);
        let buffer_data = downcast_ref(buffer_data);
        Context::queue_validate_write_buffer(self, queue_data, buffer_data, offset, size)
    }

    fn queue_create_staging_buffer(
        &self,
        queue_data: &crate::Data,
        size: BufferSize,
    ) -> Option<Box<dyn QueueWriteBuffer>> {
        let queue_data = downcast_ref(queue_data);
        Context::queue_create_staging_buffer(self, queue_data, size)
    }

    fn queue_write_staging_buffer(
        &self,
        queue_data: &crate::Data,
        buffer_data: &crate::Data,
        offset: BufferAddress,
        staging_buffer: &dyn QueueWriteBuffer,
    ) {
        let queue_data = downcast_ref(queue_data);
        let buffer_data = downcast_ref(buffer_data);
        Context::queue_write_staging_buffer(self, queue_data, buffer_data, offset, staging_buffer)
    }

    fn queue_write_texture(
        &self,
        queue_data: &crate::Data,
        texture: ImageCopyTexture<'_>,
        data: &[u8],
        data_layout: ImageDataLayout,
        size: Extent3d,
    ) {
        let queue_data = downcast_ref(queue_data);
        Context::queue_write_texture(self, queue_data, texture, data, data_layout, size)
    }

    #[cfg(any(webgpu, webgl))]
    fn queue_copy_external_image_to_texture(
        &self,
        queue_data: &crate::Data,
        source: &wgt::ImageCopyExternalImage,
        dest: crate::ImageCopyTextureTagged<'_>,
        size: wgt::Extent3d,
    ) {
        let queue_data = downcast_ref(queue_data);
        Context::queue_copy_external_image_to_texture(self, queue_data, source, dest, size)
    }

    fn queue_submit(
        &self,
        queue_data: &crate::Data,
        command_buffers: &mut dyn Iterator<Item = Box<crate::Data>>,
    ) -> Arc<crate::Data> {
        let queue_data = downcast_ref(queue_data);
        let command_buffers = command_buffers.map(|data| *data.downcast().unwrap());
        let data = Context::queue_submit(self, queue_data, command_buffers);
        Arc::new(data) as _
    }

    fn queue_get_timestamp_period(&self, queue_data: &crate::Data) -> f32 {
        let queue_data = downcast_ref(queue_data);
        Context::queue_get_timestamp_period(self, queue_data)
    }

    fn queue_on_submitted_work_done(
        &self,
        queue_data: &crate::Data,
        callback: SubmittedWorkDoneCallback,
    ) {
        let queue_data = downcast_ref(queue_data);
        Context::queue_on_submitted_work_done(self, queue_data, callback)
    }

    fn device_start_capture(&self, device_data: &crate::Data) {
        let device_data = downcast_ref(device_data);
        Context::device_start_capture(self, device_data)
    }

    fn device_stop_capture(&self, device_data: &crate::Data) {
        let device_data = downcast_ref(device_data);
        Context::device_stop_capture(self, device_data)
    }

    fn device_get_internal_counters(&self, device_data: &crate::Data) -> wgt::InternalCounters {
        let device_data = downcast_ref(device_data);
        Context::device_get_internal_counters(self, device_data)
    }

    fn generate_allocator_report(&self, device_data: &crate::Data) -> Option<wgt::AllocatorReport> {
        let device_data = downcast_ref(device_data);
        Context::device_generate_allocator_report(self, device_data)
    }

    fn pipeline_cache_get_data(&self, cache_data: &crate::Data) -> Option<Vec<u8>> {
        let cache_data = downcast_ref::<T::PipelineCacheData>(cache_data);
        Context::pipeline_cache_get_data(self, cache_data)
    }

    fn compute_pass_set_pipeline(&self, pass_data: &mut crate::Data, pipeline_data: &crate::Data) {
        let pass_data = downcast_mut::<T::ComputePassData>(pass_data);
        let pipeline_data = downcast_ref(pipeline_data);
        Context::compute_pass_set_pipeline(self, pass_data, pipeline_data)
    }

    fn compute_pass_set_bind_group(
        &self,
        pass_data: &mut crate::Data,
        index: u32,
        bind_group_data: &crate::Data,
        offsets: &[DynamicOffset],
    ) {
        let pass_data = downcast_mut::<T::ComputePassData>(pass_data);
        let bind_group_data = downcast_ref(bind_group_data);
        Context::compute_pass_set_bind_group(self, pass_data, index, bind_group_data, offsets)
    }

    fn compute_pass_set_push_constants(
        &self,
        pass_data: &mut crate::Data,
        offset: u32,
        data: &[u8],
    ) {
        let pass_data = downcast_mut::<T::ComputePassData>(pass_data);
        Context::compute_pass_set_push_constants(self, pass_data, offset, data)
    }

    fn compute_pass_insert_debug_marker(&self, pass_data: &mut crate::Data, label: &str) {
        let pass_data = downcast_mut::<T::ComputePassData>(pass_data);
        Context::compute_pass_insert_debug_marker(self, pass_data, label)
    }

    fn compute_pass_push_debug_group(&self, pass_data: &mut crate::Data, group_label: &str) {
        let pass_data = downcast_mut::<T::ComputePassData>(pass_data);
        Context::compute_pass_push_debug_group(self, pass_data, group_label)
    }

    fn compute_pass_pop_debug_group(&self, pass_data: &mut crate::Data) {
        let pass_data = downcast_mut::<T::ComputePassData>(pass_data);
        Context::compute_pass_pop_debug_group(self, pass_data)
    }

    fn compute_pass_write_timestamp(
        &self,
        pass_data: &mut crate::Data,
        query_set_data: &crate::Data,
        query_index: u32,
    ) {
        let pass_data = downcast_mut::<T::ComputePassData>(pass_data);
        let query_set_data = downcast_ref(query_set_data);
        Context::compute_pass_write_timestamp(self, pass_data, query_set_data, query_index)
    }

    fn compute_pass_begin_pipeline_statistics_query(
        &self,
        pass_data: &mut crate::Data,
        query_set_data: &crate::Data,
        query_index: u32,
    ) {
        let pass_data = downcast_mut::<T::ComputePassData>(pass_data);
        let query_set_data = downcast_ref(query_set_data);
        Context::compute_pass_begin_pipeline_statistics_query(
            self,
            pass_data,
            query_set_data,
            query_index,
        )
    }

    fn compute_pass_end_pipeline_statistics_query(&self, pass_data: &mut crate::Data) {
        let pass_data = downcast_mut::<T::ComputePassData>(pass_data);
        Context::compute_pass_end_pipeline_statistics_query(self, pass_data)
    }

    fn compute_pass_dispatch_workgroups(
        &self,
        pass_data: &mut crate::Data,
        x: u32,
        y: u32,
        z: u32,
    ) {
        let pass_data = downcast_mut::<T::ComputePassData>(pass_data);
        Context::compute_pass_dispatch_workgroups(self, pass_data, x, y, z)
    }

    fn compute_pass_dispatch_workgroups_indirect(
        &self,
        pass_data: &mut crate::Data,
        indirect_buffer_data: &crate::Data,
        indirect_offset: BufferAddress,
    ) {
        let pass_data = downcast_mut::<T::ComputePassData>(pass_data);
        let indirect_buffer_data = downcast_ref(indirect_buffer_data);
        Context::compute_pass_dispatch_workgroups_indirect(
            self,
            pass_data,
            indirect_buffer_data,
            indirect_offset,
        )
    }

    fn compute_pass_end(&self, pass_data: &mut crate::Data) {
        let pass_data = downcast_mut(pass_data);
        Context::compute_pass_end(self, pass_data)
    }

    fn render_bundle_encoder_set_pipeline(
        &self,
        encoder_data: &mut crate::Data,
        pipeline_data: &crate::Data,
    ) {
        let encoder_data = downcast_mut::<T::RenderBundleEncoderData>(encoder_data);
        let pipeline_data = downcast_ref(pipeline_data);
        Context::render_bundle_encoder_set_pipeline(self, encoder_data, pipeline_data)
    }

    fn render_bundle_encoder_set_bind_group(
        &self,
        encoder_data: &mut crate::Data,
        index: u32,
        bind_group_data: &crate::Data,
        offsets: &[DynamicOffset],
    ) {
        let encoder_data = downcast_mut::<T::RenderBundleEncoderData>(encoder_data);
        let bind_group_data = downcast_ref(bind_group_data);
        Context::render_bundle_encoder_set_bind_group(
            self,
            encoder_data,
            index,
            bind_group_data,
            offsets,
        )
    }

    fn render_bundle_encoder_set_index_buffer(
        &self,
        encoder_data: &mut crate::Data,
        buffer_data: &crate::Data,
        index_format: IndexFormat,
        offset: BufferAddress,
        size: Option<BufferSize>,
    ) {
        let encoder_data = downcast_mut::<T::RenderBundleEncoderData>(encoder_data);
        let buffer_data = downcast_ref(buffer_data);
        Context::render_bundle_encoder_set_index_buffer(
            self,
            encoder_data,
            buffer_data,
            index_format,
            offset,
            size,
        )
    }

    fn render_bundle_encoder_set_vertex_buffer(
        &self,
        encoder_data: &mut crate::Data,
        slot: u32,
        buffer_data: &crate::Data,
        offset: BufferAddress,
        size: Option<BufferSize>,
    ) {
        let encoder_data = downcast_mut::<T::RenderBundleEncoderData>(encoder_data);
        let buffer_data = downcast_ref(buffer_data);
        Context::render_bundle_encoder_set_vertex_buffer(
            self,
            encoder_data,
            slot,
            buffer_data,
            offset,
            size,
        )
    }

    fn render_bundle_encoder_set_push_constants(
        &self,
        encoder_data: &mut crate::Data,
        stages: ShaderStages,
        offset: u32,
        data: &[u8],
    ) {
        let encoder_data = downcast_mut::<T::RenderBundleEncoderData>(encoder_data);
        Context::render_bundle_encoder_set_push_constants(self, encoder_data, stages, offset, data)
    }

    fn render_bundle_encoder_draw(
        &self,
        encoder_data: &mut crate::Data,
        vertices: Range<u32>,
        instances: Range<u32>,
    ) {
        let encoder_data = downcast_mut::<T::RenderBundleEncoderData>(encoder_data);
        Context::render_bundle_encoder_draw(self, encoder_data, vertices, instances)
    }

    fn render_bundle_encoder_draw_indexed(
        &self,
        encoder_data: &mut crate::Data,
        indices: Range<u32>,
        base_vertex: i32,
        instances: Range<u32>,
    ) {
        let encoder_data = downcast_mut::<T::RenderBundleEncoderData>(encoder_data);
        Context::render_bundle_encoder_draw_indexed(
            self,
            encoder_data,
            indices,
            base_vertex,
            instances,
        )
    }

    fn render_bundle_encoder_draw_indirect(
        &self,
        encoder_data: &mut crate::Data,
        indirect_buffer_data: &crate::Data,
        indirect_offset: BufferAddress,
    ) {
        let encoder_data = downcast_mut::<T::RenderBundleEncoderData>(encoder_data);
        let indirect_buffer_data = downcast_ref(indirect_buffer_data);
        Context::render_bundle_encoder_draw_indirect(
            self,
            encoder_data,
            indirect_buffer_data,
            indirect_offset,
        )
    }

    fn render_bundle_encoder_draw_indexed_indirect(
        &self,
        encoder_data: &mut crate::Data,
        indirect_buffer_data: &crate::Data,
        indirect_offset: BufferAddress,
    ) {
        let encoder_data = downcast_mut::<T::RenderBundleEncoderData>(encoder_data);
        let indirect_buffer_data = downcast_ref(indirect_buffer_data);
        Context::render_bundle_encoder_draw_indexed_indirect(
            self,
            encoder_data,
            indirect_buffer_data,
            indirect_offset,
        )
    }

    fn render_bundle_encoder_multi_draw_indirect(
        &self,
        encoder_data: &mut crate::Data,
        indirect_buffer_data: &crate::Data,
        indirect_offset: BufferAddress,
        count: u32,
    ) {
        let encoder_data = downcast_mut::<T::RenderBundleEncoderData>(encoder_data);
        let indirect_buffer_data = downcast_ref(indirect_buffer_data);
        Context::render_bundle_encoder_multi_draw_indirect(
            self,
            encoder_data,
            indirect_buffer_data,
            indirect_offset,
            count,
        )
    }

    fn render_bundle_encoder_multi_draw_indexed_indirect(
        &self,
        encoder_data: &mut crate::Data,
        indirect_buffer_data: &crate::Data,
        indirect_offset: BufferAddress,
        count: u32,
    ) {
        let encoder_data = downcast_mut::<T::RenderBundleEncoderData>(encoder_data);
        let indirect_buffer_data = downcast_ref(indirect_buffer_data);
        Context::render_bundle_encoder_multi_draw_indexed_indirect(
            self,
            encoder_data,
            indirect_buffer_data,
            indirect_offset,
            count,
        )
    }

    fn render_bundle_encoder_multi_draw_indirect_count(
        &self,
        encoder_data: &mut crate::Data,
        indirect_buffer_data: &crate::Data,
        indirect_offset: BufferAddress,
        count_buffer_data: &crate::Data,
        count_buffer_offset: BufferAddress,
        max_count: u32,
    ) {
        let encoder_data = downcast_mut::<T::RenderBundleEncoderData>(encoder_data);
        let indirect_buffer_data = downcast_ref(indirect_buffer_data);
        let count_buffer_data = downcast_ref(count_buffer_data);
        Context::render_bundle_encoder_multi_draw_indirect_count(
            self,
            encoder_data,
            indirect_buffer_data,
            indirect_offset,
            count_buffer_data,
            count_buffer_offset,
            max_count,
        )
    }

    fn render_bundle_encoder_multi_draw_indexed_indirect_count(
        &self,
        encoder_data: &mut crate::Data,
        indirect_buffer_data: &crate::Data,
        indirect_offset: BufferAddress,
        count_buffer_data: &crate::Data,
        count_buffer_offset: BufferAddress,
        max_count: u32,
    ) {
        let encoder_data = downcast_mut::<T::RenderBundleEncoderData>(encoder_data);
        let indirect_buffer_data = downcast_ref(indirect_buffer_data);
        let count_buffer_data = downcast_ref(count_buffer_data);
        Context::render_bundle_encoder_multi_draw_indexed_indirect_count(
            self,
            encoder_data,
            indirect_buffer_data,
            indirect_offset,
            count_buffer_data,
            count_buffer_offset,
            max_count,
        )
    }

    fn render_pass_set_pipeline(&self, pass_data: &mut crate::Data, pipeline_data: &crate::Data) {
        let pass_data = downcast_mut::<T::RenderPassData>(pass_data);
        let pipeline_data = downcast_ref(pipeline_data);
        Context::render_pass_set_pipeline(self, pass_data, pipeline_data)
    }

    fn render_pass_set_bind_group(
        &self,
        pass_data: &mut crate::Data,
        index: u32,
        bind_group_data: &crate::Data,
        offsets: &[DynamicOffset],
    ) {
        let pass_data = downcast_mut::<T::RenderPassData>(pass_data);
        let bind_group_data = downcast_ref(bind_group_data);
        Context::render_pass_set_bind_group(self, pass_data, index, bind_group_data, offsets)
    }

    fn render_pass_set_index_buffer(
        &self,
        pass_data: &mut crate::Data,
        buffer_data: &crate::Data,
        index_format: IndexFormat,
        offset: BufferAddress,
        size: Option<BufferSize>,
    ) {
        let pass_data = downcast_mut::<T::RenderPassData>(pass_data);
        let buffer_data = downcast_ref(buffer_data);
        Context::render_pass_set_index_buffer(
            self,
            pass_data,
            buffer_data,
            index_format,
            offset,
            size,
        )
    }

    fn render_pass_set_vertex_buffer(
        &self,
        pass_data: &mut crate::Data,
        slot: u32,
        buffer_data: &crate::Data,
        offset: BufferAddress,
        size: Option<BufferSize>,
    ) {
        let pass_data = downcast_mut::<T::RenderPassData>(pass_data);
        let buffer_data = downcast_ref(buffer_data);
        Context::render_pass_set_vertex_buffer(self, pass_data, slot, buffer_data, offset, size)
    }

    fn render_pass_set_push_constants(
        &self,
        pass_data: &mut crate::Data,
        stages: ShaderStages,
        offset: u32,
        data: &[u8],
    ) {
        let pass_data = downcast_mut::<T::RenderPassData>(pass_data);
        Context::render_pass_set_push_constants(self, pass_data, stages, offset, data)
    }

    fn render_pass_draw(
        &self,
        pass_data: &mut crate::Data,
        vertices: Range<u32>,
        instances: Range<u32>,
    ) {
        let pass_data = downcast_mut::<T::RenderPassData>(pass_data);
        Context::render_pass_draw(self, pass_data, vertices, instances)
    }

    fn render_pass_draw_indexed(
        &self,
        pass_data: &mut crate::Data,
        indices: Range<u32>,
        base_vertex: i32,
        instances: Range<u32>,
    ) {
        let pass_data = downcast_mut::<T::RenderPassData>(pass_data);
        Context::render_pass_draw_indexed(self, pass_data, indices, base_vertex, instances)
    }

    fn render_pass_draw_indirect(
        &self,
        pass_data: &mut crate::Data,
        indirect_buffer_data: &crate::Data,
        indirect_offset: BufferAddress,
    ) {
        let pass_data = downcast_mut::<T::RenderPassData>(pass_data);
        let indirect_buffer_data = downcast_ref(indirect_buffer_data);
        Context::render_pass_draw_indirect(self, pass_data, indirect_buffer_data, indirect_offset)
    }

    fn render_pass_draw_indexed_indirect(
        &self,
        pass_data: &mut crate::Data,
        indirect_buffer_data: &crate::Data,
        indirect_offset: BufferAddress,
    ) {
        let pass_data = downcast_mut::<T::RenderPassData>(pass_data);
        let indirect_buffer_data = downcast_ref(indirect_buffer_data);
        Context::render_pass_draw_indexed_indirect(
            self,
            pass_data,
            indirect_buffer_data,
            indirect_offset,
        )
    }

    fn render_pass_multi_draw_indirect(
        &self,
        pass_data: &mut crate::Data,
        indirect_buffer_data: &crate::Data,
        indirect_offset: BufferAddress,
        count: u32,
    ) {
        let pass_data = downcast_mut::<T::RenderPassData>(pass_data);
        let indirect_buffer_data = downcast_ref(indirect_buffer_data);
        Context::render_pass_multi_draw_indirect(
            self,
            pass_data,
            indirect_buffer_data,
            indirect_offset,
            count,
        )
    }

    fn render_pass_multi_draw_indexed_indirect(
        &self,
        pass_data: &mut crate::Data,
        indirect_buffer_data: &crate::Data,
        indirect_offset: BufferAddress,
        count: u32,
    ) {
        let pass_data = downcast_mut::<T::RenderPassData>(pass_data);
        let indirect_buffer_data = downcast_ref(indirect_buffer_data);
        Context::render_pass_multi_draw_indexed_indirect(
            self,
            pass_data,
            indirect_buffer_data,
            indirect_offset,
            count,
        )
    }

    fn render_pass_multi_draw_indirect_count(
        &self,
        pass_data: &mut crate::Data,
        indirect_buffer_data: &crate::Data,
        indirect_offset: BufferAddress,
        count_buffer_data: &crate::Data,
        count_buffer_offset: BufferAddress,
        max_count: u32,
    ) {
        let pass_data = downcast_mut::<T::RenderPassData>(pass_data);
        let indirect_buffer_data = downcast_ref(indirect_buffer_data);
        let count_buffer_data = downcast_ref(count_buffer_data);
        Context::render_pass_multi_draw_indirect_count(
            self,
            pass_data,
            indirect_buffer_data,
            indirect_offset,
            count_buffer_data,
            count_buffer_offset,
            max_count,
        )
    }

    fn render_pass_multi_draw_indexed_indirect_count(
        &self,
        pass_data: &mut crate::Data,
        indirect_buffer_data: &crate::Data,
        indirect_offset: BufferAddress,
        count_buffer_data: &crate::Data,
        count_buffer_offset: BufferAddress,
        max_count: u32,
    ) {
        let pass_data = downcast_mut::<T::RenderPassData>(pass_data);
        let indirect_buffer_data = downcast_ref(indirect_buffer_data);
        let count_buffer_data = downcast_ref(count_buffer_data);
        Context::render_pass_multi_draw_indexed_indirect_count(
            self,
            pass_data,
            indirect_buffer_data,
            indirect_offset,
            count_buffer_data,
            count_buffer_offset,
            max_count,
        )
    }

    fn render_pass_set_blend_constant(&self, pass_data: &mut crate::Data, color: Color) {
        let pass_data = downcast_mut::<T::RenderPassData>(pass_data);
        Context::render_pass_set_blend_constant(self, pass_data, color)
    }

    fn render_pass_set_scissor_rect(
        &self,
        pass_data: &mut crate::Data,
        x: u32,
        y: u32,
        width: u32,
        height: u32,
    ) {
        let pass_data = downcast_mut::<T::RenderPassData>(pass_data);
        Context::render_pass_set_scissor_rect(self, pass_data, x, y, width, height)
    }

    fn render_pass_set_viewport(
        &self,
        pass_data: &mut crate::Data,
        x: f32,
        y: f32,
        width: f32,
        height: f32,
        min_depth: f32,
        max_depth: f32,
    ) {
        let pass_data = downcast_mut::<T::RenderPassData>(pass_data);
        Context::render_pass_set_viewport(
            self, pass_data, x, y, width, height, min_depth, max_depth,
        )
    }

    fn render_pass_set_stencil_reference(&self, pass_data: &mut crate::Data, reference: u32) {
        let pass_data = downcast_mut::<T::RenderPassData>(pass_data);
        Context::render_pass_set_stencil_reference(self, pass_data, reference)
    }

    fn render_pass_insert_debug_marker(&self, pass_data: &mut crate::Data, label: &str) {
        let pass_data = downcast_mut::<T::RenderPassData>(pass_data);
        Context::render_pass_insert_debug_marker(self, pass_data, label)
    }

    fn render_pass_push_debug_group(&self, pass_data: &mut crate::Data, group_label: &str) {
        let pass_data = downcast_mut::<T::RenderPassData>(pass_data);
        Context::render_pass_push_debug_group(self, pass_data, group_label)
    }

    fn render_pass_pop_debug_group(&self, pass_data: &mut crate::Data) {
        let pass_data = downcast_mut::<T::RenderPassData>(pass_data);
        Context::render_pass_pop_debug_group(self, pass_data)
    }

    fn render_pass_write_timestamp(
        &self,
        pass_data: &mut crate::Data,
        query_set_data: &crate::Data,
        query_index: u32,
    ) {
        let pass_data = downcast_mut::<T::RenderPassData>(pass_data);
        let query_set_data = downcast_ref(query_set_data);
        Context::render_pass_write_timestamp(self, pass_data, query_set_data, query_index)
    }

    fn render_pass_begin_occlusion_query(&self, pass_data: &mut crate::Data, query_index: u32) {
        let pass_data = downcast_mut::<T::RenderPassData>(pass_data);
        Context::render_pass_begin_occlusion_query(self, pass_data, query_index)
    }

    fn render_pass_end_occlusion_query(&self, pass_data: &mut crate::Data) {
        let pass_data = downcast_mut::<T::RenderPassData>(pass_data);
        Context::render_pass_end_occlusion_query(self, pass_data)
    }

    fn render_pass_begin_pipeline_statistics_query(
        &self,
        pass_data: &mut crate::Data,
        query_set_data: &crate::Data,
        query_index: u32,
    ) {
        let pass_data = downcast_mut::<T::RenderPassData>(pass_data);
        let query_set_data = downcast_ref(query_set_data);
        Context::render_pass_begin_pipeline_statistics_query(
            self,
            pass_data,
            query_set_data,
            query_index,
        )
    }

    fn render_pass_end_pipeline_statistics_query(&self, pass_data: &mut crate::Data) {
        let pass_data = downcast_mut::<T::RenderPassData>(pass_data);
        Context::render_pass_end_pipeline_statistics_query(self, pass_data)
    }

    fn render_pass_execute_bundles(
        &self,
        pass_data: &mut crate::Data,
        render_bundles: &mut dyn Iterator<Item = &crate::Data>,
    ) {
        let pass_data = downcast_mut::<T::RenderPassData>(pass_data);
        let mut render_bundles = render_bundles.map(downcast_ref);
        Context::render_pass_execute_bundles(self, pass_data, &mut render_bundles)
    }

    fn render_pass_end(&self, pass_data: &mut crate::Data) {
        let pass_data = downcast_mut(pass_data);
        Context::render_pass_end(self, pass_data)
    }

    fn device_create_blas(
        &self,
        device: &ObjectId,
        device_data: &crate::Data,
        desc: &crate::ray_tracing::CreateBlasDescriptor<'_>,
        sizes: wgt::BlasGeometrySizeDescriptors,
    ) -> (ObjectId, Option<u64>, Box<crate::Data>) {
        let device = <T::DeviceId>::from(*device);
        let device_data = downcast_ref(device_data);
        let (blas, handle, data) =
            Context::device_create_blas(self, &device, device_data, desc, sizes);
        (blas.into(), handle, Box::new(data) as _)
    }

    fn device_create_tlas(
        &self,
        device: &ObjectId,
        device_data: &crate::Data,
        desc: &crate::ray_tracing::CreateTlasDescriptor<'_>,
    ) -> (ObjectId, Box<crate::Data>) {
        let device = <T::DeviceId>::from(*device);
        let device_data = downcast_ref(device_data);
        let (tlas, data) = Context::device_create_tlas(self, &device, device_data, desc);
        (tlas.into(), Box::new(data) as _)
    }

    fn command_encoder_build_acceleration_structures_unsafe_tlas(
        &self,
        encoder: &ObjectId,
        encoder_data: &crate::Data,
        blas: &mut dyn Iterator<Item = crate::ray_tracing::DynContextBlasBuildEntry<'_>>,
        tlas: &mut dyn Iterator<Item = crate::ray_tracing::DynContextTlasBuildEntry>,
    ) {
        let encoder = <T::CommandEncoderId>::from(*encoder);
        let encoder_data = downcast_ref(encoder_data);

        let blas = blas.into_iter().map(|e| {
            let geometries = match e.geometries {
                crate::ray_tracing::DynContextBlasGeometries::TriangleGeometries(
                    triangle_geometries,
                ) => {
                    let iter = triangle_geometries.into_iter().map(|tg| {
                        crate::ray_tracing::ContextBlasTriangleGeometry {
                            vertex_buffer: <T::BufferId>::from(tg.vertex_buffer),
                            index_buffer: tg.index_buffer.map(<T::BufferId>::from),
                            transform_buffer: tg.transform_buffer.map(<T::BufferId>::from),
                            size: tg.size,
                            transform_buffer_offset: tg.transform_buffer_offset,
                            first_vertex: tg.first_vertex,
                            vertex_stride: tg.vertex_stride,
                            index_buffer_offset: tg.index_buffer_offset,
                        }
                    });
                    crate::ray_tracing::ContextBlasGeometries::TriangleGeometries(Box::new(iter))
                }
            };
            crate::ray_tracing::ContextBlasBuildEntry {
                blas_id: <T::BlasId>::from(e.blas_id),
                // blas_data: downcast_ref(e.blas_data),
                geometries,
            }
        });

        let tlas = tlas
            .into_iter()
            .map(|e: crate::ray_tracing::DynContextTlasBuildEntry| {
                crate::ray_tracing::ContextTlasBuildEntry {
                    tlas_id: <T::TlasId>::from(e.tlas_id),
                    // tlas_data: downcast_ref(e.tlas_data),
                    instance_buffer_id: <T::BufferId>::from(e.instance_buffer_id),
                    // instance_buffer_data: downcast_ref(e.instance_buffer_data),
                    instance_count: e.instance_count,
                }
            });

        Context::command_encoder_build_acceleration_structures_unsafe_tlas(
            self,
            &encoder,
            encoder_data,
            blas,
            tlas,
        )
    }

    fn command_encoder_build_acceleration_structures(
        &self,
        encoder: &ObjectId,
        encoder_data: &crate::Data,
        blas: &mut dyn Iterator<Item = crate::ray_tracing::DynContextBlasBuildEntry<'_>>,
        tlas: &mut dyn Iterator<Item = crate::ray_tracing::DynContextTlasPackage<'_>>,
    ) {
        let encoder = <T::CommandEncoderId>::from(*encoder);
        let encoder_data = downcast_ref(encoder_data);

        let blas = blas.into_iter().map(|e| {
            let geometries = match e.geometries {
                crate::ray_tracing::DynContextBlasGeometries::TriangleGeometries(
                    triangle_geometries,
                ) => {
                    let iter = triangle_geometries.into_iter().map(|tg| {
                        crate::ray_tracing::ContextBlasTriangleGeometry {
                            vertex_buffer: <T::BufferId>::from(tg.vertex_buffer),
                            index_buffer: tg.index_buffer.map(<T::BufferId>::from),
                            transform_buffer: tg.transform_buffer.map(<T::BufferId>::from),
                            size: tg.size,
                            transform_buffer_offset: tg.transform_buffer_offset,
                            first_vertex: tg.first_vertex,
                            vertex_stride: tg.vertex_stride,
                            index_buffer_offset: tg.index_buffer_offset,
                        }
                    });
                    crate::ray_tracing::ContextBlasGeometries::TriangleGeometries(Box::new(iter))
                }
            };
            crate::ray_tracing::ContextBlasBuildEntry {
                blas_id: <T::BlasId>::from(e.blas_id),
                // blas_data: downcast_ref(e.blas_data),
                geometries,
            }
        });

        let tlas = tlas
            .into_iter()
            .map(|e: crate::ray_tracing::DynContextTlasPackage<'_>| {
                let instances = e.instances.map(
                    |instance: Option<crate::ray_tracing::DynContextTlasInstance<'_>>| {
                        instance.map(|instance| crate::ray_tracing::ContextTlasInstance {
                            blas_id: <T::BlasId>::from(instance.blas),
                            transform: instance.transform,
                            custom_index: instance.custom_index,
                            mask: instance.mask,
                        })
                    },
                );
                crate::ray_tracing::ContextTlasPackage {
                    tlas_id: <T::TlasId>::from(e.tlas_id),
                    instances: Box::new(instances),
                    lowest_unmodified: e.lowest_unmodified,
                }
            });

        Context::command_encoder_build_acceleration_structures(
            self,
            &encoder,
            encoder_data,
            blas,
            tlas,
        )
    }

    fn blas_destroy(&self, blas: &ObjectId, blas_data: &crate::Data) {
        let blas = <T::BlasId>::from(*blas);
        let blas_data = downcast_ref(blas_data);
        Context::blas_destroy(self, &blas, blas_data)
    }

    fn blas_drop(&self, blas: &ObjectId, blas_data: &crate::Data) {
        let blas = <T::BlasId>::from(*blas);
        let blas_data = downcast_ref(blas_data);
        Context::blas_drop(self, &blas, blas_data)
    }

    fn tlas_destroy(&self, tlas: &ObjectId, tlas_data: &crate::Data) {
        let tlas = <T::TlasId>::from(*tlas);
        let tlas_data = downcast_ref(tlas_data);
        Context::tlas_destroy(self, &tlas, tlas_data)
    }

    fn tlas_drop(&self, tlas: &ObjectId, tlas_data: &crate::Data) {
        let tlas = <T::TlasId>::from(*tlas);
        let tlas_data = downcast_ref(tlas_data);
        Context::tlas_drop(self, &tlas, tlas_data)
    }
}

pub trait QueueWriteBuffer: WasmNotSendSync + Debug {
    fn slice(&self) -> &[u8];

    fn slice_mut(&mut self) -> &mut [u8];

    fn as_any(&self) -> &dyn Any;
}

pub trait BufferMappedRange: WasmNotSendSync + Debug {
    fn slice(&self) -> &[u8];
    fn slice_mut(&mut self) -> &mut [u8];
}

#[cfg(test)]
mod tests {
    use super::DynContext;

    fn compiles<T>() {}

    /// Assert that DynContext is object safe.
    #[test]
    fn object_safe() {
        compiles::<Box<dyn DynContext>>();
    }
}<|MERGE_RESOLUTION|>--- conflicted
+++ resolved
@@ -735,8 +735,7 @@
         pass_data: &mut Self::RenderPassData,
         render_bundles: &mut dyn Iterator<Item = &Self::RenderBundleData>,
     );
-<<<<<<< HEAD
-    fn render_pass_end(&self, pass: &mut Self::RenderPassId, pass_data: &mut Self::RenderPassData);
+    fn render_pass_end(&self, pass_data: &mut Self::RenderPassData);
 
     fn device_create_blas(
         &self,
@@ -769,50 +768,6 @@
     fn blas_drop(&self, blas: &Self::BlasId, blas_data: &Self::BlasData);
     fn tlas_destroy(&self, tlas: &Self::TlasId, tlas_data: &Self::TlasData);
     fn tlas_drop(&self, tlas: &Self::TlasId, tlas_data: &Self::TlasData);
-}
-
-/// Object id.
-#[derive(Debug, Copy, Clone, PartialEq, Eq)]
-pub struct ObjectId {
-    /// ID that is unique at any given time
-    id: Option<NonZeroU64>,
-    /// ID that is unique at all times
-    global_id: Option<NonZeroU64>,
-}
-
-impl ObjectId {
-    pub(crate) const UNUSED: Self = ObjectId {
-        id: None,
-        global_id: None,
-    };
-
-    #[allow(dead_code)]
-    pub fn new(id: NonZeroU64, global_id: NonZeroU64) -> Self {
-        Self {
-            id: Some(id),
-            global_id: Some(global_id),
-        }
-    }
-
-    #[allow(dead_code)]
-    pub fn from_global_id(global_id: NonZeroU64) -> Self {
-        Self {
-            id: Some(global_id),
-            global_id: Some(global_id),
-        }
-    }
-
-    #[allow(dead_code)]
-    pub fn id(&self) -> NonZeroU64 {
-        self.id.unwrap()
-    }
-
-    pub fn global_id(&self) -> NonZeroU64 {
-        self.global_id.unwrap()
-    }
-=======
-    fn render_pass_end(&self, pass_data: &mut Self::RenderPassData);
->>>>>>> 04618b36
 }
 
 pub(crate) fn downcast_ref<T: Debug + WasmNotSendSync + 'static>(data: &crate::Data) -> &T {
@@ -1496,7 +1451,6 @@
         pass_data: &mut crate::Data,
         render_bundles: &mut dyn Iterator<Item = &crate::Data>,
     );
-<<<<<<< HEAD
     fn device_create_blas(
         &self,
         device: &ObjectId,
@@ -1528,10 +1482,7 @@
     fn blas_drop(&self, blas: &ObjectId, blas_data: &crate::Data);
     fn tlas_destroy(&self, tlas: &ObjectId, tlas_data: &crate::Data);
     fn tlas_drop(&self, tlas: &ObjectId, tlas_data: &crate::Data);
-    fn render_pass_end(&self, pass: &mut ObjectId, pass_data: &mut crate::Data);
-=======
     fn render_pass_end(&self, pass_data: &mut crate::Data);
->>>>>>> 04618b36
 }
 
 // Blanket impl of DynContext for all types which implement Context.
