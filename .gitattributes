<<<<<<< HEAD
*.mtl binary
*.obj binary
wgpu/src/backend/webgpu/webgpu_sys/** linguist-generated=true
=======
*.mtl binary -diff
*.obj binary -diff
>>>>>>> e042a863
<|MERGE_RESOLUTION|>--- conflicted
+++ resolved
@@ -1,8 +1,2 @@
-<<<<<<< HEAD
-*.mtl binary
-*.obj binary
-wgpu/src/backend/webgpu/webgpu_sys/** linguist-generated=true
-=======
 *.mtl binary -diff
-*.obj binary -diff
->>>>>>> e042a863
+*.obj binary -diff